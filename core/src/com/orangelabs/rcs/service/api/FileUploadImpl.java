--- conflicted
+++ resolved
@@ -17,44 +17,6 @@
  * limitations under the License.
  *
  * NOTE: This file has been modified by Sony Mobile Communications Inc.
-<<<<<<< HEAD
- * Modifications are licensed under the License.
- ******************************************************************************/
-package com.orangelabs.rcs.service.api;
-
-import android.net.Uri;
-
-import com.gsma.services.rcs.upload.FileUpload;
-import com.gsma.services.rcs.upload.FileUploadInfo;
-import com.gsma.services.rcs.upload.IFileUpload;
-import com.orangelabs.rcs.core.ims.service.im.filetransfer.http.FileTransferHttpInfoDocument;
-import com.orangelabs.rcs.core.ims.service.im.filetransfer.http.FileTransferHttpThumbnail;
-import com.orangelabs.rcs.core.ims.service.upload.FileUploadSession;
-import com.orangelabs.rcs.core.ims.service.upload.FileUploadSessionListener;
-import com.orangelabs.rcs.service.broadcaster.IFileUploadEventBroadcaster;
-import com.orangelabs.rcs.utils.logger.Logger;
-
-/**
- * File upload implementation
- * 
- * @author Jean-Marc AUFFRET
- */
-public class FileUploadImpl extends IFileUpload.Stub implements FileUploadSessionListener {
-	
-	/**
-	 * Core session
-	 */
-	private FileUploadSession session;
-
-	/**
-	 * File upload listener
-	 */
-	private final IFileUploadEventBroadcaster mFileUploadEventBroadcaster;
-	
-	/**
-	 * Upload state	
-	 */
-=======
  * Modifications are licensed under the License.
  ******************************************************************************/
 package com.orangelabs.rcs.service.api;
@@ -90,7 +52,6 @@
 	/**
 	 * Upload state	
 	 */
->>>>>>> df3ac423
 	private int state = FileUpload.State.INACTIVE;
 
 	/**
@@ -102,19 +63,21 @@
 	 * The logger
 	 */
 	private final Logger logger = Logger.getLogger(getClass().getName());
-<<<<<<< HEAD
 
 	/**
 	 * Constructor
-	 *
-	 * @param session Session
+	 * 
+	 * @param uploadId Unique ID of FileUpload
 	 * @param broadcaster Event broadcaster
-	 */
-	public FileUploadImpl(FileUploadSession session, IFileUploadEventBroadcaster broadcaster) {
-		this.session = session;
-		this.mFileUploadEventBroadcaster = broadcaster;
-		
-		session.addListener(this);
+	 * @param imService InstantMessagingService
+	 * @param fileUploadService FileUploadServiceImpl
+	 */
+	public FileUploadImpl(String uploadId, IFileUploadEventBroadcaster broadcaster,
+			InstantMessagingService imService, FileUploadServiceImpl fileUploadService) {
+		mUploadId = uploadId;
+		mBroadcaster = broadcaster;
+		mImService = imService;
+		mFileUploadService = fileUploadService;
 	}
 
 	/**
@@ -123,7 +86,7 @@
 	 * @return Upload ID
 	 */
 	public String getUploadId() {
-		return session.getUploadID();
+		return mUploadId;
 	}
 	
 	/**
@@ -133,35 +96,26 @@
 	 * @see FileUploadInfo
 	 */
 	public FileUploadInfo getUploadInfo() {
-		if (session != null) {
-			FileTransferHttpInfoDocument file = session.getFileInfoDocument();
-			FileTransferHttpThumbnail fileIcon = file.getFileThumbnail();
-			if (fileIcon != null) {
-				return new FileUploadInfo(
-						file.getFileUri(),
-						file.getTransferValidity(),
-						file.getFilename(),
-						file.getFileSize(),
-						file.getFileType(),
-						fileIcon.getThumbnailUri(),
-						fileIcon.getThumbnailValidity(),
-						fileIcon.getThumbnailSize(),
-						fileIcon.getThumbnailType());
-			} else {
-				return new FileUploadInfo(
-						file.getFileUri(),
-						file.getTransferValidity(),
-						file.getFilename(),
-						file.getFileSize(),
-						file.getFileType(),
-						Uri.EMPTY,
-						0,
-						0,
-						"");
-			}
-		} else {
-			return null;
-		}
+		FileUploadSession session = mImService.getFileUploadSession(mUploadId);
+		if (session == null) {
+			/*
+			 * TODO: Throw proper exception as part of CR037 as persisted storage not
+			 * available for this service!
+			 */
+			throw new IllegalStateException(
+					"Unable to get file upload info since session with upload ID '" + mUploadId
+							+ "' not available.");
+		}
+		FileTransferHttpInfoDocument file = session.getFileInfoDocument();
+		FileTransferHttpThumbnail fileicon = file.getFileThumbnail();
+		if (fileicon != null) {
+			return new FileUploadInfo(file.getFileUri(), file.getTransferValidity(),
+					file.getFilename(), file.getFileSize(), file.getFileType(),
+					fileicon.getThumbnailUri(), fileicon.getThumbnailValidity(),
+					fileicon.getThumbnailSize(), fileicon.getThumbnailType());
+		}
+		return new FileUploadInfo(file.getFileUri(), file.getTransferValidity(),
+				file.getFilename(), file.getFileSize(), file.getFileType(), Uri.EMPTY, 0, 0, "");
 	}	
 	
 	/**
@@ -170,6 +124,15 @@
 	 * @return Uri
 	 */
 	public Uri getFile() {
+		FileUploadSession session = mImService.getFileUploadSession(mUploadId);
+		if (session == null) {
+			/*
+			 * TODO: Throw proper exception as part of CR037 as persisted storage not
+			 * available for this service!
+			 */
+			throw new IllegalStateException("Unable to get file since session with upload ID '"
+					+ mUploadId + "' not available.");
+		}
 		return session.getContent().getUri();
 	}
 
@@ -179,6 +142,16 @@
 	 * @return State 
 	 */
 	public int getState() {
+		FileUploadSession session = mImService.getFileUploadSession(mUploadId);
+		if (session == null) {
+			/*
+			 * TODO: Throw proper exception as part of CR037 as persisted storage not
+			 * available for this service!
+			 */
+			throw new IllegalStateException("Unable to get state since session with upload ID '"
+					+ mUploadId + "' not available.");
+		}
+
 		return state;
 	}
 
@@ -188,6 +161,15 @@
 	public void abortUpload() {
 		if (logger.isActivated()) {
 			logger.info("Cancel session");
+		}
+		final FileUploadSession session = mImService.getFileUploadSession(mUploadId);
+		if (session == null) {
+			/*
+			 * TODO: Throw proper exception as part of CR037 implementation
+			 */
+			throw new IllegalStateException(
+					"Unable to abort file upload since session with upload ID '" + mUploadId
+							+ "' not available.");
 		}
 
 		// Abort the session
@@ -210,7 +192,8 @@
 	    		logger.debug("File upload started");
 	    	}
     		state = FileUpload.State.STARTED;
-			mFileUploadEventBroadcaster.broadcastStateChanged(getUploadId(), state);
+
+			mBroadcaster.broadcastStateChanged(mUploadId, state);
 	    }
     }
 
@@ -222,7 +205,7 @@
 	 */
     public void handleUploadProgress(long currentSize, long totalSize) {
     	synchronized(lock) {
-            mFileUploadEventBroadcaster.broadcastProgressUpdate(getUploadId(), currentSize, totalSize);
+			mBroadcaster.broadcastProgressUpdate(mUploadId, currentSize, totalSize);
 	     }
     }
     
@@ -238,10 +221,9 @@
 	    	}
     		state = FileUpload.State.TRANSFERRED;
 
-            String uploadId = getUploadId();
-            mFileUploadEventBroadcaster.broadcastStateChanged(uploadId, state);
+			mBroadcaster.broadcastStateChanged(mUploadId, state);
 			
-            FileUploadServiceImpl.removeFileUploadSession(uploadId);
+			mFileUploadService.removeFileUpload(mUploadId);
 	    }
     }
 
@@ -257,10 +239,9 @@
 	    	}
     		state = FileUpload.State.FAILED;
 
-            String uploadId = getUploadId();
-            mFileUploadEventBroadcaster.broadcastStateChanged(uploadId, state);
-			
-            FileUploadServiceImpl.removeFileUploadSession(uploadId);
+			mBroadcaster.broadcastStateChanged(mUploadId, state);
+
+			mFileUploadService.removeFileUpload(mUploadId);
 	    }
     }
 
@@ -274,211 +255,11 @@
 	    	}
     		state = FileUpload.State.ABORTED;
 
-            String uploadId = getUploadId();
-            mFileUploadEventBroadcaster.broadcastStateChanged(uploadId, state);
-			
-            FileUploadServiceImpl.removeFileUploadSession(uploadId);
-	    }
-    }
-=======
-
-	/**
-	 * Constructor
-	 * 
-	 * @param uploadId Unique ID of FileUpload
-	 * @param broadcaster Event broadcaster
-	 * @param imService InstantMessagingService
-	 * @param fileUploadService FileUploadServiceImpl
-	 */
-	public FileUploadImpl(String uploadId, IFileUploadEventBroadcaster broadcaster,
-			InstantMessagingService imService, FileUploadServiceImpl fileUploadService) {
-		mUploadId = uploadId;
-		mBroadcaster = broadcaster;
-		mImService = imService;
-		mFileUploadService = fileUploadService;
-	}
-
-	/**
-	 * Returns the upload ID of the upload
-	 * 
-	 * @return Upload ID
-	 */
-	public String getUploadId() {
-		return mUploadId;
-	}
-	
-	/**
-	 * Returns info related to upload file
-	 *
-	 * @return Upload info or null if not yet upload or in case of error
-	 * @see FileUploadInfo
-	 */
-	public FileUploadInfo getUploadInfo() {
-		FileUploadSession session = mImService.getFileUploadSession(mUploadId);
-		if (session == null) {
-			/*
-			 * TODO: Throw proper exception as part of CR037 as persisted storage not
-			 * available for this service!
-			 */
-			throw new IllegalStateException(
-					"Unable to get file upload info since session with upload ID '" + mUploadId
-							+ "' not available.");
-		}
-		FileTransferHttpInfoDocument file = session.getFileInfoDocument();
-		FileTransferHttpThumbnail fileicon = file.getFileThumbnail();
-		if (fileicon != null) {
-			return new FileUploadInfo(file.getFileUri(), file.getTransferValidity(),
-					file.getFilename(), file.getFileSize(), file.getFileType(),
-					fileicon.getThumbnailUri(), fileicon.getThumbnailValidity(),
-					fileicon.getThumbnailSize(), fileicon.getThumbnailType());
-		}
-		return new FileUploadInfo(file.getFileUri(), file.getTransferValidity(),
-				file.getFilename(), file.getFileSize(), file.getFileType(), Uri.EMPTY, 0, 0, "");
-	}	
-	
-	/**
-	 * Returns the URI of the file to upload
-	 * 
-	 * @return Uri
-	 */
-	public Uri getFile() {
-		FileUploadSession session = mImService.getFileUploadSession(mUploadId);
-		if (session == null) {
-			/*
-			 * TODO: Throw proper exception as part of CR037 as persisted storage not
-			 * available for this service!
-			 */
-			throw new IllegalStateException("Unable to get file since session with upload ID '"
-					+ mUploadId + "' not available.");
-		}
-		return session.getContent().getUri();
-	}
-
-	/**
-	 * Returns the state of the file upload
-	 * 
-	 * @return State 
-	 */
-	public int getState() {
-		FileUploadSession session = mImService.getFileUploadSession(mUploadId);
-		if (session == null) {
-			/*
-			 * TODO: Throw proper exception as part of CR037 as persisted storage not
-			 * available for this service!
-			 */
-			throw new IllegalStateException("Unable to get state since session with upload ID '"
-					+ mUploadId + "' not available.");
-		}
-
-		return state;
-	}
-
-	/**
-	 * Aborts the upload
-	 */
-	public void abortUpload() {
-		if (logger.isActivated()) {
-			logger.info("Cancel session");
-		}
-		final FileUploadSession session = mImService.getFileUploadSession(mUploadId);
-		if (session == null) {
-			/*
-			 * TODO: Throw proper exception as part of CR037 implementation
-			 */
-			throw new IllegalStateException(
-					"Unable to abort file upload since session with upload ID '" + mUploadId
-							+ "' not available.");
-		}
-
-		// Abort the session
-        Thread t = new Thread() {
-    		public void run() {
-    			session.interrupt();
-    		}
-    	};
-    	t.start();		
-	}
-
-    /*------------------------------- SESSION EVENTS ----------------------------------*/
-    
-    /**
-     * Upload started
-     */
-    public void handleUploadStarted() {
-    	synchronized(lock) {
-	    	if (logger.isActivated()) {
-	    		logger.debug("File upload started");
-	    	}
-    		state = FileUpload.State.STARTED;
-
-			mBroadcaster.broadcastStateChanged(mUploadId, state);
-	    }
-    }
-
-	/**
-	 * Upload progress
-	 * 
-	 * @param currentSize Data size transfered 
-	 * @param totalSize Total size to be transfered
-	 */
-    public void handleUploadProgress(long currentSize, long totalSize) {
-    	synchronized(lock) {
-			mBroadcaster.broadcastProgressUpdate(mUploadId, currentSize, totalSize);
-	     }
-    }
-    
-    /**
-     * Upload terminated with success
-     * 
-     * @param info File info document
-     */
-    public void handleUploadTerminated(FileTransferHttpInfoDocument info) {
-    	synchronized(lock) {
-	    	if (logger.isActivated()) {
-	    		logger.debug("File upload terminated");
-	    	}
-    		state = FileUpload.State.TRANSFERRED;
-
-			mBroadcaster.broadcastStateChanged(mUploadId, state);
-			
-			mFileUploadService.removeFileUpload(mUploadId);
-	    }
-    }
-
-    /**
-     * Upload error
-     * 
-     * @param error Error
-     */
-    public void handleUploadError(int error) {
-    	synchronized(lock) {
-	    	if (logger.isActivated()) {
-	    		logger.debug("File upload failed");
-	    	}
-    		state = FileUpload.State.FAILED;
-
-			mBroadcaster.broadcastStateChanged(mUploadId, state);
-
-			mFileUploadService.removeFileUpload(mUploadId);
-	    }
-    }
-
-    /**
-     * Upload aborted
-     */
-    public void handleUploadAborted() {
-    	synchronized(lock) {
-	    	if (logger.isActivated()) {
-	    		logger.debug("File upload aborted");
-	    	}
-    		state = FileUpload.State.ABORTED;
-
     		mBroadcaster.broadcastStateChanged(mUploadId, state);
 
     		mFileUploadService.removeFileUpload(mUploadId);
 	    }
     }
->>>>>>> df3ac423
 
 	@Override
 	public void handleUploadNotAllowedToSend() {
