--- conflicted
+++ resolved
@@ -1,942 +1,3 @@
-<<<<<<< HEAD
-/*******************************************************************************
- * Software Name : RCS IMS Stack
- *
- * Copyright (C) 2010 France Telecom S.A.
- * Copyright (C) 2014 Sony Mobile Communications AB.
- *
- * Licensed under the Apache License, Version 2.0 (the "License");
- * you may not use this file except in compliance with the License.
- * You may obtain a copy of the License at
- *
- *      http://www.apache.org/licenses/LICENSE-2.0
- *
- * Unless required by applicable law or agreed to in writing, software
- * distributed under the License is distributed on an "AS IS" BASIS,
- * WITHOUT WARRANTIES OR CONDITIONS OF ANY KIND, either express or implied.
- * See the License for the specific language governing permissions and
- * limitations under the License.
- *
- * NOTE: This file has been modified by Sony Mobile Communications AB.
- * Modifications are licensed under the License.
- ******************************************************************************/
-
-package com.orangelabs.rcs.provider.settings;
-
-import android.net.ConnectivityManager;
-import android.net.Uri;
-
-import com.gsma.services.rcs.JoynServiceConfiguration;
-
-/**
- * RCS settings data constants
- *
- * @author jexa7410
- */
-public class RcsSettingsData {
-	/**
-	 * Database URI
-	 */
-    static final Uri CONTENT_URI = Uri.parse("content://com.orangelabs.rcs.settings/settings");
-
-	/**
-	 * Column name
-	 */
-	static final String KEY_ID = JoynServiceConfiguration.Settings.ID;
-
-	/**
-	 * Column name
-	 */
-	static final String KEY_KEY = JoynServiceConfiguration.Settings.KEY;
-
-	/**
-	 * Column name
-	 */
-	static final String KEY_VALUE = JoynServiceConfiguration.Settings.VALUE;
-
-	// ---------------------------------------------------------------------------
-	// Constants
-	// ---------------------------------------------------------------------------
-
-	/**
-	 * Default group chat conference URI
-	 */
-	public static final String DEFAULT_GROUP_CHAT_URI = "sip:foo@bar";
-	
-	/**
-	 * GIBA authentication
-	 */
-	public static final String GIBA_AUTHENT = "GIBA";
-
-	/**
-	 * HTTP Digest authentication
-	 */
-    public static final String DIGEST_AUTHENT = "DIGEST";
-
-	/**
-	 * Any access
-	 */
-    public static final int ANY_ACCESS = -1;
-
-	/**
-	 * Mobile access
-	 */
-    public static final int MOBILE_ACCESS = ConnectivityManager.TYPE_MOBILE;
-
-	/**
-	 * Wi-Fi access
-	 */
-    public static final int WIFI_ACCESS = ConnectivityManager.TYPE_WIFI;
-
-    /**
-     * File type for certificate
-     */
-    public static final String CERTIFICATE_FILE_TYPE = ".crt";
-
-	/**
-	 * No auto config mode
-	 */
-    public static final int NO_AUTO_CONFIG = 0;
-
-	/**
-	 * HTTPS auto config mode
-	 */
-    public static final int HTTPS_AUTO_CONFIG = 1;
-
-    /**
-     * File transfer over MSRP
-     */
-    public static final String FT_PROTOCOL_MSRP = "MSRP";
-
-    /**
-     * File transfer over HTTP
-     */
-    public static final String FT_PROTOCOL_HTTP = "HTTP";
-
-    // ---------------------------------------------------------------------------
-	// UI settings
-	// ---------------------------------------------------------------------------
-
-	/**
-     * Activate or not the RCS service
-     */
-	public static final String SERVICE_ACTIVATED = "ServiceActivated";
-
-	/**
-     * Ringtone which is played when a social presence sharing invitation is received
-     */
-	public static final String PRESENCE_INVITATION_RINGTONE = "PresenceInvitationRingtone";
-
-    /**
-     * Vibrate or not when a social presence sharing invitation is received
-     */
-	public static final String PRESENCE_INVITATION_VIBRATE = "PresenceInvitationVibrate";
-
-    /**
-     * Ringtone which is played when a content sharing invitation is received
-     */
-	public static final String CSH_INVITATION_RINGTONE = "CShInvitationRingtone";
-
-    /**
-     * Vibrate or not when a content sharing invitation is received
-     */
-	public static final String CSH_INVITATION_VIBRATE = "CShInvitationVibrate";
-
-    /**
-     * Make a beep or not when content sharing is available during a call
-     */
-	public static final String CSH_AVAILABLE_BEEP = "CShAvailableBeep";
-
-	/**
-     * Ringtone which is played when a file transfer invitation is received
-     */
-	public static final String FILETRANSFER_INVITATION_RINGTONE = "FileTransferInvitationRingtone";
-
-    /**
-     * Vibrate or not when a file transfer invitation is received
-     */
-	public static final String FILETRANSFER_INVITATION_VIBRATE = "FileTransferInvitationVibrate";
-
-	/**
-     * Ringtone which is played when a chat invitation is received
-     */
-	public static final String CHAT_INVITATION_RINGTONE = "ChatInvitationRingtone";
-
-    /**
-     * Vibrate or not when a chat invitation is received
-     */
-	public static final String CHAT_INVITATION_VIBRATE = "ChatInvitationVibrate";
-
-    /**
-     * Send or not the displayed notification
-     */
-    public static final String CHAT_RESPOND_TO_DISPLAY_REPORTS = "ChatRespondToDisplayReports";
-
-	/**
-     * Predefined freetext
-     */
-	public static final String FREETEXT1 = "Freetext1";
-
-	/**
-     * Predefined freetext
-     */
-	public static final String FREETEXT2 = "Freetext2";
-
-	/**
-     * Predefined freetext
-     */
-	public static final String FREETEXT3 = "Freetext3";
-
-    /**
-     * Predefined freetext
-     */
-	public static final String FREETEXT4 = "Freetext4";
-
-    /**
-     * Battery level minimum
-     */
-    public static final String MIN_BATTERY_LEVEL = "MinBatteryLevel";
-
-	// ---------------------------------------------------------------------------
-	// Service settings
-	// ---------------------------------------------------------------------------
-
-	/**
-	 * Max file-icon size
-	 */
-	public static final String MAX_FILE_ICON_SIZE = "FileIconSize";
-
-	/**
-	 * Max photo-icon size
-	 */
-	public static final String MAX_PHOTO_ICON_SIZE = "MaxPhotoIconSize";
-
-	/**
-	 * Max length of the freetext
-	 */
-	public static final String MAX_FREETXT_LENGTH = "MaxFreetextLength";
-
-	/**
-	 * Max number of participants in a group chat
-	 */
-	public static final String MAX_CHAT_PARTICIPANTS = "MaxChatParticipants";
-
-	/**
-	 * Max length of a chat message
-	 */
-	public static final String MAX_CHAT_MSG_LENGTH = "MaxChatMessageLength";
-
-	/**
-	 * Max length of a group chat message
-	 */
-	public static final String MAX_GROUPCHAT_MSG_LENGTH = "MaxGroupChatMessageLength";
-
-	/**
-	 * Idle duration of a chat session
-	 */
-	public static final String CHAT_IDLE_DURATION = "ChatIdleDuration";
-
-	/**
-	 * Max size of a file transfer
-	 */
-	public static final String MAX_FILE_TRANSFER_SIZE = "MaxFileTransferSize";
-
-	/**
-	 * Warning threshold for file transfer size
-	 */
-	public static final String WARN_FILE_TRANSFER_SIZE = "WarnFileTransferSize";
-
-	/**
-	 * Max size of an image share
-	 */
-	public static final String MAX_IMAGE_SHARE_SIZE = "MaxImageShareSize";
-
-	/**
-	 * Max duration of a video share
-	 */
-	public static final String MAX_VIDEO_SHARE_DURATION = "MaxVideoShareDuration";
-
-	/**
-	 * Max number of simultaneous chat sessions
-	 */
-	public static final String MAX_CHAT_SESSIONS = "MaxChatSessions";
-
-	/**
-	 * Max number of simultaneous file transfer sessions
-	 */
-	public static final String MAX_FILE_TRANSFER_SESSIONS = "MaxFileTransferSessions";
-
-	/**
-	 * Max number of simultaneous IP call sessions
-	 */
-	public static final String MAX_IP_CALL_SESSIONS = "MaxIpCallSessions";
-
-	/**
-	 * Activate or not SMS fallback service
-	 */
-	public static final String SMS_FALLBACK_SERVICE = "SmsFallbackService";
-
-	/**
-	 * Auto accept file transfer invitation
-	 */
-	public static final String AUTO_ACCEPT_FILE_TRANSFER = "AutoAcceptFileTransfer";
-	
-    /**
-     * Auto accept chat invitation
-     */
-	public static final String AUTO_ACCEPT_CHAT = "AutoAcceptChat";	
-
-    /**
-     * Auto accept group chat invitation
-     */
-    public static final String AUTO_ACCEPT_GROUP_CHAT = "AutoAcceptGroupChat"; 
-
-	/**
-	 * Display a warning if Store & Forward service is activated
-	 */
-	public static final String WARN_SF_SERVICE = "StoreForwardServiceWarning";
-	
-	/**
-	 * Define when the chat receiver sends the 200 OK back to the sender
-	 */
-	public static final String IM_SESSION_START = "ImSessionStart";
-
-	/**
-	 * Max entries for chat log
-	 */
-	public static final String MAX_CHAT_LOG_ENTRIES = "MaxChatLogEntries";
-
-	/**
-	 * Max entries for richcall log
-	 */
-	public static final String MAX_RICHCALL_LOG_ENTRIES = "MaxRichcallLogEntries";	
-	
-	/**
-	 * Max entries for IP call log
-	 */
-	public static final String MAX_IPCALL_LOG_ENTRIES = "MaxIpcallLogEntries";	
-	
-	/**
-	 * Max length of a geolocation label
-	 */
-	public static final String MAX_GEOLOC_LABEL_LENGTH = "MaxGeolocLabelLength";
-	
-	/**
-	 * Geolocation expiration time
-	 */
-	public static final String GEOLOC_EXPIRATION_TIME = "GeolocExpirationTime";
-	
-    /**
-     * Minimum storage capacity
-     */
-    public static final String MIN_STORAGE_CAPACITY = "MinStorageCapacity";
-    
-    /**
-     * Convergent messaging UX option
-     */
-    public static final String KEY_MESSAGING_MODE = JoynServiceConfiguration.Settings.MESSAGING_MODE;
-
-    /**
-     * Possible values for client messaging mode 
-     */
-	public static final int VALUE_MESSAGING_MODE_CONVERGED = JoynServiceConfiguration.Settings.MessagingModes.CONVERGED;
-	public static final int VALUE_MESSAGING_MODE_INTEGRATED = JoynServiceConfiguration.Settings.MessagingModes.INTEGRATED;
-	public static final int VALUE_MESSAGING_MODE_SEAMLESS = JoynServiceConfiguration.Settings.MessagingModes.SEAMLESS;
-	public static final int VALUE_MESSAGING_MODE_NONE = JoynServiceConfiguration.Settings.MessagingModes.NONE;
-    
-	/**
-	 * Default messaging method
-	 */
-	public static final String KEY_DEFAULT_MESSAGING_METHOD = JoynServiceConfiguration.Settings.DEFAULT_MESSAGING_METHOD;
-	
-	/**
-     * Possible values for default messaging method 
-     */
-	public static final int VALUE_DEF_MSG_METHOD_AUTOMATIC = JoynServiceConfiguration.Settings.DefaultMessagingMethods.AUTOMATIC;
-	public static final int VALUE_DEF_MSG_METHOD_JOYN = JoynServiceConfiguration.Settings.DefaultMessagingMethods.JOYN;
-	public static final int VALUE_DEF_MSG_METHOD_NON_JOYN = JoynServiceConfiguration.Settings.DefaultMessagingMethods.NON_JOYN;
-	
-    // ---------------------------------------------------------------------------
-	// User profile settings
-	// ---------------------------------------------------------------------------
-
-	/**
-	 * IMS username or username part of the IMPU (for HTTP Digest only)
-	 */
-	public static final String USERPROFILE_IMS_USERNAME = JoynServiceConfiguration.Settings.MY_CONTACT_ID;
-
-    /**
-     * IMS display name
-     */
-	public static final String USERPROFILE_IMS_DISPLAY_NAME = JoynServiceConfiguration.Settings.MY_DISPLAY_NAME;
-
-	/**
-	 * IMS home domain
-	 */
-	public static final String USERPROFILE_IMS_HOME_DOMAIN = "ImsHomeDomain";
-
-	/**
-     * IMS private URI or IMPI (for HTTP Digest only)
-     */
-	public static final String USERPROFILE_IMS_PRIVATE_ID = "ImsPrivateId";
-
-	/**
-     * IMS password (for HTTP Digest only)
-     */
-	public static final String USERPROFILE_IMS_PASSWORD = "ImsPassword";
-
-	/**
-     * IMS realm (for HTTP Digest only)
-     */
-	public static final String USERPROFILE_IMS_REALM = "ImsRealm";
-
-	/**
-	 * P-CSCF or outbound proxy address for mobile access
-	 */
-	public static final String IMS_PROXY_ADDR_MOBILE = "ImsOutboundProxyAddrForMobile";
-
-	/**
-	 * P-CSCF or outbound proxy port for mobile access
-	 */
-	public static final String IMS_PROXY_PORT_MOBILE = "ImsOutboundProxyPortForMobile";
-
-	/**
-	 * P-CSCF or outbound proxy address for Wi-Fi access
-	 */
-	public static final String IMS_PROXY_ADDR_WIFI = "ImsOutboundProxyAddrForWifi";
-
-	/**
-	 * P-CSCF or outbound proxy port for Wi-Fi access
-	 */
-	public static final String IMS_PROXY_PORT_WIFI = "ImsOutboundProxyPortForWifi";
-
-	/**
-	 * XDM server address & port
-	 */
-	public static final String XDM_SERVER = "XdmServerAddr";
-
-	/**
-	 * XDM server login (for HTTP Digest only)
-	 */
-	public static final String XDM_LOGIN= "XdmServerLogin";
-
-	/**
-	 * XDM server password (for HTTP Digest only)
-	 */
-	public static final String XDM_PASSWORD = "XdmServerPassword";
-
-	/**
-	 * File transfer HTTP server address & port
-	 */
-	public static final String FT_HTTP_SERVER = "FtHttpServerAddr";
-
-	/**
-	 * File transfer HTTP server login
-	 */
-	public static final String FT_HTTP_LOGIN= "FtHttpServerLogin";
-
-	/**
-	 * File transfer HTTP server password
-	 */
-	public static final String FT_HTTP_PASSWORD = "FtHttpServerPassword";
-
-    /**
-     * File transfer default protocol
-     */
-    public static final String FT_PROTOCOL = "FtProtocol";
-
-	/**
-	 * IM conference URI for group chat session
-	 */
-	public static final String IM_CONF_URI = "ImConferenceUri";
-
-	/**
-	 * End user confirmation request URI for terms and conditions
-	 */
-	public static final String ENDUSER_CONFIRMATION_URI = "EndUserConfReqUri";
-	
-    /**
-     * Country code
-     */
-	public static final String COUNTRY_CODE = JoynServiceConfiguration.Settings.MY_COUNTRY_CODE;
-
-    /**
-     * Country area code
-     */
-	public static final String COUNTRY_AREA_CODE = "CountryAreaCode";
-	
-    /**
-     * Msisdn
-     */
-	public static final String MSISDN = "MSISDN";
-
-	// ---------------------------------------------------------------------------
-	// Stack settings
-	// ---------------------------------------------------------------------------
-
-	/**
-	 * Polling period used before each IMS service check (e.g. test subscription state for presence service)
-	 */
-	public static final String IMS_SERVICE_POLLING_PERIOD = "ImsServicePollingPeriod";
-
-	/**
-     * Default SIP port
-     */
-	public static final String SIP_DEFAULT_PORT = "SipListeningPort";
-
-	/**
-     * Default SIP protocol for mobile
-     */
-    public static final String SIP_DEFAULT_PROTOCOL_FOR_MOBILE = "SipDefaultProtocolForMobile";
-
-    /**
-     * Default SIP protocol for Wi-Fi
-     */
-    public static final String SIP_DEFAULT_PROTOCOL_FOR_WIFI = "SipDefaultProtocolForWifi";
-    
-    /**
-     * TLS Certifcate root
-     */
-    public static final String TLS_CERTIFICATE_ROOT = "TlsCertificateRoot";
-
-    /**
-     * TLS Certifcate intermediate
-     */
-    public static final String TLS_CERTIFICATE_INTERMEDIATE = "TlsCertificateIntermediate";
-
-	/**
-	 * SIP transaction timeout used to wait a SIP response
-	 */
-	public static final String SIP_TRANSACTION_TIMEOUT = "SipTransactionTimeout";
-
-	/**
-     * Default TCP port for MSRP session
-     */
-	public static final String MSRP_DEFAULT_PORT = "DefaultMsrpPort";
-
-	/**
-     * Default UDP port for RTP session
-     */
-	public static final String RTP_DEFAULT_PORT = "DefaultRtpPort";
-
-	/**
-	 * MSRP transaction timeout used to wait MSRP response
-	 */
-    public static final String MSRP_TRANSACTION_TIMEOUT = "MsrpTransactionTimeout";
-
-	/**
-     * Registration expire period
-     */
-	public static final String REGISTER_EXPIRE_PERIOD = "RegisterExpirePeriod";
-
-	/**
-     * Registration retry base time
-     */
-	public static final String REGISTER_RETRY_BASE_TIME = "RegisterRetryBaseTime";
-
-	/**
-     * Registration retry max time
-     */
-	public static final String REGISTER_RETRY_MAX_TIME = "RegisterRetryMaxTime";
-
-	/**
-	 * Publish expire period
-	 */
-	public static final String PUBLISH_EXPIRE_PERIOD = "PublishExpirePeriod";
-
-	/**
-     * Revoke timeout
-     */
-	public static final String REVOKE_TIMEOUT = "RevokeTimeout";
-
-	/**
-	 * IMS authentication procedure for mobile access
-	 */
-	public static final String IMS_AUTHENT_PROCEDURE_MOBILE = "ImsAuhtenticationProcedureForMobile";
-
-	/**
-	 * IMS authentication procedure for Wi-Fi access
-	 */
-	public static final String IMS_AUTHENT_PROCEDURE_WIFI = "ImsAuhtenticationProcedureForWifi";
-
-	/**
-	 * Activate or not Tel-URI format
-	 */
-	public static final String TEL_URI_FORMAT = "TelUriFormat";
-
-	/**
-     * Ringing session period. At the end of the period the session is cancelled
-     */
-	public static final String RINGING_SESSION_PERIOD = "RingingPeriod";
-
-	/**
-	 * Subscribe expiration timeout
-	 */
-	public static final String SUBSCRIBE_EXPIRE_PERIOD = "SubscribeExpirePeriod";
-
-	/**
-	 * "Is-composing" timeout for chat service
-	 */
-	public static final String IS_COMPOSING_TIMEOUT = "IsComposingTimeout";
-
-	/**
-	 * SIP session refresh expire period
-	 */
-	public static final String SESSION_REFRESH_EXPIRE_PERIOD = "SessionRefreshExpirePeriod";
-
-	/**
-	 * Activate or not permanent state mode
-	 */
-	public static final String PERMANENT_STATE_MODE = "PermanentState";
-
-	/**
-	 * Activate or not the traces
-	 */
-	public static final String TRACE_ACTIVATED = "TraceActivated";
-
-	/**
-	 * Logger trace level
-	 */
-	public static final String TRACE_LEVEL = "TraceLevel";
-
-	/**
-	 * Activate or not the SIP trace
-	 */
-	public static final String SIP_TRACE_ACTIVATED = "SipTraceActivated";
-
-    /**
-     * SIP trace file
-     */
-    public static final String SIP_TRACE_FILE = "SipTraceFile";
-	
-	/**
-	 * Activate or not the media trace
-	 */
-	public static final String MEDIA_TRACE_ACTIVATED = "MediaTraceActivated";
-
-	/**
-	 * Capability refresh timeout used to avoid too many requests in a short time
-	 */
-	public static final String CAPABILITY_REFRESH_TIMEOUT = "CapabilityRefreshTimeout";
-
-	/**
-	 * Capability refresh timeout used to decide when to refresh contact capabilities
-	 */
-	public static final String CAPABILITY_EXPIRY_TIMEOUT = "CapabilityExpiryTimeout";
-
-	/**
-	 * Polling period used to decide when to refresh contacts capabilities
-	 */
-	public static final String CAPABILITY_POLLING_PERIOD = "CapabilityPollingPeriod";
-
-	/**
-	 * CS video capability
-	 */
-	public static final String CAPABILITY_CS_VIDEO = "CapabilityCsVideo";
-
-	/**
-	 * Image sharing capability
-	 */
-	public static final String CAPABILITY_IMAGE_SHARING = "CapabilityImageShare";
-
-	/**
-	 * Video sharing capability
-	 */
-	public static final String CAPABILITY_VIDEO_SHARING = "CapabilityVideoShare";
-
-	/**
-	 * IP voice call capability
-	 */
-	public static final String CAPABILITY_IP_VOICE_CALL = "CapabilityIPVoiceCall";
-	
-	/**
-	 * IP video call capability
-	 */
-	public static final String CAPABILITY_IP_VIDEO_CALL = "CapabilityIPVideoCall";
-	
-	/**
-	 * Instant Messaging session capability
-	 */
-	public static final String CAPABILITY_IM_SESSION = "CapabilityImSession";
-	
-	/**
-	 * Group Instant Messaging session capability
-	 */
-	public static final String CAPABILITY_IM_GROUP_SESSION = "CapabilityImGroupSession";
-
-	/**
-	 * File transfer capability
-	 */
-	public static final String CAPABILITY_FILE_TRANSFER = "CapabilityFileTransfer";
-
-	/**
-	 * File transfer via HTTP capability
-	 */
-	public static final String CAPABILITY_FILE_TRANSFER_HTTP = "CapabilityFileTransferHttp";
-
-	/**
-	 * Presence discovery capability
-	 */
-	public static final String CAPABILITY_PRESENCE_DISCOVERY = "CapabilityPresenceDiscovery";
-
-	/**
-	 * Social presence capability
-	 */
-	public static final String CAPABILITY_SOCIAL_PRESENCE = "CapabilitySocialPresence";
-
-	/**
-	 * Geolocation push capability
-	 */
-	public static final String CAPABILITY_GEOLOCATION_PUSH = "CapabilityGeoLocationPush";
-	
-	/**
-	 * File transfer thumbnail capability
-	 */
-	public static final String CAPABILITY_FILE_TRANSFER_THUMBNAIL = "CapabilityFileTransferThumbnail";
-	
-	/**
-	 * File transfer Store & Forward
-	 */
-	public static final String CAPABILITY_FILE_TRANSFER_SF = "CapabilityFileTransferSF";
-
-	/**
-	 * Group chat Store & Forward
-	 */
-	public static final String CAPABILITY_GROUP_CHAT_SF = "CapabilityGroupChatSF";
-
-	/**
-     * RCS extensions capability
-     */
-	public static final String CAPABILITY_RCS_EXTENSIONS = "CapabilityRcsExtensions";
-	
-	/**
-     * Instant messaging is always on (Store & Forward server)
-     */
-	public static final String IM_CAPABILITY_ALWAYS_ON = "ImAlwaysOn";
-	
-	/**
-	 * SIP Automata capability (@see RFC3840)
-	 */
-	public static final String CAPABILITY_SIP_AUTOMATA = "CapabilitySipAutomata";
-	
-	/**
-     * File transfer always on (Store & Forward server)
-     */
-	public static final String FT_CAPABILITY_ALWAYS_ON = "FtAlwaysOn";
-
-	/**
-     * Instant messaging use report
-     */
-	public static final String IM_USE_REPORTS = "ImUseReports";
-
-	/**
-	 * Network access authorized
-	 */
-	public static final String NETWORK_ACCESS = "NetworkAccess";
-
-	/**
-     * SIP stack timer T1
-     */
-	public static final String SIP_TIMER_T1 = "SipTimerT1";
-
-	/**
-     * SIP stack timer T2
-     */
-	public static final String SIP_TIMER_T2 = "SipTimerT2";
-
-	/**
-     * SIP stack timer T4
-     */
-	public static final String SIP_TIMER_T4 = "SipTimerT4";
-
-	/**
-     * Enable SIP keep alive
-     */
-	public static final String SIP_KEEP_ALIVE = "SipKeepAlive";
-
-	/**
-     * SIP keep alive period
-     */
-	public static final String SIP_KEEP_ALIVE_PERIOD = "SipKeepAlivePeriod";
-
-	/**
-	 * RCS APN
-	 */
-	public static final String RCS_APN = "RcsApn";
-
-	/**
-	 * RCS operator
-	 */
-	public static final String RCS_OPERATOR = "RcsOperator";	
-
-	/**
-	 * GRUU support
-	 */
-	public static final String GRUU = "GRUU";
-
-    /**
-     * IMEI used as device ID
-     */
-    public static final String USE_IMEI_AS_DEVICE_ID = "ImeiDeviceId";
-
-    /**
-     * CPU always_on support
-     */
-    public static final String CPU_ALWAYS_ON = "CpuAlwaysOn";
-
-    /**
-     * Auto configuration mode
-     */
-    public static final String AUTO_CONFIG_MODE = "Autoconfig";
-
-    /**
-     * Provisioning terms accepted
-     */
-    public static final String PROVISIONING_TERMS_ACCEPTED = "ProvisioningTermsAccepted";
-
-    /**
-     * Provisioning version
-     */
-    public static final String PROVISIONING_VERSION = "ProvisioningVersion";
-    
-    /**
-     * Provisioning version
-     */
-    public static final String PROVISIONING_TOKEN = "ProvisioningToken";
-
-    /**
-     * Secondary provisioning address
-     */
-    public static final String SECONDARY_PROVISIONING_ADDRESS = "SecondaryProvisioningAddress";
-
-    /**
-     * Use only the secondary provisioning address
-     */
-    public static final String SECONDARY_PROVISIONING_ADDRESS_ONLY = "SecondaryProvisioningAddressOnly";
-
-    /**
-     * Directory path for photos
-     */
-    public static final String DIRECTORY_PATH_PHOTOS = "DirectoryPathPhotos";
-
-    /**
-     * Directory path for videos
-     */
-    public static final String DIRECTORY_PATH_VIDEOS = "DirectoryPathVideos";
-
-    /**
-     * Directory path for files
-     */
-    public static final String DIRECTORY_PATH_FILES = "DirectoryPathFiles";
-
-    /**
-     * Secure MSRP over Wi-Fi
-     */
-    public static final String SECURE_MSRP_OVER_WIFI = "SecureMsrpOverWifi";
-
-    /**
-     * Secured RTP over Wi-Fi
-     */
-    public static final String SECURE_RTP_OVER_WIFI = "SecureRtpOverWifi";
-
-    /**
-     * Key and associated values for GSMA release of the device as provisioned by the network
-     */
-    public static final String KEY_GSMA_RELEASE = "GsmaRelease";
-    
-    /**
-     * Albatros release
-     */
-    public static final int VALUE_GSMA_REL_ALBATROS = 0;
-
-    /**
-     * Blackbird release
-     */
-    public static final int VALUE_GSMA_REL_BLACKBIRD = 1;
-    
-	/**
-     * IP voice call breakout capabilities in RCS-AA mode
-     */
-	public static final String IPVOICECALL_BREAKOUT_AA ="IPCallBreakOutAA";
-	
-	/**
-     * IP voice call breakout capabilities in RCS-CS mode
-     */
-	public static final String IPVOICECALL_BREAKOUT_CS ="IPCallBreakOutCS";
-	
-	/**
-     * CS call upgrade to IP Video Call in RCS-CS mode
-     */
-	public static final String IPVIDEOCALL_UPGRADE_FROM_CS = "rcsIPVideoCallUpgradeFromCS";
-	
-	/** 
-     * CS call upgrade to IP Video Call in case of capability error
-     */
-	public static final String IPVIDEOCALL_UPGRADE_ON_CAPERROR = "rcsIPVideoCallUpgradeOnCapError";
-	
-	/**
-     * Leaf node that tells an RCS-CS device whether it can initiate an RCS IP Video Call upgrade without first tearing down the CS voice call
-     */
-	public static final String IPVIDEOCALL_UPGRADE_ATTEMPT_EARLY = "rcsIPVideoCallUpgradeAttemptEarly";
-	
-	/**
-     * TCP fallback option
-     */
-    public static final String TCP_FALLBACK = "TcpFallback";
-    
-    /**
-     * Vendor name of the Client.
-     */
-    public static final String VENDOR_NAME = "VendorName";
-
-    /**
-     * Control RCS extensions
-     */
-	public static final String CONTROL_EXTENSIONS = "ControlRcsExtensions";
-
-	/**
-     * Allow RCS extensions
-     */
-	public static final String ALLOW_EXTENSIONS = "AllowRcsExtensions";
-	
-	/**
-     * Max lenght for extensions using real time messaging (MSRP)  
-     */
-	public static final String MAX_MSRP_SIZE_EXTENSIONS = "ExtensionsMaxMsrpSize";
-    
-	/**
-     * RCS extensions policy
-     */
-	public static final String EXTENSIONS_POLICY = "ExtensionsPolicy";
-
-	/**
-     * Validity of the RCS configuration.
-     */
-    public static final String CONFIGURATION_VALID = JoynServiceConfiguration.Settings.CONFIGURATION_VALIDITY;
-
-    /**
-	 * Auto accept file transfer invitation in roaming
-	 */
-	public static final String AUTO_ACCEPT_FT_IN_ROAMING = "AutoAcceptFtInRoaming";
-	
-	/**
-	* Auto accept file transfer enabled
-	*/
-	public static final String AUTO_ACCEPT_FT_CHANGEABLE = "AutoAcceptFtChangeable";
-
-	/**
-	 * List of possible values for the Image Resize Option
-	 */
-	public static final int VALUE_IMAGE_RESIZE_ALWAYS_PERFORM = 0;
-	public static final int VALUE_IMAGE_RESIZE_ONLY_ABOVE_MAX_SIZE = 1;
-	public static final int VALUE_IMAGE_RESIZE_ASK = 2;
-	/**
-	 * Image resize option
-	 */
-	public static final String KEY_IMAGE_RESIZE_OPTION = "ImageResizeOption";
-	
-}
-=======
 /*******************************************************************************
  * Software Name : RCS IMS Stack
  *
@@ -2115,7 +1176,7 @@
 	 * Control RCS extensions
 	 */
 	public static final String CONTROL_EXTENSIONS = "ControlRcsExtensions";
-	/* package private */static final Boolean DEFAULT_CONTROL_EXTENSIONS = false;
+	/* package private */static final Boolean DEFAULT_CONTROL_EXTENSIONS = true;
 
 	/**
 	 * Allow RCS extensions
@@ -2127,7 +1188,14 @@
 	 * Max length for extensions using real time messaging (MSRP)
 	 */
 	public static final String MAX_MSRP_SIZE_EXTENSIONS = "ExtensionsMaxMsrpSize";
-	/* package private */static final Integer DEFAULT_MAX_MSRP_SIZE_EXTENSIONS = 0;
+	/* package private */static final Integer DEFAULT_MAX_MSRP_SIZE_EXTENSIONS = 2048;
+	
+	/**
+     * RCS extensions policy
+     */
+	public static final String EXTENSIONS_POLICY = "ExtensionsPolicy";
+	/* package private */static final Integer DEFAULT_EXTENSIONS_POLICY = 0;
+
 
 	/**
 	 * Validity of the RCS configuration.
@@ -2153,5 +1221,4 @@
 	public static final String KEY_IMAGE_RESIZE_OPTION = "ImageResizeOption";
 	/* package private */static final Integer DEFAULT_KEY_IMAGE_RESIZE_OPTION = ImageResizeOption.ONLY_ABOVE_MAX_SIZE.toInt();
 	
-}
->>>>>>> b4e67f64
+}