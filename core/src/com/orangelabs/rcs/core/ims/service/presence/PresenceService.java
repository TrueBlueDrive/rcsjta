/*******************************************************************************
 * Software Name : RCS IMS Stack
 *
 * Copyright (C) 2010 France Telecom S.A.
 * Copyright (C) 2014 Sony Mobile Communications Inc.
 *
 * Licensed under the Apache License, Version 2.0 (the "License");
 * you may not use this file except in compliance with the License.
 * You may obtain a copy of the License at
 *
 *      http://www.apache.org/licenses/LICENSE-2.0
 *
 * Unless required by applicable law or agreed to in writing, software
 * distributed under the License is distributed on an "AS IS" BASIS,
 * WITHOUT WARRANTIES OR CONDITIONS OF ANY KIND, either express or implied.
 * See the License for the specific language governing permissions and
 * limitations under the License.
 *
 * NOTE: This file has been modified by Sony Mobile Communications Inc.
 * Modifications are licensed under the License.
 ******************************************************************************/

package com.orangelabs.rcs.core.ims.service.presence;

import static com.orangelabs.rcs.utils.StringUtils.UTF8_STR;

import java.util.Set;

import com.gsma.services.rcs.RcsContactFormatException;
import com.gsma.services.rcs.contacts.ContactId;
import com.orangelabs.rcs.addressbook.AddressBookEventListener;
import com.orangelabs.rcs.core.CoreException;
import com.orangelabs.rcs.core.ims.ImsModule;
import com.orangelabs.rcs.core.ims.network.sip.SipUtils;
import com.orangelabs.rcs.core.ims.protocol.http.HttpResponse;
import com.orangelabs.rcs.core.ims.service.ContactInfo.RcsStatus;
import com.orangelabs.rcs.core.ims.service.ImsService;
import com.orangelabs.rcs.core.ims.service.capability.Capabilities;
import com.orangelabs.rcs.core.ims.service.presence.xdm.XdmManager;
import com.orangelabs.rcs.platform.AndroidFactory;
import com.orangelabs.rcs.provider.eab.ContactsManager;
import com.orangelabs.rcs.provider.eab.ContactsManagerException;
import com.orangelabs.rcs.provider.settings.RcsSettings;
import com.orangelabs.rcs.service.StartService;
import com.orangelabs.rcs.utils.ContactUtils;
import com.orangelabs.rcs.utils.DateUtils;
import com.orangelabs.rcs.utils.StringUtils;
import com.orangelabs.rcs.utils.logger.Logger;

/**
 * Presence service
 *
 * @author Jean-Marc AUFFRET
 */
public class PresenceService extends ImsService implements AddressBookEventListener{

	private final RcsSettings mRcsSettings;

	private final ContactsManager mContactsManager;

	/**
	 * Permanent state feature
	 */
	public boolean permanentState;

	/**
     * Presence info
     */
    private PresenceInfo presenceInfo = new PresenceInfo();

	/**
	 * Publish manager
	 */
	private PublishManager publisher;

	/**
	 * XDM manager
	 */
	private XdmManager xdm;

	/**
	 * Watcher info subscribe manager
	 */
	private SubscribeManager watcherInfoSubscriber;

	/**
	 * Presence subscribe manager
	 */
	private SubscribeManager presenceSubscriber;

	/**
     * The logger
     */
    private Logger logger = Logger.getLogger(this.getClass().getName());

    /**
     * Constructor
     *
     * @param parent IMS module
     * @param rcsSettings RcsSettings
     * @param contactsManager ContactsManager
     * @throws CoreException
     */
	public PresenceService(ImsModule parent, RcsSettings rcsSettings,
			ContactsManager contactsManager) throws CoreException {
        super(parent, RcsSettings.getInstance().isSocialPresenceSupported());
        mRcsSettings = rcsSettings;
        mContactsManager = contactsManager;
		// Set presence service options
		this.permanentState = mRcsSettings.isPermanentStateModeActivated();

		// Instantiate the XDM manager
    	xdm = new XdmManager(parent);

    	// Instantiate the publish manager
        publisher = new PublishManager(parent);

    	// Instantiate the subscribe manager for watcher info
    	watcherInfoSubscriber = new WatcherInfoSubscribeManager(parent);

    	// Instantiate the subscribe manager for presence
        presenceSubscriber = new PresenceSubscribeManager(parent);
	}

	/**
	 * Start the IMS service
	 */
    public synchronized void start() {
		if (isServiceStarted()) {
			// Already started
			return;
		}
		setServiceStarted(true);

		// Listen to address book changes
		getImsModule().getCore().getAddressBookManager().addAddressBookListener(this);

		// Restore the last presence info from the contacts database
		presenceInfo = mContactsManager.getMyPresenceInfo();
		if (logger.isActivated()) {
			logger.debug("Last presence info:\n" + presenceInfo.toString());
		}

		// Initialize the XDM interface
		xdm.initialize();

    	// Add me in the granted set if necessary
		Set<ContactId> grantedContacts = xdm.getGrantedContacts();

		ContactId me = ImsModule.IMS_USER_PROFILE.getUsername();

		if (!grantedContacts.contains(me)) {
			if (logger.isActivated()) {
				logger.debug("The enduser is not in the granted set: add it now");
			}
			xdm.addContactToGrantedList(me);
		}

		// It may be necessary to initiate the address book first launch or account check procedure
        if (StartService.getNewUserAccount(AndroidFactory.getApplicationContext())) {
			Set<ContactId> blockedContacts = xdm.getBlockedContacts();
			firstLaunchOrAccountChangedCheck(grantedContacts, blockedContacts);
		}

        // Subscribe to watcher-info events
    	if (watcherInfoSubscriber.subscribe()) {
        	if (logger.isActivated()) {
        		logger.debug("Subscribe manager is started with success for watcher-info");
            }
		} else {
        	if (logger.isActivated()) {
        		logger.debug("Subscribe manager can't be started for watcher-info");
        	}
		}

		// Subscribe to presence events
    	if (presenceSubscriber.subscribe()) {
        	if (logger.isActivated()) {
        		logger.debug("Subscribe manager is started with success for presence");
            }
		} else {
        	if (logger.isActivated()) {
        		logger.debug("Subscribe manager can't be started for presence");
        	}
		}

    	// Publish initial presence info
    	String xml;
    	if (permanentState) {
    		xml = buildPartialPresenceInfoDocument(presenceInfo);
    	} else {
    		xml = buildPresenceInfoDocument(presenceInfo);
    	}
    	if (publisher.publish(xml)) {
        	if (logger.isActivated()) {
        		logger.debug("Publish manager is started with success");
        	}
		} else {
        	if (logger.isActivated()) {
        		logger.debug("Publish manager can't be started");
        	}
		}

    	// Force a presence check
    	handleAddressBookHasChanged();
	}

    /**
     * First launch or account changed check <br>
     * Check done at first launch of the service on the phone after install of
     * the application or when the user account changed <br>
     * We create a new contact with the adequate state for each RCS number in
     * the XDM lists that is not already existing on the phone
     *
     * @param list of granted contacts
     * @param list of blocked contacts
     */
	private void firstLaunchOrAccountChangedCheck(Set<ContactId> grantedContacts, Set<ContactId> blockedContacts){
		if (logger.isActivated()){
			logger.debug("First launch or account change check procedure");
		}

		// Flush the address book provider
		mContactsManager.flushContactProvider();

		ContactId me = null;
		try {
			me = ContactUtils.createContactId(ImsModule.IMS_USER_PROFILE.getPublicUri());
		} catch (RcsContactFormatException e) {
			if (logger.isActivated()) {
        		logger.error("Cannot parse user contact "+ImsModule.IMS_USER_PROFILE.getPublicUri());
        	}
		}
		// Treat the buddy list
		for (ContactId contact : grantedContacts) {
			if (me != null && !contact.equals(me)) {
				// For each RCS granted contact, except me
				if (!ContactUtils.isNumberInAddressBook(contact)) {
					// If it is not present in the address book
					if (logger.isActivated()) {
						logger.debug("The RCS number " + contact + " was not found in the address book: add it");
					}

					// => We create the entry in the regular address book
					try {
						ContactUtils.createRcsContactIfNeeded(AndroidFactory.getApplicationContext(), contact);
					} catch (Exception e) {
						if (logger.isActivated()) {
							logger.error("Something went wrong when creating contact " + contact, e);
						}
					}
				}

				// Add the contact to the rich address book provider
				mContactsManager.modifyRcsContactInProvider(contact, RcsStatus.PENDING_OUT);
			}
		}

		// Treat the blocked contact list
		for (ContactId contact : blockedContacts) {
			// For each RCS blocked contact
			if (!ContactUtils.isNumberInAddressBook(contact)) {
				// If it is not present in the address book
				if (logger.isActivated()) {
					logger.debug("The RCS number " + contact + " was not found in the address book: add it");
				}

				// => We create the entry in the regular address book
				try {
					ContactUtils.createRcsContactIfNeeded(AndroidFactory.getApplicationContext(), contact);
				} catch (Exception e) {
					if (logger.isActivated()) {
						logger.error("Something went wrong when creating contact " + contact, e);
					}
				}
				// Set the presence sharing status to blocked
				try {
					mContactsManager.blockContact(contact);
				} catch (ContactsManagerException e) {
					if (logger.isActivated()) {
						logger.error("Something went wrong when blocking contact " + contact, e);
					}
				}

				// Add the contact to the rich address book provider
				mContactsManager.modifyRcsContactInProvider(contact, RcsStatus.BLOCKED);
			}
		}
	}

	/**
     * Stop the IMS service
     */
	public synchronized void stop() {
		if (!isServiceStarted()) {
			// Already stopped
			return;
		}
		setServiceStarted(false);

		// Stop listening to address book changes
		getImsModule().getCore().getAddressBookManager().removeAddressBookListener(this);

		if (!permanentState) {
            // If not permanent state mode: publish a last presence info before
            // to quit
			if ((getImsModule().getCurrentNetworkInterface() != null) &&
					getImsModule().getCurrentNetworkInterface().isRegistered() &&
				publisher.isPublished()) {
				String xml = buildPresenceInfoDocument(presenceInfo);
		    	publisher.publish(xml);
			}
    	}

    	// Stop publish
    	publisher.terminate();

    	// Stop subscriptions
    	watcherInfoSubscriber.terminate();
    	presenceSubscriber.terminate();
	}

	/**
     * Check the IMS service
     */
	public void check() {
    	if (logger.isActivated()) {
    		logger.debug("Check presence service");
    	}

        // Check subscribe manager status for watcher-info events
		if (!watcherInfoSubscriber.isSubscribed()) {
        	if (logger.isActivated()) {
        		logger.debug("Subscribe manager not yet started for watcher-info");
        	}

        	if (watcherInfoSubscriber.subscribe()) {
	        	if (logger.isActivated()) {
	        		logger.debug("Subscribe manager is started with success for watcher-info");
                }
			} else {
	        	if (logger.isActivated()) {
	        		logger.debug("Subscribe manager can't be started for watcher-info");
	        	}
			}
		}

		// Check subscribe manager status for presence events
		if (!presenceSubscriber.isSubscribed()) {
        	if (logger.isActivated()) {
        		logger.debug("Subscribe manager not yet started for presence");
        	}

        	if (presenceSubscriber.subscribe()) {
	        	if (logger.isActivated()) {
	        		logger.debug("Subscribe manager is started with success for presence");
                }
			} else {
	        	if (logger.isActivated()) {
	        		logger.debug("Subscribe manager can't be started for presence");
	        	}
			}
		}
	}

	/**
     * Is permanent state procedure
     *
     * @return Boolean
     */
	public boolean isPermanentState() {
		return permanentState;
	}

	/**
     * Set the presence info
     *
     * @param info Presence info
     */
	public void setPresenceInfo(PresenceInfo info) {
		presenceInfo = info;
	}

	/**
     * Returns the presence info
     *
     * @return Presence info
     */
	public PresenceInfo getPresenceInfo() {
		return presenceInfo;
	}

	/**
     * Returns the publish manager
     *
     * @return Publish manager
     */
    public PublishManager getPublishManager() {
        return publisher;
    }

	/**
     * Returns the watcher-info subscribe manager
     *
     * @return Subscribe manager
     */
	public SubscribeManager getWatcherInfoSubscriber() {
		return watcherInfoSubscriber;
	}

    /**
     * Returns the presence subscribe manager
     *
     * @return Subscribe manager
     */
	public SubscribeManager getPresenceSubscriber() {
		return presenceSubscriber;
	}

    /**
     * Returns the XDM manager
     *
     * @return XDM manager
     */
    public XdmManager getXdmManager() {
        return xdm;
    }

	/**
     * Build boolean status value
     *
     * @param state Boolean state
     * @return String
     */
	private String buildBooleanStatus(boolean state) {
		if (state) {
			return "open";
		} else {
			return "closed";
		}
	}

    /**
     * Build capabilities document
     *
     * @param timestamp Timestamp
     * @param capabilities Capabilities
     * @return Document
     */
    private String buildCapabilities(String timestamp, Capabilities capabilities) {
    	return
    	    "<tuple id=\"t1\">" + SipUtils.CRLF +
		    "  <status><basic>" + buildBooleanStatus(capabilities.isFileTransferSupported()) + "</basic></status>" + SipUtils.CRLF +
			"  <op:service-description>" + SipUtils.CRLF +
			"    <op:service-id>" + PresenceUtils.FEATURE_RCS2_FT + "</op:service-id>" + SipUtils.CRLF +
			"    <op:version>1.0</op:version>" + SipUtils.CRLF +
			"  </op:service-description>" + SipUtils.CRLF +
			"  <contact>" + ImsModule.IMS_USER_PROFILE.getPublicUri() + "</contact>" + SipUtils.CRLF +
			"  <timestamp>" + timestamp + "</timestamp>" + SipUtils.CRLF +
			"</tuple>" + SipUtils.CRLF +
	    	"<tuple id=\"t2\">" + SipUtils.CRLF +
		    "  <status><basic>" + buildBooleanStatus(capabilities.isImageSharingSupported()) + "</basic></status>" + SipUtils.CRLF +
			"  <op:service-description>" + SipUtils.CRLF +
			"    <op:service-id>" + PresenceUtils.FEATURE_RCS2_IMAGE_SHARE + "</op:service-id>" + SipUtils.CRLF +
			"    <op:version>1.0</op:version>" + SipUtils.CRLF +
			"  </op:service-description>" + SipUtils.CRLF +
			"  <contact>" + ImsModule.IMS_USER_PROFILE.getPublicUri() + "</contact>" + SipUtils.CRLF +
			"  <timestamp>" + timestamp + "</timestamp>" + SipUtils.CRLF +
			"</tuple>" + SipUtils.CRLF +
			"<tuple id=\"t3\">" + SipUtils.CRLF +
		    "  <status><basic>" + buildBooleanStatus(capabilities.isVideoSharingSupported()) + "</basic></status>" + SipUtils.CRLF +
			"  <op:service-description>" + SipUtils.CRLF +
			"    <op:service-id>" + PresenceUtils.FEATURE_RCS2_VIDEO_SHARE + "</op:service-id>" + SipUtils.CRLF +
			"    <op:version>1.0</op:version>" + SipUtils.CRLF +
			"  </op:service-description>" + SipUtils.CRLF +
			"  <contact>" + ImsModule.IMS_USER_PROFILE.getPublicUri() + "</contact>" + SipUtils.CRLF +
			"  <timestamp>" + timestamp + "</timestamp>" + SipUtils.CRLF +
			"</tuple>" + SipUtils.CRLF +
			"<tuple id=\"t4\">" + SipUtils.CRLF +
		    "  <status><basic>" + buildBooleanStatus(capabilities.isImSessionSupported()) + "</basic></status>" + SipUtils.CRLF +
			"  <op:service-description>" + SipUtils.CRLF +
			"    <op:service-id>" + PresenceUtils.FEATURE_RCS2_CHAT + "</op:service-id>" + SipUtils.CRLF +
			"    <op:version>1.0</op:version>" + SipUtils.CRLF +
			"  </op:service-description>" + SipUtils.CRLF +
			"  <contact>" + ImsModule.IMS_USER_PROFILE.getPublicUri() + "</contact>" + SipUtils.CRLF +
			"  <timestamp>" + timestamp + "</timestamp>" + SipUtils.CRLF +
			"</tuple>" + SipUtils.CRLF +
			"<tuple id=\"t5\">" + SipUtils.CRLF +
		    "  <status><basic>" + buildBooleanStatus(capabilities.isCsVideoSupported()) + "</basic></status>" + SipUtils.CRLF +
			"  <op:service-description>" + SipUtils.CRLF +
			"    <op:service-id>" + PresenceUtils.FEATURE_RCS2_CS_VIDEO + "</op:service-id>" + SipUtils.CRLF +
			"    <op:version>1.0</op:version>" + SipUtils.CRLF +
			"  </op:service-description>" + SipUtils.CRLF +
			"  <contact>" + ImsModule.IMS_USER_PROFILE.getPublicUri() + "</contact>" + SipUtils.CRLF +
			"  <timestamp>" + timestamp + "</timestamp>" + SipUtils.CRLF +
			"</tuple>" + SipUtils.CRLF;
    }

    /**
     * Build geoloc document
     *
     * @param timestamp Timestamp
     * @param geolocInfo Geoloc info
     * @return Document
     */
    private String buildGeoloc(String timestamp, Geoloc geolocInfo) {
    	String document = "";
    	if (geolocInfo != null) {
    		document +=
    			 "<tuple id=\"g1\">" + SipUtils.CRLF +
			     "  <status><basic>open</basic></status>" + SipUtils.CRLF +
			     "   <gp:geopriv>" + SipUtils.CRLF +
			     "    <gp:location-info><gml:location>" + SipUtils.CRLF +
			     "        <gml:Point srsDimension=\"3\"><gml:pos>" + geolocInfo.getLatitude() + " " +
			     				geolocInfo.getLongitude() + " " +
			     				geolocInfo.getAltitude() + "</gml:pos>" + SipUtils.CRLF +
			     "        </gml:Point></gml:location>" + SipUtils.CRLF +
			     "    </gp:location-info>" + SipUtils.CRLF +
			     "    <gp:method>GPS</gp:method>" + SipUtils.CRLF +
			     "   </gp:geopriv>"+SipUtils.CRLF +
				 "  <contact>" + ImsModule.IMS_USER_PROFILE.getPublicUri() + "</contact>" + SipUtils.CRLF +
				 "  <timestamp>" + timestamp + "</timestamp>" + SipUtils.CRLF +
			     "</tuple>" + SipUtils.CRLF;
    	}
    	return document;
    }

	/**
	 * Build person info document
	 *
	 * @param info Presence info
	 * @return Document
	 */
	private String buildPersonInfo(PresenceInfo info) {
		StringBuilder document = new StringBuilder("  <op:overriding-willingness>")
				.append(SipUtils.CRLF).append("    <op:basic>").append(info.getPresenceStatus())
				.append("</op:basic>").append(SipUtils.CRLF)
				.append("  </op:overriding-willingness>").append(SipUtils.CRLF);

		FavoriteLink favoriteLink = info.getFavoriteLink();
		if ((favoriteLink != null) && (favoriteLink.getLink() != null)) {
			document.append("  <ci:homepage>")
					.append(StringUtils.encodeXML(favoriteLink.getLink())).append("</ci:homepage>")
					.append(SipUtils.CRLF);
		}

		PhotoIcon photoIcon = info.getPhotoIcon();
		String eTag = photoIcon.getEtag();
		if ((photoIcon != null) && (eTag != null)) {
			document.append("  <rpid:status-icon opd:etag=\"").append(eTag)
					.append("\" opd:fsize=\"").append(photoIcon.getSize())
					.append("\" opd:contenttype=\"").append(photoIcon.getType())
					.append("\" opd:resolution=\"").append(photoIcon.getResolution()).append("\">")
					.append(xdm.getEndUserPhotoIconUrl()).append("</rpid:status-icon>")
					.append(SipUtils.CRLF);
		}

		String freetext = info.getFreetext();
		if (freetext != null) {
			document.append("  <pdm:note>").append(StringUtils.encodeXML(freetext))
					.append("</pdm:note>").append(SipUtils.CRLF);
		}

		return document.toString();
	}

	/**
	 * Build presence info document (RCS 1.0)
	 *
	 * @param info Presence info
	 * @return Document
	 */
	private String buildPresenceInfoDocument(PresenceInfo info) {
		String document = new StringBuilder("<?xml version=\"1.0\" encoding=\"")
				.append(UTF8_STR).append("\"?>").append(SipUtils.CRLF)
				.append("<presence xmlns=\"urn:ietf:params:xml:ns:pidf\"")
				.append(" xmlns:op=\"urn:oma:xml:prs:pidf:oma-pres\"")
				.append(" xmlns:opd=\"urn:oma:xml:pde:pidf:ext\"")
				.append(" xmlns:pdm=\"urn:ietf:params:xml:ns:pidf:data-model\"")
				.append(" xmlns:ci=\"urn:ietf:params:xml:ns:pidf:cipid\"")
				.append(" xmlns:rpid=\"urn:ietf:params:xml:ns:pidf:rpid\"")
				.append(" xmlns:gp=\"urn:ietf:params:xml:ns:pidf:geopriv10\"")
				.append(" xmlns:gml=\"urn:opengis:specification:gml:schema-xsd:feature:v3.0\"")
				.append(" entity=\"").append(ImsModule.IMS_USER_PROFILE.getPublicUri())
				.append("\">").append(SipUtils.CRLF).toString();

    	// Encode timestamp
    	String timestamp = DateUtils.encodeDate(info.getTimestamp());

    	// Build capabilities
    	document += buildCapabilities(timestamp, mRcsSettings.getMyCapabilities());

		// Build geoloc
    	document += buildGeoloc(timestamp, info.getGeoloc());

    	// Build person info
    	document += "<pdm:person id=\"p1\">" + SipUtils.CRLF +
					buildPersonInfo(info) +
    				"  <pdm:timestamp>" + timestamp + "</pdm:timestamp>" + SipUtils.CRLF +
				    "</pdm:person>" + SipUtils.CRLF;

    	// Add last header
    	document += "</presence>" + SipUtils.CRLF;

        return document;
    }

	/**
	 * Build partial presence info document (all presence info except permanent
	 * state info)
	 *
	 * @param info Presence info
	 * @return Document
	 */
	private String buildPartialPresenceInfoDocument(PresenceInfo info) {
		String document = new StringBuilder("<?xml version=\"1.0\" encoding=\"")
				.append(UTF8_STR).append("\"?>").append(SipUtils.CRLF)
				.append("<presence xmlns=\"urn:ietf:params:xml:ns:pidf\"")
				.append(" xmlns:op=\"urn:oma:xml:prs:pidf:oma-pres\"")
				.append(" xmlns:opd=\"urn:oma:xml:pde:pidf:ext\"")
				.append(" xmlns:pdm=\"urn:ietf:params:xml:ns:pidf:data-model\"")
				.append(" xmlns:ci=\"urn:ietf:params:xml:ns:pidf:cipid\"")
				.append(" xmlns:rpid=\"urn:ietf:params:xml:ns:pidf:rpid\"")
				.append(" xmlns:gp=\"urn:ietf:params:xml:ns:pidf:geopriv10\"")
				.append(" xmlns:gml=\"urn:opengis:specification:gml:schema-xsd:feature:v3.0\"")
				.append(" entity=\"").append(ImsModule.IMS_USER_PROFILE.getPublicUri())
				.append("\">").append(SipUtils.CRLF).toString();

    	// Encode timestamp
    	String timestamp = DateUtils.encodeDate(info.getTimestamp());

    	// Build capabilities
    	document += buildCapabilities(timestamp, mRcsSettings.getMyCapabilities());

		// Build geoloc
    	document += buildGeoloc(timestamp, info.getGeoloc());

    	// Add last header
    	document += "</presence>" + SipUtils.CRLF;

        return document;
    }

	/**
	 * Build permanent presence info document (RCS R2.0)
	 *
	 * @param info Presence info
	 * @return Document
	 */
	private String buildPermanentPresenceInfoDocument(PresenceInfo info) {
		String document = new StringBuilder("<?xml version=\"1.0\" encoding=\"")
				.append(UTF8_STR).append("\"?>").append(SipUtils.CRLF)
				.append("<presence xmlns=\"urn:ietf:params:xml:ns:pidf\"")
				.append(" xmlns:op=\"urn:oma:xml:prs:pidf:oma-pres\"")
				.append(" xmlns:opd=\"urn:oma:xml:pde:pidf:ext\"")
				.append(" xmlns:pdm=\"urn:ietf:params:xml:ns:pidf:data-model\"")
				.append(" xmlns:ci=\"urn:ietf:params:xml:ns:pidf:cipid\"")
				.append(" xmlns:rpid=\"urn:ietf:params:xml:ns:pidf:rpid\"").append(" entity=\"")
				.append(ImsModule.IMS_USER_PROFILE.getPublicUri()).append("\">")
				.append(SipUtils.CRLF).toString();

    	// Encode timestamp
    	String timestamp = DateUtils.encodeDate(info.getTimestamp());

    	// Build person info (freetext, favorite link and photo-icon)
    	document += "<pdm:person id=\"p1\">" + SipUtils.CRLF +
					buildPersonInfo(info) +
    				"  <pdm:timestamp>" + timestamp + "</pdm:timestamp>" + SipUtils.CRLF +
				    "</pdm:person>" + SipUtils.CRLF;

    	// Add last header
	    document += "</presence>" + SipUtils.CRLF;

        return document;
    }

    /**
     * Update photo-icon
     *
     * @param photoIcon Photo-icon
     * @return Boolean result
     */
    private boolean updatePhotoIcon(PhotoIcon photoIcon) {
    	boolean result = false;

    	// Photo-icon management
    	PhotoIcon currentPhoto = presenceInfo.getPhotoIcon();
    	if ((photoIcon != null) && (photoIcon.getEtag() == null)) {
    		// Test photo icon size
    		long maxSize = mRcsSettings.getMaxPhotoIconSize();
        	if ((maxSize != 0) && (photoIcon.getSize() > maxSize)) {
    			if (logger.isActivated()) {
    				logger.debug("Max photo size achieved");
    			}
    			return false;
            }

    		// Upload the new photo-icon
    		if (logger.isActivated()) {
    			logger.info("Upload the photo-icon");
    		}
    		result = uploadPhotoIcon(photoIcon);
    	} else
    	if ((photoIcon == null) && (currentPhoto != null)) {
    		// Delete the current photo-icon
    		if (logger.isActivated()) {
    			logger.info("Delete the photo-icon");
    		}
    		result = deletePhotoIcon();
    	} else {
    		// Nothing to do
    		result = true;
    	}

    	return result;
    }

    /**
     * Publish presence info
     *
     * @param info Presence info
     * @return true if the presence info has been publish with success,
     *          else returns false
     */
    public boolean publishPresenceInfo(PresenceInfo info) {
    	boolean result = false;

    	// Photo-icon management
    	result = updatePhotoIcon(info.getPhotoIcon());
    	if (!result) {
    		// Can't update the photo-icon in the XDM server
    		return result;
    	}

    	// Reset timestamp
    	info.resetTimestamp();

		// Publish presence info
    	if (permanentState) {
    		// Permanent state procedure: publish the new presence info via XCAP
    		if (logger.isActivated()) {
    			logger.info("Publish presence info via XDM request (permanent state)");
    		}
    		String xml = buildPermanentPresenceInfoDocument(info);
    		HttpResponse response = xdm.setPresenceInfo(xml);
            if ((response != null) && response.isSuccessfullResponse()) {
    			result = true;
    		} else {
    			result = false;
    		}
    	} else {
    		// SIP procedure: publish the new presence info via SIP
    		if (logger.isActivated()) {
    			logger.info("Publish presence info via SIP request");
    		}
    		String xml = buildPresenceInfoDocument(info);
			result = publisher.publish(xml);
    	}

		// If server updated with success then update contact info cache
    	if (result) {
    		presenceInfo = info;
		}

    	return result;
    }

    /**
     * Upload photo icon
     *
     * @param photo Photo icon
     * @return Boolean result
     */
	public boolean uploadPhotoIcon(PhotoIcon photo) {
		// Upload the photo to the XDM server
		HttpResponse response = xdm.uploadEndUserPhoto(photo);
		if ((response != null) && response.isSuccessfullResponse()) {
			// Extract the Etag value in the 200 OK response
			String etag = response.getHeader("Etag");
			if (etag != null) {
				// Removed quotes
				etag = StringUtils.removeQuotes(etag);
			} else {
				etag = "" + System.currentTimeMillis();
			}

			// Set the Etag of the photo-icon
			photo.setEtag(etag);

			return true;
		} else {
			return false;
		}
	}

    /**
     * Delete photo icon
<<<<<<< HEAD
     *
     * @returns Boolean result
=======
     * @return Boolean result
>>>>>>> 77bb47fb
     */
	public boolean deletePhotoIcon(){
		// Delete the photo from the XDM server
		HttpResponse response = xdm.deleteEndUserPhoto();
		if ((response != null) && (response.isSuccessfullResponse() || response.isNotFoundResponse())) {
			return true;
		} else {
			return false;
		}
	}

	/**
     * Invite a contact to share its presence
     *
     * @param contact Contact
     * @return Returns true if XDM request was successful, else false
     */
    public boolean inviteContactToSharePresence(ContactId contact) {
		// Remove contact from the blocked contacts list
		xdm.removeContactFromBlockedList(contact);

		// Remove contact from the revoked contacts list
		xdm.removeContactFromRevokedList(contact);

		// Add contact in the granted contacts list
		HttpResponse response = xdm.addContactToGrantedList(contact);
        if ((response != null) && response.isSuccessfullResponse()) {
			return true;
		} else {
			return false;
		}
    }

    /**
     * Revoke a shared contact
     *
     * @param contact Contact
     * @return Returns true if XDM request was successful, else false
     */
    public boolean revokeSharedContact(ContactId contact){
		// Add contact in the revoked contacts list
		HttpResponse response = xdm.addContactToRevokedList(contact);
		if ((response == null) || (!response.isSuccessfullResponse())) {
			return false;
		}

		// Remove contact from the granted contacts list
		response = xdm.removeContactFromGrantedList(contact);
        if ((response != null)
                && (response.isSuccessfullResponse() || response.isNotFoundResponse())) {
			return true;
		} else {
			return false;
		}
    }

    /**
     * Remove a revoked contact
     *
     * @param contact Contact
     * @return Returns true if XDM request was successful, else false
     */
	public boolean removeRevokedContact(ContactId contact) {
		// Remove contact from the revoked contacts list
		HttpResponse response = xdm.removeContactFromRevokedList(contact);
        if ((response != null)
                && (response.isSuccessfullResponse() || response.isNotFoundResponse())) {
			return true;
		} else {
			return false;
		}
	}

    /**
     * Remove a blocked contact
     *
     * @param contact Contact
     * @return Returns true if XDM request was successful, else false
     */
	public boolean removeBlockedContact(ContactId contact) {
		// Remove contact from the blocked contacts list
		HttpResponse response = xdm.removeContactFromBlockedList(contact);
        if ((response != null)
                && (response.isSuccessfullResponse() || response.isNotFoundResponse())) {
			return true;
		} else {
			return false;
		}
	}

	/**
	 * Address book content has changed
	 */
	public void handleAddressBookHasChanged() {
		// If a contact used to be in a RCS relationship with us but is not in the address book any more, we may have to remove or
		// unblock it
		// Get a list of all RCS numbers
		Set<ContactId> rcsNumbers = mContactsManager.getRcsContactsWithSocialPresence();
		// For each RCS number
		for (ContactId contact : rcsNumbers) {
			if (!ContactUtils.isNumberInAddressBook(contact)) {
				// If it is not present in the address book
				if (logger.isActivated()) {
					logger.debug("The RCS number " + contact + " was not found in the address book any more.");
				}

				if (mContactsManager.isNumberShared(contact)
						|| mContactsManager.isNumberInvited(contact)) {
					// Active or Invited
					if (logger.isActivated()) {
						logger.debug(contact + " is either active or invited");
						logger.debug("We remove it from the buddy list");
					}
					// We revoke it
					boolean result = revokeSharedContact(contact);
					if (result) {
						// The contact should be automatically unrevoked after a given timeout. Here the
						// timeout period is 0, so the contact can receive invitations again now
						result = removeRevokedContact(contact);
						if (result) {
							// Remove entry from rich address book provider
							mContactsManager.modifyRcsContactInProvider(contact, RcsStatus.RCS_CAPABLE);
						} else {
							if (logger.isActivated()) {
								logger.error("Something went wrong when revoking shared contact");
							}
						}
					}
				} else if (mContactsManager.isNumberBlocked(contact)) {
					// Blocked
					if (logger.isActivated()) {
						logger.debug(contact + " is blocked");
						logger.debug("We remove it from the blocked list");
					}
					// We unblock it
					boolean result = removeBlockedContact(contact);
					if (result) {
						// Remove entry from rich address book provider
						mContactsManager.modifyRcsContactInProvider(contact, RcsStatus.RCS_CAPABLE);
					} else {
						if (logger.isActivated()) {
							logger.error("Something went wrong when removing blocked contact");
						}
					}
				} else {
					if (mContactsManager.isNumberWilling(contact)) {
						// Willing
						if (logger.isActivated()) {
							logger.debug(contact + " is willing");
							logger.debug("Nothing to do");
						}
					} else {
						if (mContactsManager.isNumberCancelled(contact)) {
							// Cancelled
							if (logger.isActivated()) {
								logger.debug(contact + " is cancelled");
								logger.debug("We remove it from rich address book provider");
							}
							// Remove entry from rich address book provider
							mContactsManager.modifyRcsContactInProvider(contact, RcsStatus.RCS_CAPABLE);
						}
					}
				}
			}
		}
	}
}<|MERGE_RESOLUTION|>--- conflicted
+++ resolved
@@ -795,12 +795,7 @@
 
     /**
      * Delete photo icon
-<<<<<<< HEAD
-     *
-     * @returns Boolean result
-=======
      * @return Boolean result
->>>>>>> 77bb47fb
      */
 	public boolean deletePhotoIcon(){
 		// Delete the photo from the XDM server
