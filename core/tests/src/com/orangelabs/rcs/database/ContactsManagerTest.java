--- conflicted
+++ resolved
@@ -1,684 +1,344 @@
-<<<<<<< HEAD
-/*******************************************************************************
- * Software Name : RCS IMS Stack
- *
- * Copyright (C) 2010 France Telecom S.A.
- *
- * Licensed under the Apache License, Version 2.0 (the "License");
- * you may not use this file except in compliance with the License.
- * You may obtain a copy of the License at
- *
- *      http://www.apache.org/licenses/LICENSE-2.0
- *
- * Unless required by applicable law or agreed to in writing, software
- * distributed under the License is distributed on an "AS IS" BASIS,
- * WITHOUT WARRANTIES OR CONDITIONS OF ANY KIND, either express or implied.
- * See the License for the specific language governing permissions and
- * limitations under the License.
- ******************************************************************************/
-package com.orangelabs.rcs.database;
-
-import java.util.Set;
-
-import android.content.Context;
-import android.test.AndroidTestCase;
-
-import com.gsma.services.rcs.contacts.ContactId;
-import com.gsma.services.rcs.contacts.ContactUtils;
-//import com.gsma.services.rcs.capability.Capabilities;
-import com.orangelabs.rcs.core.ims.service.ContactInfo;
-import com.orangelabs.rcs.core.ims.service.ContactInfo.RcsStatus;
-import com.orangelabs.rcs.core.ims.service.ContactInfo.RegistrationState;
-import com.orangelabs.rcs.core.ims.service.capability.Capabilities;
-import com.orangelabs.rcs.core.ims.service.presence.FavoriteLink;
-import com.orangelabs.rcs.core.ims.service.presence.Geoloc;
-//import com.orangelabs.rcs.core.ims.service.presence.PhotoIcon;
-import com.orangelabs.rcs.core.ims.service.presence.PresenceInfo;
-import com.orangelabs.rcs.provider.eab.ContactsManager;
-import com.orangelabs.rcs.provider.eab.ContactsManagerException;
-import com.orangelabs.rcs.provider.settings.RcsSettings;
-import com.orangelabs.rcs.utils.logger.Logger;
-
-public class ContactsManagerTest extends AndroidTestCase {
-
-	private Logger logger = Logger.getLogger(this.getClass().getName());
-	private ContactsManager cm = null;
-	private String contact = "+33987654321";
-	// private String contacto = "+33633139785";
-	private ContactUtils contactUtils;
-	// info.setContact(contact);
-	private ContactId contactIdo;
-	private long timestamp = 1354874203;
-	Context ctx;
-
-	protected void setUp() throws Exception {
-		super.setUp();
-		ContactsManager.createInstance(getContext());
-		RcsSettings.createInstance(getContext());
-		ctx = getContext();
-		cm = ContactsManager.getInstance();
-		contactUtils = ContactUtils.getInstance(ctx);
-		// info.setContact(contact);
-		contactIdo = contactUtils.formatContact("+33633139785");
-	}
-
-	protected void tearDown() throws Exception {
-		cm.cleanRCSEntries();
-		super.tearDown();
-	}
-
-	public void testCreateMyContact() {
-		// to end
-		long myraw = cm.createMyContact();
-		if (logger.isActivated()) {
-			logger.debug("my rawId = " + myraw);
-			// return -1 cause settings.isSocialPresenceSupported() and accounts
-		}
-	}
-
-	public void testSetRcsContact() {
-		// Init ContactInfo
-		ContactInfo info = new ContactInfo();
-		info.setRcsStatus(RcsStatus.ACTIVE);
-
-		info.setRcsStatusTimestamp(timestamp);
-
-		info.setRegistrationState(RegistrationState.ONLINE);
-
-		// info.setContact(contact);
-		ContactId contactId = contactUtils.formatContact(contact);
-		info.setContact(contactId);
-		Capabilities capa = new Capabilities();
-		capa.setCsVideoSupport(false);
-		capa.setFileTransferSupport(false);
-		capa.setImageSharingSupport(false);
-		capa.setImSessionSupport(true);
-		capa.setPresenceDiscoverySupport(true);
-		capa.setSocialPresenceSupport(true);
-		capa.setVideoSharingSupport(true);
-		capa.setTimestampOfLastRequest(timestamp);
-		capa.setSipAutomata(true);
-		capa.addSupportedExtension("MyRcsExtensionTag1");
-		capa.addSupportedExtension("MyRcsExtensionTag2");
-		capa.setTimestampOfLastRefresh(timestamp);
-		info.setCapabilities(capa);
-
-		PresenceInfo pres = new PresenceInfo();
-		pres.setFavoriteLink(new FavoriteLink("fav_link_name", "http://fav_link_url"));
-		pres.setFavoriteLinkUrl("http://fav_link_url");
-		pres.setFreetext("free_text");
-		pres.setGeoloc(new Geoloc(1, 2, 3));
-		// TODO add photo
-		// pres.setPhotoIcon(new PhotoIcon(content, width, height));
-		pres.setPresenceStatus(PresenceInfo.ONLINE);
-		pres.setTimestamp(timestamp);
-		info.setPresenceInfo(pres);
-
-		// Set RCS contact info
-		try {
-			cm.setContactInfo(info, null);
-		} catch (ContactsManagerException e) {
-			if (logger.isActivated()) {
-				logger.error("Could not save the contact modifications", e);
-			}
-		}
-	}
-
-	public void testGetRcsContactInfo() {
-		// Get contact info
-		contactoCreate();
-		ContactInfo getInfo = cm.getContactInfo(contactIdo);
-
-		// Compare getContactInfo informations and initial informations
-		if (getInfo == null) {
-			assertEquals(true, false);
-			return;
-		}
-		Capabilities getCapa = getInfo.getCapabilities();
-		if (getCapa == null) {
-			assertEquals(true, false);
-		} else {
-			assertEquals(false, getCapa.isCsVideoSupported());
-			assertEquals(false, getCapa.isFileTransferSupported());
-			assertEquals(false, getCapa.isImageSharingSupported());
-			assertEquals(true, getCapa.isImSessionSupported());
-			assertEquals(true, getCapa.isPresenceDiscoverySupported());
-			assertEquals(true, getCapa.isSocialPresenceSupported());
-			assertEquals(true, getCapa.isVideoSharingSupported());
-			assertEquals(true, getCapa.isSipAutomata());
-			assertEquals(timestamp, getCapa.getTimestampOfLastRefresh());
-			assertEquals(timestamp, getCapa.getTimestampOfLastRequest());
-			// Timestamp not tested because it is automatically updated with the current time
-			Set<String> getExtraCapa = getCapa.getSupportedExtensions();
-			if (getExtraCapa == null) {
-				assertEquals(true, false);
-			} else {
-				assertEquals(true, getExtraCapa.contains("MyRcsExtensionTag1"));
-				assertEquals(true, getExtraCapa.contains("MyRcsExtensionTag2"));
-			}
-		}
-		PresenceInfo getPres = getInfo.getPresenceInfo();
-		if (getPres == null) {
-			assertEquals(true, false);
-		} else {
-			FavoriteLink getFav = getPres.getFavoriteLink();
-			if (getFav == null) {
-				assertEquals(true, false);
-			} else {
-				assertEquals("fav_link_name", getFav.getName());
-				assertEquals("http://fav_link_url", getFav.getLink());
-			}
-			assertEquals("http://fav_link_url", getPres.getFavoriteLinkUrl());
-			assertEquals("free_text", getPres.getFreetext());
-			Geoloc getgeo = getPres.getGeoloc();
-			if (getgeo == null) {
-				assertEquals(true, false);
-			} else {
-				assertEquals(1, getgeo.getLatitude(), 0);
-				assertEquals(2, getgeo.getLongitude(), 0);
-				assertEquals(3, getgeo.getAltitude(), 0);
-			}
-			// TODO add photo
-			assertEquals(PresenceInfo.ONLINE, getPres.getPresenceStatus());
-			assertEquals(timestamp, getPres.getTimestamp());
-		}
-		assertEquals(RcsStatus.ACTIVE, getInfo.getRcsStatus());
-		assertEquals(timestamp, getInfo.getRcsStatusTimestamp());
-		assertEquals(RegistrationState.ONLINE, getInfo.getRegistrationState());
-	}
-
-	public void contactoCreate() {
-		ContactInfo info = new ContactInfo();
-		info.setContact(contactIdo);
-		info.setRcsStatus(RcsStatus.ACTIVE);
-		info.setRcsStatusTimestamp(timestamp);
-		info.setRegistrationState(RegistrationState.ONLINE);
-
-		Capabilities capa = new Capabilities();
-		capa.setCsVideoSupport(false);
-		capa.setFileTransferSupport(false);
-		capa.setImageSharingSupport(false);
-		capa.setImSessionSupport(true);
-		capa.setPresenceDiscoverySupport(true);
-		capa.setSocialPresenceSupport(true);
-		capa.setVideoSharingSupport(true);
-		capa.setTimestampOfLastRequest(timestamp);
-		capa.addSupportedExtension("MyRcsExtensionTag1");
-		capa.addSupportedExtension("MyRcsExtensionTag2");
-		capa.setSipAutomata(true);
-		capa.setTimestampOfLastRefresh(timestamp);
-		info.setCapabilities(capa);
-
-		PresenceInfo pres = new PresenceInfo();
-		pres.setFavoriteLink(new FavoriteLink("fav_link_name", "http://fav_link_url"));
-		pres.setFavoriteLinkUrl("http://fav_link_url");
-		pres.setFreetext("free_text");
-		pres.setGeoloc(new Geoloc(1, 2, 3));
-		// TODO add photo
-		// pres.setPhotoIcon(new PhotoIcon(content, width, height));
-		pres.setPresenceStatus(PresenceInfo.ONLINE);
-		pres.setTimestamp(timestamp);
-		info.setPresenceInfo(pres);
-
-		// Set RCS contact info
-		try {
-			cm.setContactInfo(info, null);
-		} catch (ContactsManagerException e) {
-			if (logger.isActivated()) {
-				logger.error("Could not save the contact modifications", e);
-			}
-		}
-	}
-
-	public void testSetContactInfo() {
-		// create then change a RCSContact into a basic Contact then return it to be a RCSContact
-		Set<ContactId> rcscontacts = cm.getRcsContacts();
-		if (logger.isActivated()) {
-			for (ContactId rcs : rcscontacts) {
-				logger.debug("RCS contact : " + rcs.toString());
-			}
-		}
-		if (rcscontacts.isEmpty())
-			contactoCreate();
-
-		ContactInfo oldinfo = cm.getContactInfo(contactIdo);
-
-		ContactInfo newInfo = new ContactInfo();
-
-		Capabilities capa = new Capabilities();
-		capa.setCsVideoSupport(false);
-		capa.setFileTransferSupport(false);
-		capa.setImageSharingSupport(false);
-
-		capa.setImSessionSupport(false);
-		capa.setPresenceDiscoverySupport(false);
-		capa.setSocialPresenceSupport(false);
-		capa.setVideoSharingSupport(false);
-
-		capa.setTimestampOfLastRequest(timestamp);
-		newInfo.setCapabilities(capa);
-
-		newInfo.setContact(contactIdo);
-		
-		capa.setTimestampOfLastRefresh(timestamp);
-
-		// newInfo.setPresenceInfo(null);
-		// if (new)PresenceInfo is null, error on ContactManager line 504 so
-		PresenceInfo prese = new PresenceInfo();
-		prese.setFavoriteLink(new FavoriteLink("fav_link_name", "http://fav_link_url"));
-		newInfo.setPresenceInfo(prese);
-		newInfo.setRcsStatus(RcsStatus.NOT_RCS);
-		newInfo.setRcsStatusTimestamp(timestamp);
-		newInfo.setRegistrationState(RegistrationState.UNKNOWN);
-		// Set not RCS contact info and test
-		try {
-			cm.setContactInfo(newInfo, oldinfo);
-		} catch (ContactsManagerException e) {
-			if (logger.isActivated()) {
-				logger.error("Could not save the contact modifications", e);
-			}
-		}
-
-		rcscontacts = cm.getRcsContacts();
-		Set<ContactId> contacts = cm.getAllContacts();
-		boolean contactChange = (contacts.contains(contactIdo) && (!(rcscontacts.contains(contactIdo))));
-		assertEquals(contactChange, true);
-
-		/*
-		 * List<String> avails = cm.getAvailableContacts(); boolean contactChange = (contacts.contains(contacto) &&
-		 * (!(rcscontacts.contains(contacto)))); if (logger.isActivated()){ if(rcscontacts.isEmpty()) {
-		 * logger.debug("no RCS contact "); } else { for(String rcs : rcscontacts) { logger.debug("RCS contact : " + rcs); }
-		 * for(String av : avails) { logger.debug("available contact : " + av); } } }
-		 */
-
-		oldinfo = cm.getContactInfo(contactIdo);
-		newInfo.setRcsStatus(RcsStatus.ACTIVE);
-		timestamp = 1354874212;
-		newInfo.setRcsStatusTimestamp(timestamp);
-		newInfo.setRegistrationState(RegistrationState.ONLINE);
-		capa.setImSessionSupport(true);
-		capa.setPresenceDiscoverySupport(true);
-		capa.setSocialPresenceSupport(true);
-		capa.setVideoSharingSupport(true);
-		capa.setTimestampOfLastRequest(timestamp);
-		capa.addSupportedExtension("MyRcsExtensionTag3");
-		capa.addSupportedExtension("MyRcsExtensionTag4");
-		capa.setTimestampOfLastRefresh(timestamp);
-		
-		prese.setFavoriteLink(new FavoriteLink("favo_link_name", "http://favo_link_url"));
-		prese.setFreetext("free_text");
-		prese.setGeoloc(new Geoloc(1, 2, 4));
-		// TODO add photo
-		// pres.setPhotoIcon(new PhotoIcon(content, width, height));
-		prese.setPresenceStatus(PresenceInfo.ONLINE);
-		prese.setTimestamp(timestamp);
-		newInfo.setPresenceInfo(prese);
-
-		try {
-			cm.setContactInfo(newInfo, oldinfo);
-		} catch (ContactsManagerException e) {
-			if (logger.isActivated()) {
-				logger.error("Could not save the contact modifications", e);
-			}
-		}
-		rcscontacts = cm.getRcsContacts();
-		// avails = cm.getRcsContacts();
-		contacts = cm.getAllContacts();
-		boolean contactToRCS = (rcscontacts.contains(contactIdo) && contacts.contains(contactIdo));
-		/*
-		 * if (logger.isActivated()){ if(rcscontacts.isEmpty()) { logger.debug("no RCS contact "); } else { for(String rcs :
-		 * rcscontacts) { logger.debug("RCS contact : " + rcs); } } for(String av : avails) { logger.debug("available contact : " +
-		 * av); } }
-		 */assertEquals(contactToRCS, true);
-		cm.cleanRCSEntries();
-	}
-
-	public void testRemoveRcsContact() {
-		cm.cleanRCSEntries();
-	}
-
-}
-=======
-/*******************************************************************************
- * Software Name : RCS IMS Stack
- *
- * Copyright (C) 2010 France Telecom S.A.
- *
- * Licensed under the Apache License, Version 2.0 (the "License");
- * you may not use this file except in compliance with the License.
- * You may obtain a copy of the License at
- *
- *      http://www.apache.org/licenses/LICENSE-2.0
- *
- * Unless required by applicable law or agreed to in writing, software
- * distributed under the License is distributed on an "AS IS" BASIS,
- * WITHOUT WARRANTIES OR CONDITIONS OF ANY KIND, either express or implied.
- * See the License for the specific language governing permissions and
- * limitations under the License.
- ******************************************************************************/
-package com.orangelabs.rcs.database;
-
-import java.util.Set;
-
+/*******************************************************************************
+ * Software Name : RCS IMS Stack
+ *
+ * Copyright (C) 2010 France Telecom S.A.
+ *
+ * Licensed under the Apache License, Version 2.0 (the "License");
+ * you may not use this file except in compliance with the License.
+ * You may obtain a copy of the License at
+ *
+ *      http://www.apache.org/licenses/LICENSE-2.0
+ *
+ * Unless required by applicable law or agreed to in writing, software
+ * distributed under the License is distributed on an "AS IS" BASIS,
+ * WITHOUT WARRANTIES OR CONDITIONS OF ANY KIND, either express or implied.
+ * See the License for the specific language governing permissions and
+ * limitations under the License.
+ ******************************************************************************/
+package com.orangelabs.rcs.database;
+
+import java.util.Set;
+
 import android.content.ContentResolver;
-import android.content.Context;
-import android.test.AndroidTestCase;
-
-import com.gsma.services.rcs.contacts.ContactId;
-import com.gsma.services.rcs.contacts.ContactUtils;
-//import com.gsma.services.rcs.capability.Capabilities;
-import com.orangelabs.rcs.core.ims.service.ContactInfo;
-import com.orangelabs.rcs.core.ims.service.capability.Capabilities;
-import com.orangelabs.rcs.core.ims.service.presence.FavoriteLink;
-import com.orangelabs.rcs.core.ims.service.presence.Geoloc;
-//import com.orangelabs.rcs.core.ims.service.presence.PhotoIcon;
-import com.orangelabs.rcs.core.ims.service.presence.PresenceInfo;
+import android.content.Context;
+import android.test.AndroidTestCase;
+
+import com.gsma.services.rcs.contacts.ContactId;
+import com.gsma.services.rcs.contacts.ContactUtils;
+//import com.gsma.services.rcs.capability.Capabilities;
+import com.orangelabs.rcs.core.ims.service.ContactInfo;
+import com.orangelabs.rcs.core.ims.service.ContactInfo.RcsStatus;
+import com.orangelabs.rcs.core.ims.service.ContactInfo.RegistrationState;
+import com.orangelabs.rcs.core.ims.service.capability.Capabilities;
+import com.orangelabs.rcs.core.ims.service.presence.FavoriteLink;
+import com.orangelabs.rcs.core.ims.service.presence.Geoloc;
+//import com.orangelabs.rcs.core.ims.service.presence.PhotoIcon;
+import com.orangelabs.rcs.core.ims.service.presence.PresenceInfo;
 import com.orangelabs.rcs.provider.LocalContentResolver;
-import com.orangelabs.rcs.provider.eab.ContactsManager;
-import com.orangelabs.rcs.provider.eab.ContactsManagerException;
-import com.orangelabs.rcs.provider.settings.RcsSettings;
-import com.orangelabs.rcs.utils.logger.Logger;
-
-public class ContactsManagerTest extends AndroidTestCase {
-
+import com.orangelabs.rcs.provider.eab.ContactsManager;
+import com.orangelabs.rcs.provider.eab.ContactsManagerException;
+import com.orangelabs.rcs.provider.settings.RcsSettings;
+import com.orangelabs.rcs.utils.logger.Logger;
+
+public class ContactsManagerTest extends AndroidTestCase {
+
 	private static final Logger logger = Logger.getLogger(ContactsManagerTest.class.getName());
-	private ContactsManager cm = null;
+	private ContactsManager cm = null;
 	private String mNumber = "+33987654321";
-	private ContactUtils contactUtils;
+	private ContactUtils contactUtils;
 	private ContactId mContact;
-	private long timestamp = 1354874203;
+	private long timestamp = 1354874203;
 	private Context mContext;
 	private ContentResolver mContentResolver;
 	private LocalContentResolver mLocalContentResolver;
 	
-	protected void setUp() throws Exception {
-		super.setUp();
+	protected void setUp() throws Exception {
+		super.setUp();
 		mContext = getContext();
 		mContentResolver = mContext.getContentResolver();
 		mLocalContentResolver = new LocalContentResolver(mContentResolver);
 		ContactsManager.createInstance(mContext, mContentResolver,mLocalContentResolver);
-		RcsSettings.createInstance(getContext());
+		RcsSettings.createInstance(getContext());
 		
-		cm = ContactsManager.getInstance();
+		cm = ContactsManager.getInstance();
 		contactUtils = ContactUtils.getInstance(mContext);
-		// info.setContact(contact);
+		// info.setContact(contact);
 		mContact = contactUtils.formatContact("+33633139785");
-	}
-
-	protected void tearDown() throws Exception {
-		cm.cleanRCSEntries();
-		super.tearDown();
-	}
-
-	public void testCreateMyContact() {
-		// to end
-		long myraw = cm.createMyContact();
-		if (logger.isActivated()) {
-			logger.debug("my rawId = " + myraw);
-			// return -1 cause settings.isSocialPresenceSupported() and accounts
-		}
-	}
-
-	public void testSetRcsContact() {
-		// Init ContactInfo
-		ContactInfo info = new ContactInfo();
-		info.setRcsStatus(ContactInfo.RCS_ACTIVE);
-
-		info.setRcsStatusTimestamp(timestamp);
-
-		info.setRegistrationState(ContactInfo.REGISTRATION_STATUS_ONLINE);
-
-		// info.setContact(contact);
+	}
+
+	protected void tearDown() throws Exception {
+		cm.cleanRCSEntries();
+		super.tearDown();
+	}
+
+	public void testCreateMyContact() {
+		// to end
+		long myraw = cm.createMyContact();
+		if (logger.isActivated()) {
+			logger.debug("my rawId = " + myraw);
+			// return -1 cause settings.isSocialPresenceSupported() and accounts
+		}
+	}
+
+	public void testSetRcsContact() {
+		// Init ContactInfo
+		ContactInfo info = new ContactInfo();
+		info.setRcsStatus(RcsStatus.ACTIVE);
+
+		info.setRcsStatusTimestamp(timestamp);
+
+		info.setRegistrationState(RegistrationState.ONLINE);
+
+		// info.setContact(contact);
 		ContactId contactId = contactUtils.formatContact(mNumber);
-		info.setContact(contactId);
-		Capabilities capa = new Capabilities();
-		capa.setCsVideoSupport(false);
-		capa.setFileTransferSupport(false);
-		capa.setImageSharingSupport(false);
-		capa.setImSessionSupport(true);
-		capa.setPresenceDiscoverySupport(true);
-		capa.setSocialPresenceSupport(true);
-		capa.setVideoSharingSupport(true);
-		capa.setTimestampOfLastRequest(timestamp);
-		capa.setSipAutomata(true);
-		capa.addSupportedExtension("MyRcsExtensionTag1");
-		capa.addSupportedExtension("MyRcsExtensionTag2");
-		capa.setTimestampOfLastRefresh(timestamp);
-		info.setCapabilities(capa);
-
-		PresenceInfo pres = new PresenceInfo();
-		pres.setFavoriteLink(new FavoriteLink("fav_link_name", "http://fav_link_url"));
-		pres.setFavoriteLinkUrl("http://fav_link_url");
-		pres.setFreetext("free_text");
-		pres.setGeoloc(new Geoloc(1, 2, 3));
-		// TODO add photo
-		// pres.setPhotoIcon(new PhotoIcon(content, width, height));
-		pres.setPresenceStatus(PresenceInfo.ONLINE);
-		pres.setTimestamp(timestamp);
-		info.setPresenceInfo(pres);
-
-		// Set RCS contact info
-		try {
-			cm.setContactInfo(info, null);
-		} catch (ContactsManagerException e) {
-			if (logger.isActivated()) {
-				logger.error("Could not save the contact modifications", e);
-			}
-		}
-	}
-
-	public void testGetRcsContactInfo() {
-		// Get contact info
-		contactoCreate();
+		info.setContact(contactId);
+		Capabilities capa = new Capabilities();
+		capa.setCsVideoSupport(false);
+		capa.setFileTransferSupport(false);
+		capa.setImageSharingSupport(false);
+		capa.setImSessionSupport(true);
+		capa.setPresenceDiscoverySupport(true);
+		capa.setSocialPresenceSupport(true);
+		capa.setVideoSharingSupport(true);
+		capa.setTimestampOfLastRequest(timestamp);
+		capa.setSipAutomata(true);
+		capa.addSupportedExtension("MyRcsExtensionTag1");
+		capa.addSupportedExtension("MyRcsExtensionTag2");
+		capa.setTimestampOfLastRefresh(timestamp);
+		info.setCapabilities(capa);
+
+		PresenceInfo pres = new PresenceInfo();
+		pres.setFavoriteLink(new FavoriteLink("fav_link_name", "http://fav_link_url"));
+		pres.setFavoriteLinkUrl("http://fav_link_url");
+		pres.setFreetext("free_text");
+		pres.setGeoloc(new Geoloc(1, 2, 3));
+		// TODO add photo
+		// pres.setPhotoIcon(new PhotoIcon(content, width, height));
+		pres.setPresenceStatus(PresenceInfo.ONLINE);
+		pres.setTimestamp(timestamp);
+		info.setPresenceInfo(pres);
+
+		// Set RCS contact info
+		try {
+			cm.setContactInfo(info, null);
+		} catch (ContactsManagerException e) {
+			if (logger.isActivated()) {
+				logger.error("Could not save the contact modifications", e);
+			}
+		}
+	}
+
+	public void testGetRcsContactInfo() {
+		// Get contact info
+		contactoCreate();
 		ContactInfo getInfo = cm.getContactInfo(mContact);
-
-		// Compare getContactInfo informations and initial informations
-		if (getInfo == null) {
-			assertEquals(true, false);
-			return;
-		}
-		Capabilities getCapa = getInfo.getCapabilities();
-		if (getCapa == null) {
-			assertEquals(true, false);
-		} else {
-			assertEquals(false, getCapa.isCsVideoSupported());
-			assertEquals(false, getCapa.isFileTransferSupported());
-			assertEquals(false, getCapa.isImageSharingSupported());
-			assertEquals(true, getCapa.isImSessionSupported());
-			assertEquals(true, getCapa.isPresenceDiscoverySupported());
-			assertEquals(true, getCapa.isSocialPresenceSupported());
-			assertEquals(true, getCapa.isVideoSharingSupported());
-			assertEquals(true, getCapa.isSipAutomata());
-			assertEquals(timestamp, getCapa.getTimestampOfLastRefresh());
-			assertEquals(timestamp, getCapa.getTimestampOfLastRequest());
-			// Timestamp not tested because it is automatically updated with the current time
-			Set<String> getExtraCapa = getCapa.getSupportedExtensions();
-			if (getExtraCapa == null) {
-				assertEquals(true, false);
-			} else {
-				assertEquals(true, getExtraCapa.contains("MyRcsExtensionTag1"));
-				assertEquals(true, getExtraCapa.contains("MyRcsExtensionTag2"));
-			}
-		}
-		PresenceInfo getPres = getInfo.getPresenceInfo();
-		if (getPres == null) {
-			assertEquals(true, false);
-		} else {
-			FavoriteLink getFav = getPres.getFavoriteLink();
-			if (getFav == null) {
-				assertEquals(true, false);
-			} else {
-				assertEquals("fav_link_name", getFav.getName());
-				assertEquals("http://fav_link_url", getFav.getLink());
-			}
-			assertEquals("http://fav_link_url", getPres.getFavoriteLinkUrl());
-			assertEquals("free_text", getPres.getFreetext());
-			Geoloc getgeo = getPres.getGeoloc();
-			if (getgeo == null) {
-				assertEquals(true, false);
-			} else {
-				assertEquals(1, getgeo.getLatitude(), 0);
-				assertEquals(2, getgeo.getLongitude(), 0);
-				assertEquals(3, getgeo.getAltitude(), 0);
-			}
-			// TODO add photo
-			assertEquals(PresenceInfo.ONLINE, getPres.getPresenceStatus());
-			assertEquals(timestamp, getPres.getTimestamp());
-		}
-		assertEquals(ContactInfo.RCS_ACTIVE, getInfo.getRcsStatus());
-		assertEquals(timestamp, getInfo.getRcsStatusTimestamp());
-		assertEquals(ContactInfo.REGISTRATION_STATUS_ONLINE, getInfo.getRegistrationState());
-	}
-
-	public void contactoCreate() {
-		ContactInfo info = new ContactInfo();
+
+		// Compare getContactInfo informations and initial informations
+		if (getInfo == null) {
+			assertEquals(true, false);
+			return;
+		}
+		Capabilities getCapa = getInfo.getCapabilities();
+		if (getCapa == null) {
+			assertEquals(true, false);
+		} else {
+			assertEquals(false, getCapa.isCsVideoSupported());
+			assertEquals(false, getCapa.isFileTransferSupported());
+			assertEquals(false, getCapa.isImageSharingSupported());
+			assertEquals(true, getCapa.isImSessionSupported());
+			assertEquals(true, getCapa.isPresenceDiscoverySupported());
+			assertEquals(true, getCapa.isSocialPresenceSupported());
+			assertEquals(true, getCapa.isVideoSharingSupported());
+			assertEquals(true, getCapa.isSipAutomata());
+			assertEquals(timestamp, getCapa.getTimestampOfLastRefresh());
+			assertEquals(timestamp, getCapa.getTimestampOfLastRequest());
+			// Timestamp not tested because it is automatically updated with the current time
+			Set<String> getExtraCapa = getCapa.getSupportedExtensions();
+			if (getExtraCapa == null) {
+				assertEquals(true, false);
+			} else {
+				assertEquals(true, getExtraCapa.contains("MyRcsExtensionTag1"));
+				assertEquals(true, getExtraCapa.contains("MyRcsExtensionTag2"));
+			}
+		}
+		PresenceInfo getPres = getInfo.getPresenceInfo();
+		if (getPres == null) {
+			assertEquals(true, false);
+		} else {
+			FavoriteLink getFav = getPres.getFavoriteLink();
+			if (getFav == null) {
+				assertEquals(true, false);
+			} else {
+				assertEquals("fav_link_name", getFav.getName());
+				assertEquals("http://fav_link_url", getFav.getLink());
+			}
+			assertEquals("http://fav_link_url", getPres.getFavoriteLinkUrl());
+			assertEquals("free_text", getPres.getFreetext());
+			Geoloc getgeo = getPres.getGeoloc();
+			if (getgeo == null) {
+				assertEquals(true, false);
+			} else {
+				assertEquals(1, getgeo.getLatitude(), 0);
+				assertEquals(2, getgeo.getLongitude(), 0);
+				assertEquals(3, getgeo.getAltitude(), 0);
+			}
+			// TODO add photo
+			assertEquals(PresenceInfo.ONLINE, getPres.getPresenceStatus());
+			assertEquals(timestamp, getPres.getTimestamp());
+		}
+		assertEquals(RcsStatus.ACTIVE, getInfo.getRcsStatus());
+		assertEquals(timestamp, getInfo.getRcsStatusTimestamp());
+		assertEquals(RegistrationState.ONLINE, getInfo.getRegistrationState());
+	}
+
+	public void contactoCreate() {
+		ContactInfo info = new ContactInfo();
 		info.setContact(mContact);
-		info.setRcsStatus(ContactInfo.RCS_ACTIVE);
-		info.setRcsStatusTimestamp(timestamp);
-		info.setRegistrationState(ContactInfo.REGISTRATION_STATUS_ONLINE);
-
-		Capabilities capa = new Capabilities();
-		capa.setCsVideoSupport(false);
-		capa.setFileTransferSupport(false);
-		capa.setImageSharingSupport(false);
-		capa.setImSessionSupport(true);
-		capa.setPresenceDiscoverySupport(true);
-		capa.setSocialPresenceSupport(true);
-		capa.setVideoSharingSupport(true);
-		capa.setTimestampOfLastRequest(timestamp);
-		capa.addSupportedExtension("MyRcsExtensionTag1");
-		capa.addSupportedExtension("MyRcsExtensionTag2");
-		capa.setSipAutomata(true);
-		capa.setTimestampOfLastRefresh(timestamp);
-		info.setCapabilities(capa);
-
-		PresenceInfo pres = new PresenceInfo();
-		pres.setFavoriteLink(new FavoriteLink("fav_link_name", "http://fav_link_url"));
-		pres.setFavoriteLinkUrl("http://fav_link_url");
-		pres.setFreetext("free_text");
-		pres.setGeoloc(new Geoloc(1, 2, 3));
-		// TODO add photo
-		// pres.setPhotoIcon(new PhotoIcon(content, width, height));
-		pres.setPresenceStatus(PresenceInfo.ONLINE);
-		pres.setTimestamp(timestamp);
-		info.setPresenceInfo(pres);
-
-		// Set RCS contact info
-		try {
-			cm.setContactInfo(info, null);
-		} catch (ContactsManagerException e) {
-			if (logger.isActivated()) {
-				logger.error("Could not save the contact modifications", e);
-			}
-		}
-	}
-
-	public void testSetContactInfo() {
-		// create then change a RCSContact into a basic Contact then return it to be a RCSContact
-		Set<ContactId> rcscontacts = cm.getRcsContacts();
-		if (logger.isActivated()) {
-			for (ContactId rcs : rcscontacts) {
-				logger.debug("RCS contact : " + rcs.toString());
-			}
-		}
-		if (rcscontacts.isEmpty())
-			contactoCreate();
-
+		info.setRcsStatus(RcsStatus.ACTIVE);
+		info.setRcsStatusTimestamp(timestamp);
+		info.setRegistrationState(RegistrationState.ONLINE);
+
+		Capabilities capa = new Capabilities();
+		capa.setCsVideoSupport(false);
+		capa.setFileTransferSupport(false);
+		capa.setImageSharingSupport(false);
+		capa.setImSessionSupport(true);
+		capa.setPresenceDiscoverySupport(true);
+		capa.setSocialPresenceSupport(true);
+		capa.setVideoSharingSupport(true);
+		capa.setTimestampOfLastRequest(timestamp);
+		capa.addSupportedExtension("MyRcsExtensionTag1");
+		capa.addSupportedExtension("MyRcsExtensionTag2");
+		capa.setSipAutomata(true);
+		capa.setTimestampOfLastRefresh(timestamp);
+		info.setCapabilities(capa);
+
+		PresenceInfo pres = new PresenceInfo();
+		pres.setFavoriteLink(new FavoriteLink("fav_link_name", "http://fav_link_url"));
+		pres.setFavoriteLinkUrl("http://fav_link_url");
+		pres.setFreetext("free_text");
+		pres.setGeoloc(new Geoloc(1, 2, 3));
+		// TODO add photo
+		// pres.setPhotoIcon(new PhotoIcon(content, width, height));
+		pres.setPresenceStatus(PresenceInfo.ONLINE);
+		pres.setTimestamp(timestamp);
+		info.setPresenceInfo(pres);
+
+		// Set RCS contact info
+		try {
+			cm.setContactInfo(info, null);
+		} catch (ContactsManagerException e) {
+			if (logger.isActivated()) {
+				logger.error("Could not save the contact modifications", e);
+			}
+		}
+	}
+
+	public void testSetContactInfo() {
+		// create then change a RCSContact into a basic Contact then return it to be a RCSContact
+		Set<ContactId> rcscontacts = cm.getRcsContacts();
+		if (logger.isActivated()) {
+			for (ContactId rcs : rcscontacts) {
+				logger.debug("RCS contact : " + rcs.toString());
+			}
+		}
+		if (rcscontacts.isEmpty())
+			contactoCreate();
+
 		ContactInfo oldinfo = cm.getContactInfo(mContact);
-
-		ContactInfo newInfo = new ContactInfo();
-
-		Capabilities capa = new Capabilities();
-		capa.setCsVideoSupport(false);
-		capa.setFileTransferSupport(false);
-		capa.setImageSharingSupport(false);
-
-		capa.setImSessionSupport(false);
-		capa.setPresenceDiscoverySupport(false);
-		capa.setSocialPresenceSupport(false);
-		capa.setVideoSharingSupport(false);
-
-		capa.setTimestampOfLastRequest(timestamp);
-		newInfo.setCapabilities(capa);
-
+
+		ContactInfo newInfo = new ContactInfo();
+
+		Capabilities capa = new Capabilities();
+		capa.setCsVideoSupport(false);
+		capa.setFileTransferSupport(false);
+		capa.setImageSharingSupport(false);
+
+		capa.setImSessionSupport(false);
+		capa.setPresenceDiscoverySupport(false);
+		capa.setSocialPresenceSupport(false);
+		capa.setVideoSharingSupport(false);
+
+		capa.setTimestampOfLastRequest(timestamp);
+		newInfo.setCapabilities(capa);
+
 		newInfo.setContact(mContact);
-		
-		capa.setTimestampOfLastRefresh(timestamp);
-
-		// newInfo.setPresenceInfo(null);
-		// if (new)PresenceInfo is null, error on ContactManager line 504 so
-		PresenceInfo prese = new PresenceInfo();
-		prese.setFavoriteLink(new FavoriteLink("fav_link_name", "http://fav_link_url"));
-		newInfo.setPresenceInfo(prese);
-		newInfo.setRcsStatus(ContactInfo.NOT_RCS);
-		newInfo.setRcsStatusTimestamp(timestamp);
-		newInfo.setRegistrationState(ContactInfo.REGISTRATION_STATUS_UNKNOWN);
-		// Set not RCS contact info and test
-		try {
-			cm.setContactInfo(newInfo, oldinfo);
-		} catch (ContactsManagerException e) {
-			if (logger.isActivated()) {
-				logger.error("Could not save the contact modifications", e);
-			}
-		}
-
-		rcscontacts = cm.getRcsContacts();
-		Set<ContactId> contacts = cm.getAllContacts();
+		
+		capa.setTimestampOfLastRefresh(timestamp);
+
+		// newInfo.setPresenceInfo(null);
+		// if (new)PresenceInfo is null, error on ContactManager line 504 so
+		PresenceInfo prese = new PresenceInfo();
+		prese.setFavoriteLink(new FavoriteLink("fav_link_name", "http://fav_link_url"));
+		newInfo.setPresenceInfo(prese);
+		newInfo.setRcsStatus(RcsStatus.NOT_RCS);
+		newInfo.setRcsStatusTimestamp(timestamp);
+		newInfo.setRegistrationState(RegistrationState.UNKNOWN);
+		// Set not RCS contact info and test
+		try {
+			cm.setContactInfo(newInfo, oldinfo);
+		} catch (ContactsManagerException e) {
+			if (logger.isActivated()) {
+				logger.error("Could not save the contact modifications", e);
+			}
+		}
+
+		rcscontacts = cm.getRcsContacts();
+		Set<ContactId> contacts = cm.getAllContacts();
 		boolean contactChange = (contacts.contains(mContact) && (!(rcscontacts.contains(mContact))));
-		assertEquals(contactChange, true);
-
-		/*
-		 * List<String> avails = cm.getAvailableContacts(); boolean contactChange = (contacts.contains(contacto) &&
-		 * (!(rcscontacts.contains(contacto)))); if (logger.isActivated()){ if(rcscontacts.isEmpty()) {
-		 * logger.debug("no RCS contact "); } else { for(String rcs : rcscontacts) { logger.debug("RCS contact : " + rcs); }
-		 * for(String av : avails) { logger.debug("available contact : " + av); } } }
-		 */
-
+		assertEquals(contactChange, true);
+
+		/*
+		 * List<String> avails = cm.getAvailableContacts(); boolean contactChange = (contacts.contains(contacto) &&
+		 * (!(rcscontacts.contains(contacto)))); if (logger.isActivated()){ if(rcscontacts.isEmpty()) {
+		 * logger.debug("no RCS contact "); } else { for(String rcs : rcscontacts) { logger.debug("RCS contact : " + rcs); }
+		 * for(String av : avails) { logger.debug("available contact : " + av); } } }
+		 */
+
 		oldinfo = cm.getContactInfo(mContact);
-		newInfo.setRcsStatus(ContactInfo.RCS_ACTIVE);
-		timestamp = 1354874212;
-		newInfo.setRcsStatusTimestamp(timestamp);
-		newInfo.setRegistrationState(ContactInfo.REGISTRATION_STATUS_ONLINE);
-		capa.setImSessionSupport(true);
-		capa.setPresenceDiscoverySupport(true);
-		capa.setSocialPresenceSupport(true);
-		capa.setVideoSharingSupport(true);
-		capa.setTimestampOfLastRequest(timestamp);
-		capa.addSupportedExtension("MyRcsExtensionTag3");
-		capa.addSupportedExtension("MyRcsExtensionTag4");
-		capa.setTimestampOfLastRefresh(timestamp);
-		
-		prese.setFavoriteLink(new FavoriteLink("favo_link_name", "http://favo_link_url"));
-		prese.setFreetext("free_text");
-		prese.setGeoloc(new Geoloc(1, 2, 4));
-		// TODO add photo
-		// pres.setPhotoIcon(new PhotoIcon(content, width, height));
-		prese.setPresenceStatus(PresenceInfo.ONLINE);
-		prese.setTimestamp(timestamp);
-		newInfo.setPresenceInfo(prese);
-
-		try {
-			cm.setContactInfo(newInfo, oldinfo);
-		} catch (ContactsManagerException e) {
-			if (logger.isActivated()) {
-				logger.error("Could not save the contact modifications", e);
-			}
-		}
-		rcscontacts = cm.getRcsContacts();
-		// avails = cm.getRcsContacts();
-		contacts = cm.getAllContacts();
+		newInfo.setRcsStatus(RcsStatus.ACTIVE);
+		timestamp = 1354874212;
+		newInfo.setRcsStatusTimestamp(timestamp);
+		newInfo.setRegistrationState(RegistrationState.ONLINE);
+		capa.setImSessionSupport(true);
+		capa.setPresenceDiscoverySupport(true);
+		capa.setSocialPresenceSupport(true);
+		capa.setVideoSharingSupport(true);
+		capa.setTimestampOfLastRequest(timestamp);
+		capa.addSupportedExtension("MyRcsExtensionTag3");
+		capa.addSupportedExtension("MyRcsExtensionTag4");
+		capa.setTimestampOfLastRefresh(timestamp);
+		
+		prese.setFavoriteLink(new FavoriteLink("favo_link_name", "http://favo_link_url"));
+		prese.setFreetext("free_text");
+		prese.setGeoloc(new Geoloc(1, 2, 4));
+		// TODO add photo
+		// pres.setPhotoIcon(new PhotoIcon(content, width, height));
+		prese.setPresenceStatus(PresenceInfo.ONLINE);
+		prese.setTimestamp(timestamp);
+		newInfo.setPresenceInfo(prese);
+
+		try {
+			cm.setContactInfo(newInfo, oldinfo);
+		} catch (ContactsManagerException e) {
+			if (logger.isActivated()) {
+				logger.error("Could not save the contact modifications", e);
+			}
+		}
+		rcscontacts = cm.getRcsContacts();
+		// avails = cm.getRcsContacts();
+		contacts = cm.getAllContacts();
 		boolean contactToRCS = (rcscontacts.contains(mContact) && contacts.contains(mContact));
-		/*
-		 * if (logger.isActivated()){ if(rcscontacts.isEmpty()) { logger.debug("no RCS contact "); } else { for(String rcs :
-		 * rcscontacts) { logger.debug("RCS contact : " + rcs); } } for(String av : avails) { logger.debug("available contact : " +
-		 * av); } }
-		 */assertEquals(contactToRCS, true);
-		cm.cleanRCSEntries();
-	}
-
-	public void testRemoveRcsContact() {
-		cm.cleanRCSEntries();
-	}
-
-}
->>>>>>> 09d1b856
+		/*
+		 * if (logger.isActivated()){ if(rcscontacts.isEmpty()) { logger.debug("no RCS contact "); } else { for(String rcs :
+		 * rcscontacts) { logger.debug("RCS contact : " + rcs); } } for(String av : avails) { logger.debug("available contact : " +
+		 * av); } }
+		 */assertEquals(contactToRCS, true);
+		cm.cleanRCSEntries();
+	}
+
+	public void testRemoveRcsContact() {
+		cm.cleanRCSEntries();
+	}
+
+}