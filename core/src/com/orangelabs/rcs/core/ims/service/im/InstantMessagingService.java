/*******************************************************************************
 * Software Name : RCS IMS Stack
 *
 * Copyright (C) 2010 France Telecom S.A.
 * Copyright (C) 2014 Sony Mobile Communications Inc.
 *
 * Licensed under the Apache License, Version 2.0 (the "License");
 * you may not use this file except in compliance with the License.
 * You may obtain a copy of the License at
 *
 *      http://www.apache.org/licenses/LICENSE-2.0
 *
 * Unless required by applicable law or agreed to in writing, software
 * distributed under the License is distributed on an "AS IS" BASIS,
 * WITHOUT WARRANTIES OR CONDITIONS OF ANY KIND, either express or implied.
 * See the License for the specific language governing permissions and
 * limitations under the License.
 *
 * NOTE: This file has been modified by Sony Mobile Communications Inc.
 * Modifications are licensed under the License.
 ******************************************************************************/

package com.orangelabs.rcs.core.ims.service.im;

import java.util.Enumeration;
import java.util.List;
import java.util.Set;
import java.util.UUID;
import java.util.Vector;

import javax2.sip.header.ContactHeader;
import javax2.sip.message.Response;

import com.gsma.services.rcs.RcsContactFormatException;
import com.gsma.services.rcs.chat.ChatLog;
import com.gsma.services.rcs.chat.ChatLog.Message.ReasonCode;
import com.gsma.services.rcs.chat.GroupChat;
import com.gsma.services.rcs.chat.ParticipantInfo;
import com.gsma.services.rcs.contacts.ContactId;
import com.gsma.services.rcs.ft.FileTransfer;
import com.orangelabs.rcs.core.Core;
import com.orangelabs.rcs.core.CoreException;
import com.orangelabs.rcs.core.content.ContentManager;
import com.orangelabs.rcs.core.content.MmContent;
import com.orangelabs.rcs.core.ims.ImsModule;
import com.orangelabs.rcs.core.ims.network.sip.FeatureTags;
import com.orangelabs.rcs.core.ims.network.sip.SipMessageFactory;
import com.orangelabs.rcs.core.ims.network.sip.SipUtils;
import com.orangelabs.rcs.core.ims.protocol.sip.SipRequest;
import com.orangelabs.rcs.core.ims.protocol.sip.SipResponse;
import com.orangelabs.rcs.core.ims.service.ImsService;
import com.orangelabs.rcs.core.ims.service.ImsServiceSession;
import com.orangelabs.rcs.core.ims.service.capability.Capabilities;
import com.orangelabs.rcs.core.ims.service.im.chat.ChatSession;
import com.orangelabs.rcs.core.ims.service.im.chat.ChatUtils;
import com.orangelabs.rcs.core.ims.service.im.chat.DelayedDisplayNotificationManager;
import com.orangelabs.rcs.core.ims.service.im.chat.FileTransferMessage;
import com.orangelabs.rcs.core.ims.service.im.chat.GroupChatInfo;
import com.orangelabs.rcs.core.ims.service.im.chat.GroupChatSession;
import com.orangelabs.rcs.core.ims.service.im.chat.InstantMessage;
import com.orangelabs.rcs.core.ims.service.im.chat.OneOneChatSession;
import com.orangelabs.rcs.core.ims.service.im.chat.OriginatingAdhocGroupChatSession;
import com.orangelabs.rcs.core.ims.service.im.chat.OriginatingOne2OneChatSession;
import com.orangelabs.rcs.core.ims.service.im.chat.ParticipantInfoUtils;
import com.orangelabs.rcs.core.ims.service.im.chat.RejoinGroupChatSession;
import com.orangelabs.rcs.core.ims.service.im.chat.RestartGroupChatSession;
import com.orangelabs.rcs.core.ims.service.im.chat.TerminatingAdhocGroupChatSession;
import com.orangelabs.rcs.core.ims.service.im.chat.TerminatingOne2OneChatSession;
import com.orangelabs.rcs.core.ims.service.im.chat.imdn.ImdnDocument;
import com.orangelabs.rcs.core.ims.service.im.chat.imdn.ImdnManager;
import com.orangelabs.rcs.core.ims.service.im.chat.standfw.StoreAndForwardManager;
import com.orangelabs.rcs.core.ims.service.im.chat.standfw.TerminatingStoreAndForwardMsgSession;
import com.orangelabs.rcs.core.ims.service.im.filetransfer.FileSharingError;
import com.orangelabs.rcs.core.ims.service.im.filetransfer.FileSharingSession;
import com.orangelabs.rcs.core.ims.service.im.filetransfer.FileTransferUtils;
import com.orangelabs.rcs.core.ims.service.im.filetransfer.http.FileTransferHttpInfoDocument;
import com.orangelabs.rcs.core.ims.service.im.filetransfer.http.FtHttpResumeManager;
import com.orangelabs.rcs.core.ims.service.im.filetransfer.http.OriginatingHttpFileSharingSession;
import com.orangelabs.rcs.core.ims.service.im.filetransfer.http.OriginatingHttpGroupFileSharingSession;
import com.orangelabs.rcs.core.ims.service.im.filetransfer.http.TerminatingHttpFileSharingSession;
import com.orangelabs.rcs.core.ims.service.im.filetransfer.msrp.OriginatingMsrpFileSharingSession;
import com.orangelabs.rcs.core.ims.service.im.filetransfer.msrp.TerminatingMsrpFileSharingSession;
import com.orangelabs.rcs.provider.eab.ContactsManager;
import com.orangelabs.rcs.provider.messaging.MessagingLog;
import com.orangelabs.rcs.provider.settings.RcsSettings;
import com.orangelabs.rcs.provider.settings.RcsSettingsData.FileTransferProtocol;
import com.orangelabs.rcs.utils.ContactUtils;
import com.orangelabs.rcs.utils.IdGenerator;
import com.orangelabs.rcs.utils.MimeManager;
import com.orangelabs.rcs.utils.PhoneUtils;
import com.orangelabs.rcs.utils.logger.Logger;

/**
 * Instant messaging services (1-1 chat, group chat and file transfer)
 * 
 * @author Jean-Marc AUFFRET
 */
public class InstantMessagingService extends ImsService {

    /**
     * Chat features tags
     */
    public final static String[] CHAT_FEATURE_TAGS = { FeatureTags.FEATURE_OMA_IM };

    /**
     * File transfer features tags
     */
    public final static String[] FT_FEATURE_TAGS = { FeatureTags.FEATURE_OMA_IM };

	/**
	 * Max chat sessions
	 */
	private int maxChatSessions;

	/**
	 * Max file transfer sessions
	 */
	private int maxFtSessions;
	
	/**
	 * Max file transfer size
	 */
	private int maxFtSize;

	/**
	 * IMDN manager
	 */
	private ImdnManager imdnMgr;	
	
	private FtHttpResumeManager resumeManager;

	/**
	 * Store & Forward manager
	 */
	private StoreAndForwardManager storeAndFwdMgr = new StoreAndForwardManager(this);

	/**
     * The logger
     */
    private static final Logger logger = Logger.getLogger(InstantMessagingService.class.getName());


	/**
     * Constructor
     * 
     * @param parent IMS module
     * @throws CoreException
     */
	public InstantMessagingService(ImsModule parent) throws CoreException {
        super(parent, true);

		maxChatSessions = RcsSettings.getInstance().getMaxChatSessions();
        maxFtSessions = RcsSettings.getInstance().getMaxFileTransferSessions();
        maxFtSize = FileSharingSession.getMaxFileSharingSize();
	}

	private void handleFileTransferInvitationRejected(SipRequest invite, int reasonCode) {
		ContactId contact = ContactUtils.createContactId(SipUtils.getAssertedIdentity(invite));
		MmContent content = ContentManager.createMmContentFromSdp(invite);
		MmContent fileIcon = FileTransferUtils.extractFileIcon(invite);
		getImsModule().getCore().getListener()
				.handleFileTransferInvitationRejected(contact, content, fileIcon, reasonCode);
	}

	private void handleGroupChatInvitationRejected(SipRequest invite, int reasonCode) {
		String chatId = ChatUtils.getContributionId(invite);
		String subject = ChatUtils.getSubject(invite);
		Set<ParticipantInfo> participants = ChatUtils.getListOfParticipants(invite);
		getImsModule()
				.getCore()
				.getListener()
				.handleGroupChatInvitationRejected(chatId, subject, participants, reasonCode);
	}

	/**
	 * Start the IMS service
	 */
	public synchronized void start() {
		if (isServiceStarted()) {
			// Already started
			return;
		}
		setServiceStarted(true);
		
		// Start IMDN manager
        imdnMgr = new ImdnManager(this);
		imdnMgr.start();

		// Send delayed displayed notifications for read messages if they were
		// not sent before already
		new DelayedDisplayNotificationManager(this);
		// Start resuming FT HTTP
		resumeManager = new FtHttpResumeManager(this);
	}

    /**
     * Stop the IMS service
     */
	public synchronized void stop() {
		if (!isServiceStarted()) {
			// Already stopped
			return;
		}
		setServiceStarted(false);
		
		// Stop IMDN manager
		imdnMgr.terminate();
        imdnMgr.interrupt();
        if (resumeManager != null)
        	resumeManager.terminate();
	}

	/**
     * Check the IMS service
     */
	public void check() {
	}
	
	/**
	 * Returns the IMDN manager
	 * 
	 * @return IMDN manager
	 */
	public ImdnManager getImdnManager() {
		return imdnMgr;
	}	

	/**
	 * Get Store & Forward manager
	 */
	public StoreAndForwardManager getStoreAndForwardManager() {
		return storeAndFwdMgr;
	}

    /**
     * Returns IM sessions
     * 
     * @return List of sessions
     */
	public Vector<ChatSession> getImSessions() {
		// Search all IM sessions
		Vector<ChatSession> result = new Vector<ChatSession>();
		Enumeration<ImsServiceSession> list = getSessions();
		while(list.hasMoreElements()) {
			ImsServiceSession session = list.nextElement();
			if (session instanceof ChatSession) {
				result.add((ChatSession)session);
			}
		}

		return result;
    }

	/**
     * Returns IM sessions with a given contact
     * 
     * @param contact Contact
     * @return List of sessions
     */
	public Vector<ChatSession> getImSessionsWith(ContactId contact) {
		// Search all IM sessions
		Vector<ChatSession> result = new Vector<ChatSession>();
		Enumeration<ImsServiceSession> list = getSessions();
		while(list.hasMoreElements()) {
			ImsServiceSession session = list.nextElement();
			if ((session instanceof OneOneChatSession) && contact != null && contact.equals(session.getRemoteContact())) {
				result.add((ChatSession)session);
			}
		}

		return result;
    }

	/**
     * Returns Group chat session with a given chatId
     *
     * @param chatId
     * @return Group chat session
     */
	public GroupChatSession getGroupChatSession(String chatId) {
		// Search all IM sessions
		Enumeration<ImsServiceSession> imsServiceSessions = getSessions();
		while (imsServiceSessions.hasMoreElements()) {
			ImsServiceSession imsServiceSession = imsServiceSessions.nextElement();
			if (imsServiceSession instanceof GroupChatSession) {
				GroupChatSession groupChatSession = (GroupChatSession)imsServiceSession;
				if ((groupChatSession.getContributionID()).equals(chatId)) {
					return groupChatSession;
				}
			}
		}
		return null;
	}

	/**
<<<<<<< HEAD
     * Returns active file transfer sessions
     * 
     * @return List of sessions
     */
	public Vector<FileSharingSession> getFileTransferSessions() {
		Vector<FileSharingSession> result = new Vector<FileSharingSession>();
		Enumeration<ImsServiceSession> list = getSessions();
		while(list.hasMoreElements()) {
			ImsServiceSession session = list.nextElement();
			if (session instanceof FileSharingSession) {
				result.add((FileSharingSession)session);
			}
		}

		return result;
    }

	/**
	 * Initiate a file transfer session
	 * 
	 * @param contact
	 *            Remote contact identifier
	 * @param content
	 *            Content of file to sent
	 * @param fileicon
	 *            true if the stack must try to attach fileicon
	 * @return File transfer session
	 * @throws CoreException
	 */
	public FileSharingSession initiateFileTransferSession(ContactId contact, MmContent content, boolean fileicon) throws CoreException {
		if (logger.isActivated()) {
			logger.info("Initiate a file transfer session with contact " + contact + ", file " + content.toString());
		}

		// Test number of sessions
		if ((maxFtSessions != 0) && (getFileTransferSessions().size() >= maxFtSessions)) {
			if (logger.isActivated()) {
				logger.debug("The max number of file transfer sessions is achieved: cancel the initiation");
			}
			throw new CoreException("Max file transfer sessions achieved");
		}

        // Test max size
        if (maxFtSize > 0 && content.getSize() > maxFtSize) {
            if (logger.isActivated()) {
                logger.debug("File exceeds max size: cancel the initiation");
            }
            throw new CoreException("File exceeds max size");
        }

		// Check contact capabilities
		boolean isFToHttpSupportedByRemote = false;
		Capabilities capability = ContactsManager.getInstance().getContactCapabilities(contact);
		if (capability != null) {
			isFToHttpSupportedByRemote = capability.isFileTransferHttpSupported();
		}

		// Select default protocol
		Capabilities myCapability = RcsSettings.getInstance().getMyCapabilities();
		boolean isHttpProtocol = false;
		if (isFToHttpSupportedByRemote && myCapability.isFileTransferHttpSupported()) {
			if (FileTransferProtocol.HTTP.equals(RcsSettings.getInstance().getFtProtocol())) {
				isHttpProtocol = true;
			}
		}

		if (fileicon && (MimeManager.isImageType(content.getEncoding()) == false)) {
			fileicon = false;
		}

		// Initiate session
		FileSharingSession session;
		if (isHttpProtocol) {
			// Create a new session
=======
     * Returns active file transfer sessions
     * 
     * @return List of sessions
     */
	public Vector<FileSharingSession> getFileTransferSessions() {
		Vector<FileSharingSession> result = new Vector<FileSharingSession>();
		Enumeration<ImsServiceSession> list = getSessions();
		while(list.hasMoreElements()) {
			ImsServiceSession session = list.nextElement();
			if (session instanceof FileSharingSession) {
				result.add((FileSharingSession)session);
			}
		}

		return result;
    }

	/**
	 * Initiate a file transfer session
	 * 
	 * @param contact
	 *            Remote contact identifier
	 * @param content
	 *            Content of file to sent
	 * @param fileIcon
	 *            true if the stack must try to attach fileIcon
	 * @return File transfer session
	 * @throws CoreException
	 */
	public FileSharingSession initiateFileTransferSession(ContactId contact, MmContent content, boolean fileIcon) throws CoreException {
		if (logger.isActivated()) {
			logger.info("Initiate a file transfer session with contact " + contact + ", file " + content.toString());
		}

		// Test number of sessions
		if ((maxFtSessions != 0) && (getFileTransferSessions().size() >= maxFtSessions)) {
			if (logger.isActivated()) {
				logger.debug("The max number of file transfer sessions is achieved: cancel the initiation");
			}
			throw new CoreException("Max file transfer sessions achieved");
		}

        // Test max size
        if (maxFtSize > 0 && content.getSize() > maxFtSize) {
            if (logger.isActivated()) {
                logger.debug("File exceeds max size: cancel the initiation");
            }
            throw new CoreException("File exceeds max size");
        }

		// Check contact capabilities
		boolean isFToHttpSupportedByRemote = false;
		Capabilities capability = ContactsManager.getInstance().getContactCapabilities(contact);
		if (capability != null) {
			isFToHttpSupportedByRemote = capability.isFileTransferHttpSupported();
		}

		// Select default protocol
		Capabilities myCapability = RcsSettings.getInstance().getMyCapabilities();
		boolean isHttpProtocol = false;
		if (isFToHttpSupportedByRemote && myCapability.isFileTransferHttpSupported()) {
			if (RcsSettings.getInstance().getFtProtocol().equals(RcsSettingsData.FT_PROTOCOL_HTTP)) {
				isHttpProtocol = true;
			}
		}

		if (fileIcon && (MimeManager.isImageType(content.getEncoding()) == false)) {
			fileIcon = false;
		}

		// Initiate session
		FileSharingSession session;
		if (isHttpProtocol) {
			// Create a new session
>>>>>>> ab3a706e
			session = new OriginatingHttpFileSharingSession(this, content, contact,
					PhoneUtils.formatContactIdToUri(contact), fileIcon, UUID.randomUUID()
							.toString());
<<<<<<< HEAD
		} else {
			if (fileicon) {
				// Check thumbnail capabilities
				if (capability != null && capability.isFileTransferThumbnailSupported() == false) {
					fileicon = false;
					if (logger.isActivated()) {
						logger.warn("Thumbnail not supported by remote");
					}
				}
				if (fileicon && myCapability.isFileTransferThumbnailSupported() == false) {
					fileicon = false;
					if (logger.isActivated()) {
						logger.warn("Thumbnail not supported !");
					}
				}
			}
			// Create a new session
			session = new OriginatingMsrpFileSharingSession(this, content, contact, fileicon);
		}
		return session;
	}
	
	/**
	 * Initiate a group file transfer session
	 * 
	 * @param contacts
	 *            Set of remote contacts
	 * @param content
	 *            The file content to be sent
	 * @param fileicon
	 *            true if the stack must try to attach fileicon
	 * @param chatContributionId
	 *            Chat contribution ID
	 * @return File transfer session
	 * @throws CoreException
	 */
	public FileSharingSession initiateGroupFileTransferSession(Set<ParticipantInfo> participants, MmContent content, boolean fileicon,
=======
		} else {
			if (fileIcon) {
				// Check thumbnail capabilities
				if (capability != null && capability.isFileTransferThumbnailSupported() == false) {
					fileIcon = false;
					if (logger.isActivated()) {
						logger.warn("Thumbnail not supported by remote");
					}
				}
				if (fileIcon && myCapability.isFileTransferThumbnailSupported() == false) {
					fileIcon = false;
					if (logger.isActivated()) {
						logger.warn("Thumbnail not supported !");
					}
				}
			}
			// Create a new session
			session = new OriginatingMsrpFileSharingSession(this, content, contact, fileIcon);
		}
		return session;
	}
	
	/**
	 * Initiate a group file transfer session
	 * 
	 * @param contacts
	 *            Set of remote contacts
	 * @param content
	 *            The file content to be sent
	 * @param fileIcon
	 *            true if the stack must try to attach fileIcon
	 * @param chatContributionId
	 *            Chat contribution ID
	 * @return File transfer session
	 * @throws CoreException
	 */
	public FileSharingSession initiateGroupFileTransferSession(Set<ParticipantInfo> participants, MmContent content, boolean fileIcon,
>>>>>>> ab3a706e
			String chatContributionId) throws CoreException {
		if (logger.isActivated()) {
			logger.info("Send file " + content.toString() + " to " + participants.size() + " contacts");
		}

		// Select default protocol
		Capabilities myCapability = RcsSettings.getInstance().getMyCapabilities();
		if (!myCapability.isFileTransferHttpSupported()) {
			throw new CoreException("Group file transfer not supported");
		}

		// Test number of sessions
		if ((maxFtSessions != 0) && (getFileTransferSessions().size() >= maxFtSessions)) {
			if (logger.isActivated()) {
				logger.debug("The max number of file transfer sessions is achieved: cancel the initiation");
			}
			throw new CoreException("Max file transfer sessions achieved");
		}

		// Test max size
		if (maxFtSize > 0 && content.getSize() > maxFtSize) {
			if (logger.isActivated()) {
				logger.debug("File exceeds max size: cancel the initiation");
			}
			throw new CoreException("File exceeds max size");
		}

		GroupChatSession groupChatSession = getGroupChatSession(chatContributionId);
		if (groupChatSession == null) {
			throw new CoreException("Cannot transfer file: Group Chat not established");
		}
		// TODO Cannot transfer file to group if Group Chat is not established: to implement with CR018
		// Create a new session
		FileSharingSession session = new OriginatingHttpGroupFileSharingSession(this, content,
				fileIcon, ImsModule.IMS_USER_PROFILE.getImConferenceUri(), participants,
				groupChatSession.getSessionID(), chatContributionId, UUID.randomUUID()
				.toString());

		return session;
	}

	/**
     * Receive a file transfer invitation
     * 
     * @param invite Initial invite
     */
	public void receiveFileTransferInvitation(SipRequest invite) {
		if (logger.isActivated()) {
    		logger.info("Receive a file transfer session invitation");
    	}

		try {
			// Test if the contact is blocked
			ContactId remote = ContactUtils.createContactId(SipUtils.getAssertedIdentity(invite));
			if (ContactsManager.getInstance().isFtBlockedForContact(remote)) {
				if (logger.isActivated()) {
					logger.debug("Contact " + remote + " is blocked: automatically reject the file transfer invitation");
				}

				handleFileTransferInvitationRejected(invite, FileTransfer.ReasonCode.REJECTED_SPAM);

				// Send a 603 Decline response
				sendErrorResponse(invite, Response.DECLINE);
				return;
			}

			// Test number of sessions
			if ((maxFtSessions != 0) && (getFileTransferSessions().size() >= maxFtSessions)) {
				if (logger.isActivated()) {
					logger.debug("The max number of file transfer sessions is achieved: reject the invitation");
				}

				handleFileTransferInvitationRejected(invite,
						FileTransfer.ReasonCode.REJECTED_MAX_FILE_TRANSFERS);

				// Send a 603 Decline response
				sendErrorResponse(invite, Response.DECLINE);
				return;
			}

			// Create a new session
			FileSharingSession session = new TerminatingMsrpFileSharingSession(this, invite);
<<<<<<< HEAD

			getImsModule().getCore().getListener().handleFileTransferInvitation(session, false, remote);
=======

			getImsModule().getCore().getListener().handleFileTransferInvitation(session, false, remote, session.getRemoteDisplayName());
>>>>>>> ab3a706e

			session.startSession();

		} catch (RcsContactFormatException e) {
			if (logger.isActivated()) {
				logger.warn("Cannot parse contact from FT invitation");
			}
		}
	}

    /**
     * Initiate a one-to-one chat session
     * 
     * @param contact Remote contact identifier
     * @param firstMsg First message
     * @return IM session
     * @throws CoreException
     */
	public ChatSession initiateOne2OneChatSession(ContactId contact, InstantMessage firstMsg)
			throws CoreException {
		if (logger.isActivated()) {
			logger.info("Initiate 1-1 chat session with " + contact);
		}
		// Test number of sessions
		if ((maxChatSessions != 0) && (getImSessions().size() >= maxChatSessions)) {
			if (logger.isActivated()) {
				logger.debug("The max number of chat sessions is achieved: cancel the initiation");
			}
			throw new CoreException("Max chat sessions achieved");
		}
		// Create a new session
		OriginatingOne2OneChatSession session = new OriginatingOne2OneChatSession(this, contact, firstMsg);
		// Save the message
		if (firstMsg != null && !(firstMsg instanceof FileTransferMessage)) {
			MessagingLog.getInstance().addOutgoingOneToOneChatMessage(firstMsg,
					ChatLog.Message.Status.Content.SENT, ReasonCode.UNSPECIFIED);
		}
		return session;
	}

    /**
     * Receive a one-to-one chat session invitation
     * 
     * @param invite Initial invite
     */
    public void receiveOne2OneChatSession(SipRequest invite) {
		if (logger.isActivated()){
			logger.info("Receive a 1-1 chat session invitation");
		}
		try {
			ContactId remote = ChatUtils.getReferredIdentityAsContactId(invite);

			// Discard invitation if message ID is already received
			InstantMessage firstMsg = ChatUtils.getFirstMessage(invite);
			if (firstMsg != null) {
				String msgId = ChatUtils.getMessageId(invite);
				if (msgId != null) {
					if (MessagingLog.getInstance().isNewMessage(remote, msgId) == false) {
						// Send a 603 Decline response
						sendErrorResponse(invite, Response.DECLINE);
						return;
					}
				}
			}

			// Test if the contact is blocked
			if (ContactsManager.getInstance().isImBlockedForContact(remote)) {
				if (logger.isActivated()) {
					logger.debug("Contact " + remote + " is blocked: automatically reject the chat invitation");
				}

				// Save the message in the spam folder
				if (firstMsg != null) {
					MessagingLog.getInstance().addSpamMessage(firstMsg);
				}

				// Send message delivery report if requested
				if (ChatUtils.isImdnDeliveredRequested(invite)) {
					// Check notification disposition
					String msgId = ChatUtils.getMessageId(invite);
					if (msgId != null) {
						String remoteInstanceId = null;
						ContactHeader inviteContactHeader = (ContactHeader) invite.getHeader(ContactHeader.NAME);
						if (inviteContactHeader != null) {
							remoteInstanceId = inviteContactHeader.getParameter(SipUtils.SIP_INSTANCE_PARAM);
						}
						// Send message delivery status via a SIP MESSAGE
						getImdnManager().sendMessageDeliveryStatusImmediately(remote, msgId,
								ImdnDocument.DELIVERY_STATUS_DELIVERED, remoteInstanceId);
					}
				}

				// Send a 486 Busy response
				sendErrorResponse(invite, Response.BUSY_HERE);
				return;
			}

			// Save the message
			if (firstMsg != null) {
				MessagingLog.getInstance().addIncomingOneToOneChatMessage(firstMsg);
			}

			// Test number of sessions
			if ((maxChatSessions != 0) && (getImSessions().size() >= maxChatSessions)) {
				if (logger.isActivated()) {
					logger.debug("The max number of chat sessions is achieved: reject the invitation");
				}

				// Send a 486 Busy response
				sendErrorResponse(invite, Response.BUSY_HERE);
				return;
			}

			// Create a new session
			TerminatingOne2OneChatSession session = new TerminatingOne2OneChatSession(this, invite, remote);

			getImsModule().getCore().getListener().handleOneOneChatSessionInvitation(session);

			session.startSession();
			
		} catch (RcsContactFormatException e) {
			if (logger.isActivated()) {
				logger.error( "Cannot parse remote contact");
			}
		}
    }

	/**
	 * Initiate an ad-hoc group chat session
	 * 
	 * @param contacts
	 *            List of contact identifiers
	 * @param subject
	 *            Subject
	 * @return IM session
	 * @throws CoreException
	 */
	public ChatSession initiateAdhocGroupChatSession(List<ContactId> contacts, String subject) throws CoreException {
		if (logger.isActivated()) {
			logger.info("Initiate an ad-hoc group chat session");
		}

		// Test number of sessions
		if ((maxChatSessions != 0) && (getImSessions().size() >= maxChatSessions)) {
			if (logger.isActivated()) {
				logger.debug("The max number of chat sessions is achieved: cancel the initiation");
			}
			throw new CoreException("Max chat sessions achieved");
		}

		Set<ParticipantInfo> participants = ParticipantInfoUtils
				.getParticipantInfos(contacts);

		// Create a new session
		OriginatingAdhocGroupChatSession session = new OriginatingAdhocGroupChatSession(this,
				ImsModule.IMS_USER_PROFILE.getImConferenceUri(), subject, participants);

		return session;
	}

    /**
     * Receive ad-hoc group chat session invitation
     * 
     * @param invite Initial invite
     */
	public void receiveAdhocGroupChatSession(SipRequest invite) {
		if (logger.isActivated()) {
			logger.info("Receive an ad-hoc group chat session invitation");
		}
		ContactId contact = null;
		String remoteUri = null;
		
		try {
			contact = ChatUtils.getReferredIdentityAsContactId(invite);
			// Test if the contact is blocked
			if (ContactsManager.getInstance().isImBlockedForContact(contact)) {
				if (logger.isActivated()) {
					logger.debug("Contact " + contact + " is blocked: automatically reject the chat invitation");
				}

				handleGroupChatInvitationRejected(invite, GroupChat.ReasonCode.REJECTED_SPAM);

				// Send a 486 Busy response
				sendErrorResponse(invite, Response.BUSY_HERE);
				return;
			}
		} catch (RcsContactFormatException e) {
			// GC invitation is out of the blue (i.e. Store & Forward)
			remoteUri = ChatUtils.getReferredIdentityAsContactUri(invite);
			if (logger.isActivated()) {
				logger.info("Receive a forward GC invitation from "+remoteUri);
			}
		}
		Set<ParticipantInfo> participants = ChatUtils.getListOfParticipants(invite);

		// Test number of sessions
		if ((maxChatSessions != 0) && (getImSessions().size() >= maxChatSessions)) {
			if (logger.isActivated()) {
				logger.debug("The max number of chat sessions is achieved: reject the invitation");
			}

			handleGroupChatInvitationRejected(invite, GroupChat.ReasonCode.REJECTED_MAX_CHATS);

			// Send a 486 Busy response
			sendErrorResponse(invite, Response.BUSY_HERE);
			return;
		}

		// Create a new session
		TerminatingAdhocGroupChatSession session = new TerminatingAdhocGroupChatSession(this, invite, contact, remoteUri, participants);

		/*--
		 * 6.3.3.1 Leaving a Group Chat that is idle
		 * In case the user expresses their desire to leave the Group Chat while it is inactive, the device will not offer the user
		 * the possibility any more to enter new messages and restart the chat and automatically decline the first incoming INVITE 
		 * request for the chat with a SIP 603 DECLINE response. Subsequent INVITE requests should not be rejected as they may be
		 * received when the user is added again to the Chat by one of the participants.
		 */
		boolean reject = MessagingLog.getInstance().isGroupChatNextInviteRejected(session.getContributionID());
		if (reject) {
			if (logger.isActivated()) {
				logger.debug("Chat Id " + session.getContributionID()
						+ " is declined since previously terminated by user while disconnected");
			}
			// Send a 603 Decline response
			sendErrorResponse(invite, Response.DECLINE);
			MessagingLog.getInstance().acceptGroupChatNextInvitation(session.getContributionID());
			return;
		}

		getImsModule().getCore().getListener().handleAdhocGroupChatSessionInvitation(session);

		session.startSession();
    }

    /**
     * Rejoin a group chat session
     * 
     * @param chatId Chat ID
     * @return IM session
     * @throws CoreException
     */
    public ChatSession rejoinGroupChatSession(String chatId) throws CoreException {
		if (logger.isActivated()) {
			logger.info("Rejoin group chat session");
		}

		// Test number of sessions
		if ((maxChatSessions != 0) && (getImSessions().size() >= maxChatSessions)) {
			if (logger.isActivated()) {
				logger.debug("The max number of chat sessions is achieved: cancel the initiation");
			}
			throw new CoreException("Max chat sessions achieved");
		}

		// Get the group chat info from database
		GroupChatInfo groupChat = MessagingLog.getInstance().getGroupChatInfo(chatId); 
		if (groupChat == null) {
			if (logger.isActivated()) {
				logger.warn("Group chat " + chatId + " can't be rejoined: conversation not found");
			}
			throw new CoreException("Group chat conversation not found in database");
		}
		if (groupChat.getRejoinId() == null) {
			if (logger.isActivated()) {
				logger.warn("Group chat " + chatId + " can't be rejoined: rejoin ID not found");
			}
			throw new CoreException("Rejoin ID not found in database");
		}

		Set<ParticipantInfo> participants = groupChat.getParticipants(); // Added by Deutsche Telekom AG
		if (participants.size() == 0) {
			if (logger.isActivated()) {
				logger.warn("Group chat " + chatId + " can't be rejoined: participants not found");
			}
			throw new CoreException("Group chat participants not found in database");
		}

		// Create a new session
		if (logger.isActivated()) {
			logger.debug("Rejoin group chat: " + groupChat.toString());
		}

		return new RejoinGroupChatSession(this, groupChat);
    }
    
    /**
     * Restart a group chat session
     * 
     * @param chatId Chat ID
     * @return IM session
     * @throws CoreException
     */
    public ChatSession restartGroupChatSession(String chatId) throws CoreException {
		if (logger.isActivated()) {
			logger.info("Restart group chat session");
		}

		// Test number of sessions
		if ((maxChatSessions != 0) && (getImSessions().size() >= maxChatSessions)) {
			if (logger.isActivated()) {
				logger.debug("The max number of chat sessions is achieved: cancel the initiation");
			}
			throw new CoreException("Max chat sessions achieved");
		}
		
		// Get the group chat info from database
		GroupChatInfo groupChat = MessagingLog.getInstance().getGroupChatInfo(chatId);
		if (groupChat == null) {
			if (logger.isActivated()) {
				logger.warn("Group chat " + chatId + " can't be restarted: conversation not found");
			}
			throw new CoreException("Group chat conversation not found in database");
		}

		// TODO check whether participants of GroupChatInfo cannot be used instead
		
		// Get the connected participants from database
		Set<ParticipantInfo> participants = MessagingLog.getInstance().getGroupChatConnectedParticipants(chatId);
		
		if (participants.size() == 0) {
			if (logger.isActivated()) {
				logger.warn("Group chat " + chatId + " can't be restarted: participants not found");
			}
			throw new CoreException("Group chat participants not found in database");
		}

		// Create a new session
		if (logger.isActivated()) {
			logger.debug("Restart group chat: " + groupChat.toString());
		}

		return new RestartGroupChatSession(this, ImsModule.IMS_USER_PROFILE.getImConferenceUri(), groupChat.getSubject(),
				participants, chatId);
    }    
    
    /**
     * Receive a conference notification
     * 
     * @param notify Received notify
     */
    public void receiveConferenceNotification(SipRequest notify) {
    	// Dispatch the notification to the corresponding session
    	Vector<ChatSession> sessions = getImSessions();
    	for (int i=0; i < sessions.size(); i++) {
    		ChatSession session = (ChatSession)sessions.get(i);
    		if (session instanceof GroupChatSession) {
    			GroupChatSession groupChatSession = (GroupChatSession)session;
	    		if (groupChatSession.getConferenceEventSubscriber().isNotifyForThisSubscriber(notify)) {
	    			groupChatSession.getConferenceEventSubscriber().receiveNotification(notify);
	    		}
    		}
    	}
    }

	/**
     * Receive a message delivery status
     * 
     * @param message Received message
     */
    public void receiveMessageDeliveryStatus(SipRequest message) {
		// Send a 200 OK response
		try {
			if (logger.isActivated()) {
				logger.info("Send 200 OK");
			}
	        SipResponse response = SipMessageFactory.createResponse(message,
	        		IdGenerator.getIdentifier(), 200);
			getImsModule().getSipManager().sendSipResponse(response);
		} catch(Exception e) {
	       	if (logger.isActivated()) {
	    		logger.error("Can't send 200 OK response", e);
	    	}
	       	return;
		}

		try {
			// Parse received message
			ImdnDocument imdn = ChatUtils.parseCpimDeliveryReport(message.getContent());
			if (imdn == null) {
				return;
			}

			ContactId contact = ContactUtils.createContactId(SipUtils.getAssertedIdentity(message));
			String msgId = imdn.getMsgId();
			// Note: FileTransferId is always generated to equal the
			// associated msgId of a FileTransfer invitation message.
			String fileTransferId = msgId;

			// Check if message delivery of a file transfer
			boolean isFileTransfer = MessagingLog.getInstance().isFileTransfer(fileTransferId);
			if (isFileTransfer) {
				// Notify the file delivery outside of the chat session
				receiveFileDeliveryStatus(contact, imdn);
			} else {
				// Get session associated to the contact
				Vector<ChatSession> sessions = Core.getInstance().getImService()
						.getImSessionsWith(contact);
				if (sessions.size() > 0) {
					// Notify the message delivery from the chat session
					for (int i = 0; i < sessions.size(); i++) {
						ChatSession session = sessions.elementAt(i);
						session.handleMessageDeliveryStatus(contact, imdn);
					}
				} else {
					// Notify the message delivery outside of the chat session
					getImsModule().getCore().getListener()
							.handleMessageDeliveryStatus(contact, imdn);
				}
			}
		} catch (Exception e) {
			if (logger.isActivated()) {
				logger.warn("Cannot parse message delivery status");
			}
		}
    }

    /**
     * Receive 1-1 file delivery status
     * @param contact Contact identifier
     * @param imdn Imdn document
     */
    public void receiveFileDeliveryStatus(ContactId contact, ImdnDocument imdn){
        // Notify the file delivery outside of the chat session
        getImsModule().getCore().getListener().handleFileDeliveryStatus(contact, imdn);
    }

	/**
	 * Receive group file delivery status
	 *
	 * @param chatId Chat Id
	 * @param contact Contact identifier
	 * @param ImdnDocument imdn Imdn document
	 */
	public void receiveGroupFileDeliveryStatus(String chatId, ContactId contact, ImdnDocument imdn) {
		getImsModule().getCore().getListener()
				.handleGroupFileDeliveryStatus(chatId, contact, imdn);
	}

    /**
     * Receive S&F push messages
     * 
     * @param invite Received invite
     */
    public void receiveStoredAndForwardPushMessages(SipRequest invite) {
    	if (logger.isActivated()) {
			logger.debug("Receive S&F push messages invitation");
		}
		ContactId remote;
		try {
			remote = ChatUtils.getReferredIdentityAsContactId(invite);
		} catch (RcsContactFormatException e) {
			if (logger.isActivated()) {
				logger.error("Cannot parse remote contact");
			}
			return;
		}
		// Discard invitation if message ID is already received
		InstantMessage firstMsg = ChatUtils.getFirstMessage(invite);
		if (firstMsg != null) {
			String msgId = ChatUtils.getMessageId(invite);
			if (msgId != null) {
				if (MessagingLog.getInstance().isNewMessage(remote, msgId) == false) {
					// Send a 603 Decline response
					sendErrorResponse(invite, Response.DECLINE);
					return;
				}
			}
		}
		
    	// Test if the contact is blocked
	    if (ContactsManager.getInstance().isImBlockedForContact(remote)) {
			if (logger.isActivated()) {
				logger.debug("Contact " + remote + " is blocked: automatically reject the S&F invitation");
			}

			// Send a 486 Busy response
			sendErrorResponse(invite, 486);
			return;
	    }
	    
		// Save the message
		if (firstMsg != null) {
			MessagingLog.getInstance().addIncomingOneToOneChatMessage(firstMsg);
		}
    	
		// Create a new session
    	getStoreAndForwardManager().receiveStoredMessages(invite, remote);
    }
    	
    /**
     * Receive S&F push notifications
     * 
     * @param invite Received invite
     */
    public void receiveStoredAndForwardPushNotifications(SipRequest invite) {
    	if (logger.isActivated()) {
			logger.debug("Receive S&F push notifications invitation");
		}    	
    	ContactId remote;
		try {
			remote = ChatUtils.getReferredIdentityAsContactId(invite);
		} catch (RcsContactFormatException e) {
			if (logger.isActivated()) {
				logger.error("Cannot parse remote contact");
			}
			return;
		}
    	// Test if the contact is blocked
	    if (ContactsManager.getInstance().isImBlockedForContact(remote)) {
			if (logger.isActivated()) {
				logger.debug("Contact " + remote + " is blocked: automatically reject the S&F invitation");
			}

			// Send a 486 Busy response
			sendErrorResponse(invite, 486);
			return;
	    }
    	
		// Create a new session
    	getStoreAndForwardManager().receiveStoredNotifications(invite,remote);
    }
	
    /**
     * Receive HTTP file transfer invitation
     *
     * @param invite Received invite
     * @param ftinfo File transfer info document
     */
	public void receiveOneToOneHttpFileTranferInvitation(SipRequest invite, FileTransferHttpInfoDocument ftinfo) {
		if (logger.isActivated()){
			logger.info("Receive a single HTTP file transfer invitation");
		}

		try {
			ContactId remote = ChatUtils.getReferredIdentityAsContactId(invite);
			// Test if the contact is blocked
			if (ContactsManager.getInstance().isFtBlockedForContact(remote)) {
				if (logger.isActivated()) {
					logger.debug("Contact " + remote + " is blocked, automatically reject the HTTP File transfer");
				}

				handleFileTransferInvitationRejected(invite, FileTransfer.ReasonCode.REJECTED_SPAM);
				// Send a 603 Decline response
				sendErrorResponse(invite, Response.DECLINE);
				return;
			}

			// Test number of sessions
			if ((maxFtSessions != 0) && (getFileTransferSessions().size() >= maxFtSessions)) {
				if (logger.isActivated()) {
					logger.debug("The max number of FT sessions is achieved, reject the HTTP File transfer");
				}

				handleFileTransferInvitationRejected(invite, FileTransfer.ReasonCode.REJECTED_MAX_FILE_TRANSFERS);
				// Send a 603 Decline response
				sendErrorResponse(invite, 603);
				return;
			}

			// Reject if file is too big or size exceeds device storage capacity. This control should be done
			// on UI. It is done after end user accepts invitation to enable prior handling by the application.
			FileSharingError error = FileSharingSession.isFileCapacityAcceptable(ftinfo.getFileSize());
			if (error != null) {
				// Send a 603 Decline response
				sendErrorResponse(invite, 603);
				int errorCode = error.getErrorCode();
				switch (errorCode) {
					case FileSharingError.MEDIA_SIZE_TOO_BIG:
						handleFileTransferInvitationRejected(invite,
								FileTransfer.ReasonCode.REJECTED_MAX_SIZE);
					case FileSharingError.NOT_ENOUGH_STORAGE_SPACE:
						handleFileTransferInvitationRejected(invite,
								FileTransfer.ReasonCode.REJECTED_LOW_SPACE);
					default:
						if (logger.isActivated()) {
							logger.error("Encountered unexpected error while receiving HTTP file transfer invitation"
									+ errorCode);
						}
				}
				return;
			}

			// Create and start a chat session
			TerminatingOne2OneChatSession oneToOneChatSession = new TerminatingOne2OneChatSession(this, invite, remote);
			oneToOneChatSession.startSession();
<<<<<<< HEAD

			// Create and start a new HTTP file transfer session
			TerminatingHttpFileSharingSession httpFiletransferSession = new TerminatingHttpFileSharingSession(this,
					oneToOneChatSession, ftinfo, ChatUtils.getMessageId(invite), oneToOneChatSession.getRemoteContact());
=======

			// Create and start a new HTTP file transfer session
			TerminatingHttpFileSharingSession httpFiletransferSession = new TerminatingHttpFileSharingSession(this,
					oneToOneChatSession, ftinfo, ChatUtils.getMessageId(invite), oneToOneChatSession.getRemoteContact(),
					oneToOneChatSession.getRemoteDisplayName());
>>>>>>> ab3a706e

			getImsModule().getCore().getListener().handleOneToOneFileTransferInvitation(httpFiletransferSession, oneToOneChatSession);

			httpFiletransferSession.startSession();

		} catch (RcsContactFormatException e) {
			if (logger.isActivated()) {
				logger.error( "receiveHttpFileTranferInvitation: cannot parse remote contact");
			}
		}
	}

	/**
     * Receive S&F HTTP file transfer invitation
     *
     * @param invite Received invite
     * @param ftinfo File transfer info document
     */
    public void receiveStoredAndForwardOneToOneHttpFileTranferInvitation(SipRequest invite, FileTransferHttpInfoDocument ftinfo) {
        if (logger.isActivated()) {
            logger.info("Receive a single S&F HTTP file transfer invitation");
        }
        ContactId remote;
		try {
			remote = ChatUtils.getReferredIdentityAsContactId(invite);
		} catch (RcsContactFormatException e) {
<<<<<<< HEAD
			if (logger.isActivated()) {
				logger.error("receiveStoredAndForwardHttpFileTranferInvitation: cannot parse remote contact");
			}
			return;
		}

        // Create and start a chat session
        TerminatingStoreAndForwardMsgSession one2oneChatSession = new TerminatingStoreAndForwardMsgSession(this, invite,remote);
        one2oneChatSession.startSession();
        
        // Auto reject if file too big
        if (isFileSizeExceeded(ftinfo.getFileSize())) {
            if (logger.isActivated()) {
                logger.debug("File is too big, reject file transfer invitation");
            }

            // Send a 403 Decline response
            //TODO add warning header "xxx Size exceeded"
            one2oneChatSession.sendErrorResponse(invite, one2oneChatSession.getDialogPath().getLocalTag(), 403);

            // Close session
            one2oneChatSession.handleError(new FileSharingError(FileSharingError.MEDIA_SIZE_TOO_BIG));
            return;
        }
        
        // Create and start a new HTTP file transfer session
		TerminatingHttpFileSharingSession httpFiletransferSession = new TerminatingHttpFileSharingSession(this, one2oneChatSession,
				ftinfo, ChatUtils.getMessageId(invite), one2oneChatSession.getRemoteContact());
=======
			if (logger.isActivated()) {
				logger.error("receiveStoredAndForwardHttpFileTranferInvitation: cannot parse remote contact");
			}
			return;
		}

        // Create and start a chat session
        TerminatingStoreAndForwardMsgSession one2oneChatSession = new TerminatingStoreAndForwardMsgSession(this, invite,remote);
        one2oneChatSession.startSession();
        
        // Auto reject if file too big
        if (isFileSizeExceeded(ftinfo.getFileSize())) {
            if (logger.isActivated()) {
                logger.debug("File is too big, reject file transfer invitation");
            }

            // Send a 403 Decline response
            //TODO add warning header "xxx Size exceeded"
            one2oneChatSession.sendErrorResponse(invite, one2oneChatSession.getDialogPath().getLocalTag(), 403);

            // Close session
            one2oneChatSession.handleError(new FileSharingError(FileSharingError.MEDIA_SIZE_TOO_BIG));
            return;
        }
        
        // Create and start a new HTTP file transfer session
		TerminatingHttpFileSharingSession httpFiletransferSession = new TerminatingHttpFileSharingSession(this, one2oneChatSession,
				ftinfo, ChatUtils.getMessageId(invite), one2oneChatSession.getRemoteContact(),
				one2oneChatSession.getRemoteDisplayName());
>>>>>>> ab3a706e

		getImsModule().getCore().getListener().handleOneToOneFileTransferInvitation(httpFiletransferSession, one2oneChatSession);

        httpFiletransferSession.startSession();
    }
	
    /**
     * Check whether file size exceeds the limit
     * 
     * @param size of file
     * @return {@code true} if file size limit is exceeded, otherwise {@code false}
     */
    private boolean isFileSizeExceeded(long size) {
        // Auto reject if file too big
        int maxSize = FileSharingSession.getMaxFileSharingSize();
        if (maxSize > 0 && size > maxSize) {
            return true;
        }

        return false;
    }
}<|MERGE_RESOLUTION|>--- conflicted
+++ resolved
@@ -293,82 +293,6 @@
 	}
 
 	/**
-<<<<<<< HEAD
-     * Returns active file transfer sessions
-     * 
-     * @return List of sessions
-     */
-	public Vector<FileSharingSession> getFileTransferSessions() {
-		Vector<FileSharingSession> result = new Vector<FileSharingSession>();
-		Enumeration<ImsServiceSession> list = getSessions();
-		while(list.hasMoreElements()) {
-			ImsServiceSession session = list.nextElement();
-			if (session instanceof FileSharingSession) {
-				result.add((FileSharingSession)session);
-			}
-		}
-
-		return result;
-    }
-
-	/**
-	 * Initiate a file transfer session
-	 * 
-	 * @param contact
-	 *            Remote contact identifier
-	 * @param content
-	 *            Content of file to sent
-	 * @param fileicon
-	 *            true if the stack must try to attach fileicon
-	 * @return File transfer session
-	 * @throws CoreException
-	 */
-	public FileSharingSession initiateFileTransferSession(ContactId contact, MmContent content, boolean fileicon) throws CoreException {
-		if (logger.isActivated()) {
-			logger.info("Initiate a file transfer session with contact " + contact + ", file " + content.toString());
-		}
-
-		// Test number of sessions
-		if ((maxFtSessions != 0) && (getFileTransferSessions().size() >= maxFtSessions)) {
-			if (logger.isActivated()) {
-				logger.debug("The max number of file transfer sessions is achieved: cancel the initiation");
-			}
-			throw new CoreException("Max file transfer sessions achieved");
-		}
-
-        // Test max size
-        if (maxFtSize > 0 && content.getSize() > maxFtSize) {
-            if (logger.isActivated()) {
-                logger.debug("File exceeds max size: cancel the initiation");
-            }
-            throw new CoreException("File exceeds max size");
-        }
-
-		// Check contact capabilities
-		boolean isFToHttpSupportedByRemote = false;
-		Capabilities capability = ContactsManager.getInstance().getContactCapabilities(contact);
-		if (capability != null) {
-			isFToHttpSupportedByRemote = capability.isFileTransferHttpSupported();
-		}
-
-		// Select default protocol
-		Capabilities myCapability = RcsSettings.getInstance().getMyCapabilities();
-		boolean isHttpProtocol = false;
-		if (isFToHttpSupportedByRemote && myCapability.isFileTransferHttpSupported()) {
-			if (FileTransferProtocol.HTTP.equals(RcsSettings.getInstance().getFtProtocol())) {
-				isHttpProtocol = true;
-			}
-		}
-
-		if (fileicon && (MimeManager.isImageType(content.getEncoding()) == false)) {
-			fileicon = false;
-		}
-
-		// Initiate session
-		FileSharingSession session;
-		if (isHttpProtocol) {
-			// Create a new session
-=======
      * Returns active file transfer sessions
      * 
      * @return List of sessions
@@ -430,7 +354,7 @@
 		Capabilities myCapability = RcsSettings.getInstance().getMyCapabilities();
 		boolean isHttpProtocol = false;
 		if (isFToHttpSupportedByRemote && myCapability.isFileTransferHttpSupported()) {
-			if (RcsSettings.getInstance().getFtProtocol().equals(RcsSettingsData.FT_PROTOCOL_HTTP)) {
+			if (FileTransferProtocol.HTTP.equals(RcsSettings.getInstance().getFtProtocol())) {
 				isHttpProtocol = true;
 			}
 		}
@@ -443,49 +367,9 @@
 		FileSharingSession session;
 		if (isHttpProtocol) {
 			// Create a new session
->>>>>>> ab3a706e
 			session = new OriginatingHttpFileSharingSession(this, content, contact,
 					PhoneUtils.formatContactIdToUri(contact), fileIcon, UUID.randomUUID()
 							.toString());
-<<<<<<< HEAD
-		} else {
-			if (fileicon) {
-				// Check thumbnail capabilities
-				if (capability != null && capability.isFileTransferThumbnailSupported() == false) {
-					fileicon = false;
-					if (logger.isActivated()) {
-						logger.warn("Thumbnail not supported by remote");
-					}
-				}
-				if (fileicon && myCapability.isFileTransferThumbnailSupported() == false) {
-					fileicon = false;
-					if (logger.isActivated()) {
-						logger.warn("Thumbnail not supported !");
-					}
-				}
-			}
-			// Create a new session
-			session = new OriginatingMsrpFileSharingSession(this, content, contact, fileicon);
-		}
-		return session;
-	}
-	
-	/**
-	 * Initiate a group file transfer session
-	 * 
-	 * @param contacts
-	 *            Set of remote contacts
-	 * @param content
-	 *            The file content to be sent
-	 * @param fileicon
-	 *            true if the stack must try to attach fileicon
-	 * @param chatContributionId
-	 *            Chat contribution ID
-	 * @return File transfer session
-	 * @throws CoreException
-	 */
-	public FileSharingSession initiateGroupFileTransferSession(Set<ParticipantInfo> participants, MmContent content, boolean fileicon,
-=======
 		} else {
 			if (fileIcon) {
 				// Check thumbnail capabilities
@@ -523,7 +407,6 @@
 	 * @throws CoreException
 	 */
 	public FileSharingSession initiateGroupFileTransferSession(Set<ParticipantInfo> participants, MmContent content, boolean fileIcon,
->>>>>>> ab3a706e
 			String chatContributionId) throws CoreException {
 		if (logger.isActivated()) {
 			logger.info("Send file " + content.toString() + " to " + participants.size() + " contacts");
@@ -606,13 +489,8 @@
 
 			// Create a new session
 			FileSharingSession session = new TerminatingMsrpFileSharingSession(this, invite);
-<<<<<<< HEAD
-
-			getImsModule().getCore().getListener().handleFileTransferInvitation(session, false, remote);
-=======
 
 			getImsModule().getCore().getListener().handleFileTransferInvitation(session, false, remote, session.getRemoteDisplayName());
->>>>>>> ab3a706e
 
 			session.startSession();
 
@@ -1199,18 +1077,11 @@
 			// Create and start a chat session
 			TerminatingOne2OneChatSession oneToOneChatSession = new TerminatingOne2OneChatSession(this, invite, remote);
 			oneToOneChatSession.startSession();
-<<<<<<< HEAD
-
-			// Create and start a new HTTP file transfer session
-			TerminatingHttpFileSharingSession httpFiletransferSession = new TerminatingHttpFileSharingSession(this,
-					oneToOneChatSession, ftinfo, ChatUtils.getMessageId(invite), oneToOneChatSession.getRemoteContact());
-=======
 
 			// Create and start a new HTTP file transfer session
 			TerminatingHttpFileSharingSession httpFiletransferSession = new TerminatingHttpFileSharingSession(this,
 					oneToOneChatSession, ftinfo, ChatUtils.getMessageId(invite), oneToOneChatSession.getRemoteContact(),
 					oneToOneChatSession.getRemoteDisplayName());
->>>>>>> ab3a706e
 
 			getImsModule().getCore().getListener().handleOneToOneFileTransferInvitation(httpFiletransferSession, oneToOneChatSession);
 
@@ -1237,7 +1108,6 @@
 		try {
 			remote = ChatUtils.getReferredIdentityAsContactId(invite);
 		} catch (RcsContactFormatException e) {
-<<<<<<< HEAD
 			if (logger.isActivated()) {
 				logger.error("receiveStoredAndForwardHttpFileTranferInvitation: cannot parse remote contact");
 			}
@@ -1265,38 +1135,8 @@
         
         // Create and start a new HTTP file transfer session
 		TerminatingHttpFileSharingSession httpFiletransferSession = new TerminatingHttpFileSharingSession(this, one2oneChatSession,
-				ftinfo, ChatUtils.getMessageId(invite), one2oneChatSession.getRemoteContact());
-=======
-			if (logger.isActivated()) {
-				logger.error("receiveStoredAndForwardHttpFileTranferInvitation: cannot parse remote contact");
-			}
-			return;
-		}
-
-        // Create and start a chat session
-        TerminatingStoreAndForwardMsgSession one2oneChatSession = new TerminatingStoreAndForwardMsgSession(this, invite,remote);
-        one2oneChatSession.startSession();
-        
-        // Auto reject if file too big
-        if (isFileSizeExceeded(ftinfo.getFileSize())) {
-            if (logger.isActivated()) {
-                logger.debug("File is too big, reject file transfer invitation");
-            }
-
-            // Send a 403 Decline response
-            //TODO add warning header "xxx Size exceeded"
-            one2oneChatSession.sendErrorResponse(invite, one2oneChatSession.getDialogPath().getLocalTag(), 403);
-
-            // Close session
-            one2oneChatSession.handleError(new FileSharingError(FileSharingError.MEDIA_SIZE_TOO_BIG));
-            return;
-        }
-        
-        // Create and start a new HTTP file transfer session
-		TerminatingHttpFileSharingSession httpFiletransferSession = new TerminatingHttpFileSharingSession(this, one2oneChatSession,
 				ftinfo, ChatUtils.getMessageId(invite), one2oneChatSession.getRemoteContact(),
 				one2oneChatSession.getRemoteDisplayName());
->>>>>>> ab3a706e
 
 		getImsModule().getCore().getListener().handleOneToOneFileTransferInvitation(httpFiletransferSession, one2oneChatSession);
 
