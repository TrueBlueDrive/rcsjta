--- conflicted
+++ resolved
@@ -201,22 +201,10 @@
 	 */
 	public VideoSharing getVideoSharing(String sharingId)
 			throws RcsServiceException {
-<<<<<<< HEAD
-		if (api != null) {
-			try {
-				IVideoSharing sharingIntf = api.getVideoSharing(sharingId);
-				if (sharingIntf != null) {
-					return new VideoSharing(sharingIntf);
-				} else {
-					return null;
-				}
-			} catch (Exception e) {
-=======
 		if (api != null) {
 			try {
 				return new VideoSharing(api.getVideoSharing(sharingId));
 			} catch (Exception e) {
->>>>>>> df3ac423
 				throw new RcsServiceException(e.getMessage());
 			}
 		} else {
