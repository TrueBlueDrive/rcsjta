--- conflicted
+++ resolved
@@ -18,27 +18,16 @@
 package android.tests.provider;
 
 import android.content.ContentProviderClient;
-<<<<<<< HEAD
-import android.content.ContentResolver;
-import android.content.ContentValues;
-import android.database.Cursor;
-import android.test.InstrumentationTestCase;
-
-=======
 import android.content.ContentValues;
 import android.database.Cursor;
 import android.net.Uri;
 import android.test.InstrumentationTestCase;
 
 import com.gsma.services.rcs.RcsCommon;
->>>>>>> df3ac423
 import com.gsma.services.rcs.ft.FileTransfer;
 import com.gsma.services.rcs.ft.FileTransferLog;
 
 public class FileTransferLogTest extends InstrumentationTestCase {
-<<<<<<< HEAD
-	private ContentResolver mContentResolver;
-=======
 
 	private final String[] FILE_TRANSFER_LOG_PROJECTION = new String[] { FileTransferLog.FT_ID,
 			FileTransferLog.CHAT_ID, FileTransferLog.CONTACT, FileTransferLog.FILE, FileTransferLog.FILENAME,
@@ -48,20 +37,14 @@
 			FileTransferLog.TIMESTAMP_DISPLAYED, FileTransferLog.STATE, FileTransferLog.REASON_CODE ,
 			FileTransferLog.READ_STATUS };
 
->>>>>>> df3ac423
 	private ContentProviderClient mProvider;
 
 	@Override
 	protected void setUp() throws Exception {
 		super.setUp();
-<<<<<<< HEAD
-		mContentResolver = getInstrumentation().getTargetContext().getContentResolver();
-		mProvider = mContentResolver.acquireContentProviderClient(FileTransferLog.CONTENT_URI);
-=======
 		mProvider = getInstrumentation().getTargetContext().getContentResolver()
 				.acquireContentProviderClient(FileTransferLog.CONTENT_URI);
 		assertNotNull(mProvider);
->>>>>>> df3ac423
 	}
 
 	/**
@@ -73,72 +56,6 @@
 	 * <li>delete
 	 * <li>update
 	 */
-<<<<<<< HEAD
-	public void testFileTransferLog() {
-		final String[] FILE_TRANSFER_LOG_PROJECTION = new String[] { FileTransferLog.ID, FileTransferLog.CONTACT_NUMBER,
-				FileTransferLog.DIRECTION, FileTransferLog.FILENAME, FileTransferLog.FILESIZE, FileTransferLog.FT_ID,
-				FileTransferLog.MIME_TYPE, FileTransferLog.STATE, FileTransferLog.TIMESTAMP,
-				// FileTransferLog.TIMESTAMP_DELIVERED, TODO
-				// FileTransferLog.TIMESTAMP_DISPLAYED, 
-				// FileTransferLog.TIMESTAMP_SENT,
-				FileTransferLog.TRANSFERRED };
-
-		// Check that provider handles columns names and query operation
-		Cursor c = null;
-		try {
-			String mSelectionClause = FileTransferLog.ID + " = ?";
-			c = mProvider.query(FileTransferLog.CONTENT_URI, FILE_TRANSFER_LOG_PROJECTION, mSelectionClause, null, null);
-			assertNotNull(c);
-			if (c != null) {
-				int num = c.getColumnCount();
-				assertTrue(num == FILE_TRANSFER_LOG_PROJECTION.length);
-			}
-		} catch (Exception e) {
-			fail("query of FileTransferLog failed " + e.getMessage());
-		} finally {
-			if (c != null) {
-				c.close();
-			}
-		}
-
-		// // Check that provider does not support insert operation
-		ContentValues values = new ContentValues();
-		values.put(FileTransferLog.FILESIZE, 10000L);
-		values.put(FileTransferLog.FILENAME, "filename");
-		values.put(FileTransferLog.CONTACT_NUMBER, "+3360102030405");
-		values.put(FileTransferLog.DIRECTION, FileTransfer.Direction.INCOMING);
-		values.put(FileTransferLog.FT_ID, "ft_id");
-		values.put(FileTransferLog.MIME_TYPE, "image/jpeg");
-		values.put(FileTransferLog.STATE, FileTransfer.State.INVITED);
-		values.put(FileTransferLog.TIMESTAMP, System.currentTimeMillis());
-		values.put(FileTransferLog.TRANSFERRED, 0L);
-		Throwable exception = null;
-		try {
-			mProvider.insert(FileTransferLog.CONTENT_URI, values);
-		} catch (Exception ex) {
-			exception = ex;
-		}
-		assertTrue("insert into FileTransferLog should be forbidden", exception instanceof RuntimeException);
-
-		// Check that provider supports delete operation
-		try {
-			String mSelectionClause = FileTransferLog.ID + " = -1";
-			int count = mProvider.delete(FileTransferLog.CONTENT_URI, mSelectionClause, null);
-			assertTrue(count == 0);
-		} catch (Exception e) {
-			fail("delete of FileTransferLog failed " + e.getMessage());
-		}
-
-		exception = null;
-		// Check that provider does not support update operation
-		try {
-			String mSelectionClause = FileTransferLog.ID + " = -1";
-			mProvider.update(FileTransferLog.CONTENT_URI, values, mSelectionClause, null);
-		} catch (Exception ex) {
-			exception = ex;
-		}
-		assertTrue("update of FileTransferLog should be forbidden", exception instanceof RuntimeException);
-=======
 	public void testFileTransferLogQuery() {
 		// Check that provider handles columns names and query operation
 		Cursor cursor = null;
@@ -247,7 +164,6 @@
 		} catch (Exception ex) {
 			assertTrue("update of FileTransferLog should be forbidden", ex instanceof RuntimeException);
 		}
->>>>>>> df3ac423
 	}
 
 }