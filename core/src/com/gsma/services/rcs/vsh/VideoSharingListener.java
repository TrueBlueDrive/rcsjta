/*******************************************************************************
 * Software Name : RCS IMS Stack
 *
 * Copyright (C) 2010 France Telecom S.A.
 * Copyright (C) 2014 Sony Mobile Communications Inc.
 *
 * Licensed under the Apache License, Version 2.0 (the "License");
 * you may not use this file except in compliance with the License.
 * You may obtain a copy of the License at
 *
 *      http://www.apache.org/licenses/LICENSE-2.0
 *
 * Unless required by applicable law or agreed to in writing, software
 * distributed under the License is distributed on an "AS IS" BASIS,
 * WITHOUT WARRANTIES OR CONDITIONS OF ANY KIND, either express or implied.
 * See the License for the specific language governing permissions and
 * limitations under the License.
 *
 * NOTE: This file has been modified by Sony Mobile Communications Inc.
 * Modifications are licensed under the License.
 ******************************************************************************/
package com.gsma.services.rcs.vsh;

import com.gsma.services.rcs.contacts.ContactId;

/**
 * Video sharing event listener
 * 
 * @author Jean-Marc AUFFRET
 */
public abstract class VideoSharingListener extends IVideoSharingListener.Stub {

	/**
	 * Callback called when the sharing state/reasonCode is changed.
	 *
	 * @param contact Contact ID
	 * @param sharingId ID of video sharing
	 * @param state State of video sharing
	 * @param reasonCode Reason code of the video sharing state
	 * @see VideoSharing.State
	 * @see VideoSharing.ReasonCode
	 */
<<<<<<< HEAD
	public abstract void onVideoSharingStateChanged(ContactId contact, String sharingId, int state, int reasonCode);
=======
	public abstract void onStateChanged(ContactId contact, String sharingId, int state,
			int reasonCode);
>>>>>>> c69265ed
}
<|MERGE_RESOLUTION|>--- conflicted
+++ resolved
@@ -40,10 +40,6 @@
 	 * @see VideoSharing.State
 	 * @see VideoSharing.ReasonCode
 	 */
-<<<<<<< HEAD
-	public abstract void onVideoSharingStateChanged(ContactId contact, String sharingId, int state, int reasonCode);
-=======
 	public abstract void onStateChanged(ContactId contact, String sharingId, int state,
 			int reasonCode);
->>>>>>> c69265ed
-}
+}