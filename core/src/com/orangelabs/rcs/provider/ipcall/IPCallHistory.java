/*******************************************************************************
 * Software Name : RCS IMS Stack
 *
 * Copyright (C) 2010 France Telecom S.A.
 * Copyright (C) 2014 Sony Mobile Communications Inc.
 *
 * Licensed under the Apache License, Version 2.0 (the "License");
 * you may not use this file except in compliance with the License.
 * You may obtain a copy of the License at
 *
 *      http://www.apache.org/licenses/LICENSE-2.0
 *
 * Unless required by applicable law or agreed to in writing, software
 * distributed under the License is distributed on an "AS IS" BASIS,
 * WITHOUT WARRANTIES OR CONDITIONS OF ANY KIND, either express or implied.
 * See the License for the specific language governing permissions and
 * limitations under the License.
 *
 * NOTE: This file has been modified by Sony Mobile Communications Inc.
 * Modifications are licensed under the License.
<<<<<<< HEAD
 ******************************************************************************/
package com.orangelabs.rcs.provider.ipcall;

import java.util.Calendar;

import android.content.ContentValues;
import android.net.Uri;

import com.gsma.services.rcs.contacts.ContactId;
=======
 ******************************************************************************/
package com.orangelabs.rcs.provider.ipcall;

import java.util.Calendar;

import android.content.ContentValues;
import android.database.Cursor;
import android.database.SQLException;
import android.net.Uri;

import com.gsma.services.rcs.contacts.ContactId;
>>>>>>> 98b9b9d6
import com.gsma.services.rcs.ipcall.IPCallLog;
import com.orangelabs.rcs.core.content.AudioContent;
import com.orangelabs.rcs.core.content.VideoContent;
import com.orangelabs.rcs.provider.LocalContentResolver;
<<<<<<< HEAD
import com.orangelabs.rcs.utils.logger.Logger;

/**
 * IP call history
 * 
 * @author owom5460
 */
public class IPCallHistory {
	/**
	 * Current instance
	 */
	private static IPCallHistory instance;

=======
import com.orangelabs.rcs.utils.ContactUtils;
import com.orangelabs.rcs.utils.logger.Logger;

/**
 * IP call history
 * 
 * @author owom5460
 */
public class IPCallHistory {
	/**
	 * Current instance
	 */
	private static IPCallHistory instance;

>>>>>>> 98b9b9d6
	private final LocalContentResolver mLocalContentResolver;

<<<<<<< HEAD
	/**
	 * The logger
	 */
	private static final Logger logger = Logger.getLogger(IPCallHistory.class.getSimpleName());

	/**
	 * Create instance
	 * 
=======
	private static final int FIRST_COLUMN_IDX = 0;

	/**
	 * Get IPCall session info from its unique Id
	 * 
	 * @param columnName
	 * @param callId
	 * @return Cursor the caller of this method has to close the cursor if a
	 *         cursor is returned
	 */
	private Cursor getIPCallData(String columnName, String callId) {
		String[] projection = new String[] {
			columnName
		};
		Cursor cursor = null;
		try {
			cursor = mLocalContentResolver.query(
					Uri.withAppendedPath(IPCallLog.CONTENT_URI, callId), projection, null, null,
					null);
			if (cursor.moveToFirst()) {
				return cursor;
			}
			throw new SQLException("No row returned while querying for IP call data with callId : "
					+ callId);

		} catch (RuntimeException e) {
			if (logger.isActivated()) {
				logger.error("Exception occured while retrieving IP call info of callId = '"
						+ callId + "' ! ", e);
			}
			if (cursor != null) {
				cursor.close();
			}
			throw e;
		}
	}

	private String getDataAsString(Cursor cursor) {
		try {
			return cursor.getString(FIRST_COLUMN_IDX);

		} finally {
			if (cursor != null) {
				cursor.close();
			}
		}
	}

	private int getDataAsInt(Cursor cursor) {
		try {
			return cursor.getInt(FIRST_COLUMN_IDX);

		} finally {
			if (cursor != null) {
				cursor.close();
			}
		}
	}

	/**
	 * Create instance
	 * 
>>>>>>> 98b9b9d6
	 * @param localContentResolver Local content resolver
	 */
	public static synchronized void createInstance(LocalContentResolver localContentResolver) {
		if (instance == null) {
			instance = new IPCallHistory(localContentResolver);
		}
	}
	
	/**
	 * Returns instance
	 * 
	 * @return Instance
	 */
	public static IPCallHistory getInstance() {
		return instance;
	}
	
	/**
     * Constructor
     * 
     * @param localContentResolver Local content resolver
     */
	private IPCallHistory(LocalContentResolver localContentResolver) {
		super();
		mLocalContentResolver = localContentResolver;
	}
<<<<<<< HEAD
	
	/**
	 * Add a new entry in the call history 
	 * 
	 * @param contact Remote contact Id
	 * @param callId Call ID
	 * @param direction Direction 
	 * @param audiocontent Audio content
	 * @param videocontent Video content
=======
	
	/**
	 * Add a new entry in the call history
	 * 
	 * @param callId Call ID
	 * @param contact Remote contact Id
	 * @param direction Direction 
	 * @param audiocontent Audio content
	 * @param videocontent Video content
>>>>>>> 98b9b9d6
	 * @param state Call state
	 * @param  Reason code
	 */
	public Uri addCall(String callId, ContactId contact, int direction, AudioContent audiocontent,
			VideoContent videocontent, int state, int reasonCode) {
		if(logger.isActivated()){
			logger.debug(new StringBuilder("Add new call entry for contact ").append(contact)
					.append(": call=").append(callId).append(", state=").append(state)
					.append(", reasonCode =").append(reasonCode).toString());
		}

		ContentValues values = new ContentValues();
		values.put(IPCallData.KEY_CALL_ID, callId );
		values.put(IPCallData.KEY_CONTACT, contact.toString());
		values.put(IPCallData.KEY_DIRECTION, direction);
		values.put(IPCallData.KEY_TIMESTAMP, Calendar.getInstance().getTimeInMillis());
		values.put(IPCallData.KEY_STATE, state);
		values.put(IPCallData.KEY_REASON_CODE, reasonCode);
		if (videocontent != null) {
			values.put(IPCallData.KEY_VIDEO_ENCODING, videocontent.getEncoding());
			values.put(IPCallData.KEY_WIDTH, videocontent.getWidth());
			values.put(IPCallData.KEY_HEIGHT, videocontent.getHeight());
		}
		if (audiocontent != null) {
			values.put(IPCallData.KEY_AUDIO_ENCODING, audiocontent.getEncoding());
		}
		return mLocalContentResolver.insert(IPCallLog.CONTENT_URI, values);
<<<<<<< HEAD
	}

	/**
	 * Update the call state
	 * 
	 * @param callId Call ID
	 * @param state New state
	 * @param reasonCode Reason code
	 */
	public void setCallState(String callId, int state, int reasonCode) {
		if (logger.isActivated()) {
=======
	}

	/**
	 * Set the call state and reason code
	 * 
	 * @param callId Call ID
	 * @param state New state
	 * @param reasonCode Reason code
	 */
	public void setCallStateAndReasonCode(String callId, int state, int reasonCode) {
		if (logger.isActivated()) {
>>>>>>> 98b9b9d6
			logger.debug(new StringBuilder("Update call state of call ").append(callId)
					.append(" state=").append(state).append(", reasonCode=").append(reasonCode)
					.toString());
		}
		
		ContentValues values = new ContentValues();
		values.put(IPCallData.KEY_STATE, state);
		values.put(IPCallData.KEY_REASON_CODE, reasonCode);
		mLocalContentResolver.update(Uri.withAppendedPath(IPCallLog.CONTENT_URI, callId),
				values, null, null);
	}

	/**
	 * Delete all entries in IP call history
	 */
	public void deleteAllEntries() {
		mLocalContentResolver.delete(IPCallLog.CONTENT_URI, null, null);
	}
<<<<<<< HEAD
}
=======

	/**
	 * Get IPCall session remote contact from unique Id
	 * 
	 * @param callId
	 * @return ContactId
	 */
	public ContactId getRemoteContact(String callId) {
		if (logger.isActivated()) {
			logger.debug("Get IP call remote contact for callId ".concat(callId));
		}
		return ContactUtils.createContactId(getDataAsString(getIPCallData(
				IPCallData.KEY_CONTACT, callId)));
	}

	/**
	 * Get IPCall session state from unique Id
	 * 
	 * @param callId
	 * @return State
	 */
	public int getState(String callId) {
		if (logger.isActivated()) {
			logger.debug("Get IP call state for callId ".concat(callId));
		}
		return getDataAsInt(getIPCallData(IPCallData.KEY_STATE, callId));
	}

	/**
	 * Get IPCall session reason code from unique Id
	 * 
	 * @param callId
	 * @return Reason code
	 */
	public int getReasonCode(String callId) {
		if (logger.isActivated()) {
			logger.debug("Get IP call reason code for callId ".concat(callId));
		}
		return getDataAsInt(getIPCallData(IPCallData.KEY_REASON_CODE, callId));
	}

	/**
	 * Get IPCall session direction from unique Id
	 * 
	 * @param callId
	 * @return Direction
	 */
	public int getDirection(String callId) {
		if (logger.isActivated()) {
			logger.debug("Get IP call direction for callId ".concat(callId));
		}
		return getDataAsInt(getIPCallData(IPCallData.KEY_DIRECTION, callId));
	}
}
>>>>>>> 98b9b9d6
<|MERGE_RESOLUTION|>--- conflicted
+++ resolved
@@ -18,17 +18,6 @@
  *
  * NOTE: This file has been modified by Sony Mobile Communications Inc.
  * Modifications are licensed under the License.
-<<<<<<< HEAD
- ******************************************************************************/
-package com.orangelabs.rcs.provider.ipcall;
-
-import java.util.Calendar;
-
-import android.content.ContentValues;
-import android.net.Uri;
-
-import com.gsma.services.rcs.contacts.ContactId;
-=======
  ******************************************************************************/
 package com.orangelabs.rcs.provider.ipcall;
 
@@ -40,12 +29,11 @@
 import android.net.Uri;
 
 import com.gsma.services.rcs.contacts.ContactId;
->>>>>>> 98b9b9d6
 import com.gsma.services.rcs.ipcall.IPCallLog;
 import com.orangelabs.rcs.core.content.AudioContent;
 import com.orangelabs.rcs.core.content.VideoContent;
 import com.orangelabs.rcs.provider.LocalContentResolver;
-<<<<<<< HEAD
+import com.orangelabs.rcs.utils.ContactUtils;
 import com.orangelabs.rcs.utils.logger.Logger;
 
 /**
@@ -59,34 +47,13 @@
 	 */
 	private static IPCallHistory instance;
 
-=======
-import com.orangelabs.rcs.utils.ContactUtils;
-import com.orangelabs.rcs.utils.logger.Logger;
-
-/**
- * IP call history
- * 
- * @author owom5460
- */
-public class IPCallHistory {
-	/**
-	 * Current instance
-	 */
-	private static IPCallHistory instance;
-
->>>>>>> 98b9b9d6
 	private final LocalContentResolver mLocalContentResolver;
 
-<<<<<<< HEAD
 	/**
 	 * The logger
 	 */
 	private static final Logger logger = Logger.getLogger(IPCallHistory.class.getSimpleName());
 
-	/**
-	 * Create instance
-	 * 
-=======
 	private static final int FIRST_COLUMN_IDX = 0;
 
 	/**
@@ -149,7 +116,6 @@
 	/**
 	 * Create instance
 	 * 
->>>>>>> 98b9b9d6
 	 * @param localContentResolver Local content resolver
 	 */
 	public static synchronized void createInstance(LocalContentResolver localContentResolver) {
@@ -176,17 +142,6 @@
 		super();
 		mLocalContentResolver = localContentResolver;
 	}
-<<<<<<< HEAD
-	
-	/**
-	 * Add a new entry in the call history 
-	 * 
-	 * @param contact Remote contact Id
-	 * @param callId Call ID
-	 * @param direction Direction 
-	 * @param audiocontent Audio content
-	 * @param videocontent Video content
-=======
 	
 	/**
 	 * Add a new entry in the call history
@@ -196,9 +151,9 @@
 	 * @param direction Direction 
 	 * @param audiocontent Audio content
 	 * @param videocontent Video content
->>>>>>> 98b9b9d6
 	 * @param state Call state
-	 * @param  Reason code
+	 * @param reasonCode Reason code
+	 * @return The URI for the newly inserted item
 	 */
 	public Uri addCall(String callId, ContactId contact, int direction, AudioContent audiocontent,
 			VideoContent videocontent, int state, int reasonCode) {
@@ -224,31 +179,17 @@
 			values.put(IPCallData.KEY_AUDIO_ENCODING, audiocontent.getEncoding());
 		}
 		return mLocalContentResolver.insert(IPCallLog.CONTENT_URI, values);
-<<<<<<< HEAD
-	}
-
-	/**
-	 * Update the call state
+	}
+
+	/**
+	 * Set the call state and reason code
 	 * 
 	 * @param callId Call ID
 	 * @param state New state
 	 * @param reasonCode Reason code
 	 */
-	public void setCallState(String callId, int state, int reasonCode) {
-		if (logger.isActivated()) {
-=======
-	}
-
-	/**
-	 * Set the call state and reason code
-	 * 
-	 * @param callId Call ID
-	 * @param state New state
-	 * @param reasonCode Reason code
-	 */
 	public void setCallStateAndReasonCode(String callId, int state, int reasonCode) {
 		if (logger.isActivated()) {
->>>>>>> 98b9b9d6
 			logger.debug(new StringBuilder("Update call state of call ").append(callId)
 					.append(" state=").append(state).append(", reasonCode=").append(reasonCode)
 					.toString());
@@ -267,9 +208,6 @@
 	public void deleteAllEntries() {
 		mLocalContentResolver.delete(IPCallLog.CONTENT_URI, null, null);
 	}
-<<<<<<< HEAD
-}
-=======
 
 	/**
 	 * Get IPCall session remote contact from unique Id
@@ -323,5 +261,4 @@
 		}
 		return getDataAsInt(getIPCallData(IPCallData.KEY_DIRECTION, callId));
 	}
-}
->>>>>>> 98b9b9d6
+}