/*******************************************************************************
 * Software Name : RCS IMS Stack
 *
 * Copyright (C) 2010 France Telecom S.A.
 *
 * Licensed under the Apache License, Version 2.0 (the "License");
 * you may not use this file except in compliance with the License.
 * You may obtain a copy of the License at
 *
 *      http://www.apache.org/licenses/LICENSE-2.0
 *
 * Unless required by applicable law or agreed to in writing, software
 * distributed under the License is distributed on an "AS IS" BASIS,
 * WITHOUT WARRANTIES OR CONDITIONS OF ANY KIND, either express or implied.
 * See the License for the specific language governing permissions and
 * limitations under the License.
 ******************************************************************************/

package com.orangelabs.rcs.ri.sharing.video;

import java.lang.reflect.Method;

import android.app.Activity;
import android.app.Dialog;
import android.content.DialogInterface;
import android.content.DialogInterface.OnCancelListener;
import android.content.Intent;
import android.graphics.PixelFormat;
import android.hardware.Camera;
import android.net.Uri;
import android.os.Build;
import android.os.Bundle;
import android.os.Handler;
import android.util.Log;
import android.view.Display;
import android.view.KeyEvent;
import android.view.Menu;
import android.view.MenuInflater;
import android.view.MenuItem;
import android.view.Surface;
import android.view.SurfaceHolder;
import android.view.View;
import android.view.View.OnClickListener;
import android.view.WindowManager;
import android.widget.Button;
import android.widget.Spinner;
import android.widget.Toast;

import com.gsma.services.rcs.RcsContactFormatException;
import com.gsma.services.rcs.RcsServiceException;
import com.gsma.services.rcs.contacts.ContactId;
import com.gsma.services.rcs.contacts.ContactUtils;
import com.gsma.services.rcs.vsh.VideoSharing;
import com.gsma.services.rcs.vsh.VideoSharingListener;
import com.orangelabs.rcs.core.ims.protocol.rtp.codec.video.h264.H264Config;
import com.orangelabs.rcs.core.ims.protocol.rtp.format.video.CameraOptions;
import com.orangelabs.rcs.core.ims.protocol.rtp.format.video.Orientation;
import com.orangelabs.rcs.ri.ApiConnectionManager;
import com.orangelabs.rcs.ri.ApiConnectionManager.RcsServiceName;
import com.orangelabs.rcs.ri.R;
import com.orangelabs.rcs.ri.RiApplication;
import com.orangelabs.rcs.ri.sharing.video.media.MyVideoPlayer;
import com.orangelabs.rcs.ri.sharing.video.media.VideoSurfaceView;
import com.orangelabs.rcs.ri.utils.ContactListAdapter;
import com.orangelabs.rcs.ri.utils.LockAccess;
import com.orangelabs.rcs.ri.utils.LogUtils;
import com.orangelabs.rcs.ri.utils.Utils;

/**
 * Initiate video sharing.
 *
 * @author Jean-Marc AUFFRET
 * @author YPLO6403
 */
public class InitiateVideoSharing extends Activity implements SurfaceHolder.Callback {

	/**
	 * UI handler
	 */
	private final Handler handler = new Handler();

	/**
	 * Video sharing
	 */
	private VideoSharing videoSharing;

	/**
	 * Video sharing Id
	 */
	private String sharingId;

	/**
	 * Video player
	 */
	private MyVideoPlayer videoPlayer;

	/**
	 * Camera of the device
	 */
	private Camera camera;

	/**
	 * Opened camera id
	 */
	private CameraOptions openedCameraId = CameraOptions.FRONT;

	/**
	 * Camera preview started flag
	 */
	private boolean cameraPreviewRunning = false;

	/**
	 * Video width
	 */
	private int videoWidth = H264Config.QCIF_WIDTH;

	/**
	 * Video height
	 */
	private int videoHeight = H264Config.QCIF_HEIGHT;

	/**
	 * Number of cameras
	 */
	private int numberOfCameras = 1;

	/**
	 * Live video preview
	 */
	private VideoSurfaceView videoView;

	/**
	 * Video surface holder
	 */
	private SurfaceHolder surface;

	/**
	 * Progress dialog
	 */
	private Dialog progressDialog;

	/**
	 * A locker to exit only once
	 */
	private LockAccess exitOnce = new LockAccess();

	/**
	 * API connection manager
	 */
	private ApiConnectionManager connectionManager;

	/**
	 * Spinner for contact selection
	 */
	private Spinner mSpinner;

	/**
	 * The log tag for this class
	 */
	private static final String LOGTAG = LogUtils.getTag(InitiateVideoSharing.class.getSimpleName());

	/**
	 * Video sharing listener
	 */
	private VideoSharingListener vshListener = new VideoSharingListener() {

		@Override
		public void onStateChanged(ContactId contact, String sharingId, final int state, final int reasonCode) {
			// Discard event if not for current sharingId
			if (InitiateVideoSharing.this.sharingId == null || !InitiateVideoSharing.this.sharingId.equals(sharingId)) {
				return;
			}
			if (LogUtils.isActive) {
				Log.d(LOGTAG, "onVideoSharingStateChanged contact=" + contact + " sharingId=" + sharingId + " state=" + state + " reason=" + reasonCode);
			}
			if (state > RiApplication.VSH_STATES.length) {
				if (LogUtils.isActive) {
					Log.e(LOGTAG, "onVideoSharingStateChanged unhandled state=" + state);
				}
				return;
			}
			if (reasonCode > RiApplication.VSH_REASON_CODES.length) {
				if (LogUtils.isActive) {
					Log.e(LOGTAG, "onVideoSharingStateChanged unhandled reason=" + reasonCode);
				}
				return;
			}
			final String _reasonCode = RiApplication.VSH_REASON_CODES[reasonCode];
			handler.post(new Runnable() {
				public void run() {
					switch (state) {
					case VideoSharing.State.STARTED:
						// Session is established : hide progress dialog
						hideProgressDialog();
						break;

					case VideoSharing.State.ABORTED:
						// Release the camera
						closeCamera();
						// Hide progress dialog
						hideProgressDialog();
						Utils.showMessageAndExit(InitiateVideoSharing.this, getString(R.string.label_sharing_aborted, _reasonCode), exitOnce);
						break;

					case VideoSharing.State.REJECTED:
						// Release the camera
						closeCamera();
						// Hide progress dialog
						hideProgressDialog();
						Utils.showMessageAndExit(InitiateVideoSharing.this, getString(R.string.label_sharing_rejected, _reasonCode), exitOnce);
						break;

					case VideoSharing.State.FAILED:
						// Release the camera
						closeCamera();
						// Hide progress dialog
						hideProgressDialog();
						Utils.showMessageAndExit(InitiateVideoSharing.this, getString(R.string.label_sharing_failed, _reasonCode), exitOnce);
						break;

					default:
						if (LogUtils.isActive) {
							Log.d(LOGTAG,
									"onVideoSharingStateChanged " + getString(R.string.label_vsh_state_changed, RiApplication.VSH_STATES[state], reasonCode));
						}
					}
				}
			});
		}
	};

	@Override
	public void onCreate(Bundle savedInstanceState) {
		super.onCreate(savedInstanceState);

		// Always on window
		getWindow().addFlags(WindowManager.LayoutParams.FLAG_KEEP_SCREEN_ON);
		getWindow().addFlags(WindowManager.LayoutParams.FLAG_SHOW_WHEN_LOCKED);
		getWindow().addFlags(WindowManager.LayoutParams.FLAG_DISMISS_KEYGUARD);

		// Set layout
		setContentView(R.layout.video_sharing_initiate);

		// Set the contact selector
		mSpinner = (Spinner) findViewById(R.id.contact);
		mSpinner.setAdapter(ContactListAdapter.createRcsContactListAdapter(this));

		// Set button callback
		Button inviteBtn = (Button) findViewById(R.id.invite_btn);
		inviteBtn.setOnClickListener(btnInviteListener);
		Button dialBtn = (Button) findViewById(R.id.dial_btn);
		dialBtn.setOnClickListener(btnDialListener);

		// Disable button if no contact available
		if (mSpinner.getAdapter().getCount() == 0) {
			dialBtn.setEnabled(false);
			inviteBtn.setEnabled(false);
		}

		// Get camera info
		numberOfCameras = getNumberOfCameras();

		// Create the live video view
		videoView = (VideoSurfaceView) findViewById(R.id.video_preview);
		videoView.setAspectRatio(videoWidth, videoHeight);
		videoView.setVisibility(View.GONE);
		surface = videoView.getHolder();
		surface.setType(SurfaceHolder.SURFACE_TYPE_PUSH_BUFFERS);
		surface.setKeepScreenOn(true);
		surface.addCallback(this);

		// Register to API connection manager
		connectionManager = ApiConnectionManager.getInstance(this);
		if (connectionManager == null || !connectionManager.isServiceConnected(RcsServiceName.VIDEO_SHARING)) {
			Utils.showMessageAndExit(this, getString(R.string.label_service_not_available), exitOnce);
			return;
		}
		connectionManager.startMonitorServices(this, exitOnce, RcsServiceName.VIDEO_SHARING);

		// Add service listener
		try {
			connectionManager.getVideoSharingApi().addEventListener(vshListener);
			if (LogUtils.isActive) {
				Log.d(LOGTAG, "onCreate initiate video sharing");
			}
		} catch (RcsServiceException e) {
			if (LogUtils.isActive) {
				Log.e(LOGTAG, "Failed to add listener", e);
			}
			Utils.showMessageAndExit(this, getString(R.string.label_api_failed), exitOnce);
		}
	}

	@Override
	public void onDestroy() {
		super.onDestroy();
		if (connectionManager == null) {
			return;
		}
		connectionManager.stopMonitorServices(this);
		if (connectionManager.isServiceConnected(RcsServiceName.VIDEO_SHARING)) {
			// Remove video sharing listener
			try {
				connectionManager.getVideoSharingApi().removeEventListener(vshListener);
			} catch (Exception e) {
				if (LogUtils.isActive) {
					Log.e(LOGTAG, "Failed to remove listener", e);
				}
			}
		}
	}

<<<<<<< HEAD
	/**
	 * Dial button listener
	 */
	private OnClickListener btnDialListener = new OnClickListener() {
		public void onClick(View v) {
			// get selected phone number
    		ContactListAdapter adapter = (ContactListAdapter) mSpinner.getAdapter();
    		String phoneNumber = adapter.getSelectedNumber(mSpinner.getSelectedView());

			// Initiate a GSM call before to be able to share content
			Intent intent = new Intent(Intent.ACTION_CALL);
			intent.setData(Uri.parse("tel:" + phoneNumber));
			startActivity(intent);
		}
	};

	/**
	 * Invite button listener
	 */
	private OnClickListener btnInviteListener = new OnClickListener() {
		public void onClick(View v) {
			// Check if the service is available
			boolean registered = false;
			try {
				registered = connectionManager.getVideoSharingApi().isServiceRegistered();
			} catch (Exception e) {
				e.printStackTrace();
			}
			if (!registered) {
				Utils.showMessage(InitiateVideoSharing.this, getString(R.string.label_service_not_available));
				return;
			}

			// get selected phone number
			ContactListAdapter adapter = (ContactListAdapter) mSpinner.getAdapter();
			String phoneNumber = adapter.getSelectedNumber(mSpinner.getSelectedView());

			ContactUtils contactUtils = ContactUtils.getInstance(InitiateVideoSharing.this);
			final ContactId remote;
			try {
				remote = contactUtils.formatContactId(phoneNumber);
			} catch (RcsContactFormatException e1) {
				Utils.showMessage(InitiateVideoSharing.this, getString(R.string.label_invalid_contact, phoneNumber));
				return;
			}

			new Thread() {
				public void run() {
					try {
						// Create the video player
						videoPlayer = new MyVideoPlayer();

						// Start the camera
						openCamera();

						// Initiate sharing
						videoSharing = connectionManager.getVideoSharingApi().shareVideo(remote, videoPlayer);
						sharingId = videoSharing.getSharingId();
					} catch (Exception e) {
						e.printStackTrace();
						handler.post(new Runnable() {
							public void run() {
=======
    /**
     * Dial button listener
     */
    private OnClickListener btnDialListener = new OnClickListener() {
        public void onClick(View v) {
        	// Get the remote contact
            Spinner spinner = (Spinner)findViewById(R.id.contact);
            MatrixCursor cursor = (MatrixCursor)spinner.getSelectedItem();
            String remote = cursor.getString(1);

            // Initiate a GSM call before to be able to share content
            Intent intent = new Intent(Intent.ACTION_CALL);
        	intent.setData(Uri.parse("tel:"+remote));
            startActivity(intent);
        }
    };

    /**
     * Invite button listener
     */
    private OnClickListener btnInviteListener = new OnClickListener() {
        public void onClick(View v) {
            // Check if the service is available
        	boolean registered = false;
        	try {
        		registered = connectionManager.getVideoSharingApi().isServiceRegistered();
        	} catch(Exception e) {
        		e.printStackTrace();
        	}
            if (!registered) {
    	    	Utils.showMessage(InitiateVideoSharing.this, getString(R.string.label_service_not_available));
    	    	return;
            } 
            
            // Get the remote contact
            Spinner spinner = (Spinner)findViewById(R.id.contact);
            MatrixCursor cursor = (MatrixCursor)spinner.getSelectedItem();

            ContactUtils contactUtils = ContactUtils.getInstance(InitiateVideoSharing.this);
            final ContactId remote;
    		try {
    			remote = contactUtils.formatContact(cursor.getString(1));
    		} catch (RcsContactFormatException e1) {
    			Utils.showMessage(InitiateVideoSharing.this, getString(R.string.label_invalid_contact,cursor.getString(1)));
    	    	return;
    		}
    		
            new Thread() {
            	public void run() {
		        	try {
		                // Create the video player
		        		videoPlayer = new MyVideoPlayer();
		        		
		                // Start the camera
		        		openCamera();
		
		        		// Initiate sharing
		        		videoSharing = connectionManager.getVideoSharingApi().shareVideo(remote, videoPlayer);
		        		sharingId = videoSharing.getSharingId();
		        	} catch(Exception e) {
		        		e.printStackTrace();
	            		handler.post(new Runnable() { 
	    					public void run() {
>>>>>>> 5dd3b831
								hideProgressDialog();
								Utils.showMessageAndExit(InitiateVideoSharing.this, getString(R.string.label_invitation_failed), exitOnce);
							}
						});
					}
				}
			}.start();

			// Display a progress dialog
			progressDialog = Utils.showProgressDialog(InitiateVideoSharing.this, getString(R.string.label_command_in_progress));
			progressDialog.setOnCancelListener(new OnCancelListener() {
				public void onCancel(DialogInterface dialog) {
					Toast.makeText(InitiateVideoSharing.this, getString(R.string.label_sharing_cancelled), Toast.LENGTH_SHORT).show();
					quitSession();
				}
			});

			// Disable UI
			mSpinner.setEnabled(false);

			// Display video view
			videoView.setVisibility(View.VISIBLE);

			// Hide buttons
			Button inviteBtn = (Button) findViewById(R.id.invite_btn);
			inviteBtn.setVisibility(View.GONE);
			Button dialBtn = (Button) findViewById(R.id.dial_btn);
			dialBtn.setVisibility(View.GONE);
		}
	};

	/**
	 * Hide progress dialog
	 */
	public void hideProgressDialog() {
		if (progressDialog != null && progressDialog.isShowing()) {
			progressDialog.dismiss();
			progressDialog = null;
		}
	}

	/**
	 * Quit the session
	 */
	private void quitSession() {
		// Release the camera
		closeCamera();

		// Stop the sharing
		try {
			if (videoSharing != null) {
				videoSharing.abortSharing();
			}
		} catch (Exception e) {
			e.printStackTrace();
		}
		videoSharing = null;

		// Exit activity
		finish();
	}

	@Override
	public boolean onKeyDown(int keyCode, KeyEvent event) {
		switch (keyCode) {
		case KeyEvent.KEYCODE_BACK:
			// Quit the session
			quitSession();
			return true;
		}

		return super.onKeyDown(keyCode, event);
	}

	@Override
	public boolean onCreateOptionsMenu(Menu menu) {
		MenuInflater inflater = new MenuInflater(getApplicationContext());
		inflater.inflate(R.menu.menu_video_sharing, menu);
		return true;
	}

	@Override
	public boolean onOptionsItemSelected(MenuItem item) {
		switch (item.getItemId()) {
		case R.id.menu_close_session:
			// Quit the session
			quitSession();
			break;
		}
		return true;
	}

	/*-------------------------- Camera methods ------------------*/

	@Override
	public void surfaceChanged(SurfaceHolder arg0, int arg1, int arg2, int arg3) {
		// TODO
	}

	@Override
	public void surfaceCreated(SurfaceHolder arg0) {
		// TODO
	}

	@Override
	public void surfaceDestroyed(SurfaceHolder arg0) {
		// TODO
	}

	/*-------------------------- Camera methods ------------------*/

	/**
	 * Open the camera
	 */
	private synchronized void openCamera() {
		if (camera == null) {
			// Open camera
			openCamera(openedCameraId);
			videoView.setAspectRatio(videoWidth, videoHeight);

			// Start camera
			camera.setPreviewCallback(videoPlayer);
			startCameraPreview();
		}
	}

	/**
	 * Close the camera
	 */
	private synchronized void closeCamera() {
		if (camera != null) {
			camera.setPreviewCallback(null);
			if (cameraPreviewRunning) {
				cameraPreviewRunning = false;
				camera.stopPreview();
			}
			camera.release();
			camera = null;
		}
	}

	/**
	 * Start the camera preview
	 */
	private void startCameraPreview() {
		if (camera != null) {
			// Camera settings
			Camera.Parameters p = camera.getParameters();
			p.setPreviewFormat(PixelFormat.YCbCr_420_SP);

			// Orientation
			p.setRotation(90);

			if (Build.VERSION.SDK_INT >= Build.VERSION_CODES.FROYO) {
				Display display = ((WindowManager) getSystemService(WINDOW_SERVICE)).getDefaultDisplay();
				switch (display.getRotation()) {
				case Surface.ROTATION_0:
					if (openedCameraId == CameraOptions.FRONT) {
						videoPlayer.setOrientation(Orientation.ROTATE_90_CCW);
					} else {
						videoPlayer.setOrientation(Orientation.ROTATE_90_CW);
					}
					if (Build.VERSION.SDK_INT >= Build.VERSION_CODES.FROYO) {
						camera.setDisplayOrientation(90);
					} else {
						p.setRotation(90);
					}
					break;
				case Surface.ROTATION_90:
					videoPlayer.setOrientation(Orientation.NONE);
					break;
				case Surface.ROTATION_180:
					if (openedCameraId == CameraOptions.FRONT) {
						videoPlayer.setOrientation(Orientation.ROTATE_90_CW);
					} else {
						videoPlayer.setOrientation(Orientation.ROTATE_90_CCW);
					}
					if (Build.VERSION.SDK_INT >= Build.VERSION_CODES.FROYO) {
						camera.setDisplayOrientation(270);
					} else {
						p.setRotation(270);
					}
					break;
				case Surface.ROTATION_270:
					if (openedCameraId == CameraOptions.FRONT) {
						videoPlayer.setOrientation(Orientation.ROTATE_180);
					} else {
						videoPlayer.setOrientation(Orientation.ROTATE_180);
					}
					if (Build.VERSION.SDK_INT >= Build.VERSION_CODES.FROYO) {
						camera.setDisplayOrientation(180);
					} else {
						p.setRotation(180);
					}
					break;
				}
			} else {
				// getRotation not managed under Froyo
				videoPlayer.setOrientation(Orientation.NONE);
			}

			// Use the existing size without resizing
			p.setPreviewSize(videoWidth, videoHeight);
			videoPlayer.activateResizing(videoWidth, videoHeight);

			// Set camera parameters
			camera.setParameters(p);
			try {
				camera.setPreviewDisplay(videoView.getHolder());
				camera.startPreview();
				cameraPreviewRunning = true;
			} catch (Exception e) {
				camera = null;
			}
		}
	}

	/**
	 * Get Camera "open" Method
	 *
	 * @return Method
	 */
	private Method getCameraOpenMethod() {
		ClassLoader classLoader = InitiateVideoSharing.class.getClassLoader();
		Class<?> cameraClass = null;
		try {
			cameraClass = classLoader.loadClass("android.hardware.Camera");
			try {
				return cameraClass.getMethod("open", new Class[] { int.class });
			} catch (NoSuchMethodException e) {
				return null;
			}
		} catch (ClassNotFoundException e) {
			return null;
		}
	}

	/**
	 * Open the camera
	 *
	 * @param cameraId
	 *            Camera ID
	 */
	private void openCamera(CameraOptions cameraId) {
		Method method = getCameraOpenMethod();
		if (numberOfCameras > 1 && method != null) {
			try {
				camera = (Camera) method.invoke(camera, new Object[] { cameraId.getValue() });
				openedCameraId = cameraId;
			} catch (Exception e) {
				camera = Camera.open();
				openedCameraId = CameraOptions.BACK;
			}
		} else {
			camera = Camera.open();
		}
		if (videoPlayer != null) {
			videoPlayer.setCameraId(openedCameraId.getValue());
		}
	}

	/**
	 * Get Camera "numberOfCameras" Method
	 *
	 * @return Method
	 */
	private Method getCameraNumberOfCamerasMethod() {
		ClassLoader classLoader = InitiateVideoSharing.class.getClassLoader();
		Class<?> cameraClass = null;
		try {
			cameraClass = classLoader.loadClass("android.hardware.Camera");
			try {
				return cameraClass.getMethod("getNumberOfCameras", (Class[]) null);
			} catch (NoSuchMethodException e) {
				return null;
			}
		} catch (ClassNotFoundException e) {
			return null;
		}
	}

	/**
	 * Get number of cameras
	 *
	 * @return number of cameras
	 */
	private int getNumberOfCameras() {
		Method method = getCameraNumberOfCamerasMethod();
		if (method != null) {
			try {
				Integer ret = (Integer) method.invoke(null, (Object[]) null);
				return ret.intValue();
			} catch (Exception e) {
				return 1;
			}
		} else {
			return 1;
		}
	}
}<|MERGE_RESOLUTION|>--- conflicted
+++ resolved
@@ -310,7 +310,7 @@
 		}
 	}
 
-<<<<<<< HEAD
+//<<<<<<< HEAD
 	/**
 	 * Dial button listener
 	 */
@@ -351,7 +351,7 @@
 			ContactUtils contactUtils = ContactUtils.getInstance(InitiateVideoSharing.this);
 			final ContactId remote;
 			try {
-				remote = contactUtils.formatContactId(phoneNumber);
+				remote = contactUtils.formatContact(phoneNumber);
 			} catch (RcsContactFormatException e1) {
 				Utils.showMessage(InitiateVideoSharing.this, getString(R.string.label_invalid_contact, phoneNumber));
 				return;
@@ -373,71 +373,71 @@
 						e.printStackTrace();
 						handler.post(new Runnable() {
 							public void run() {
-=======
-    /**
-     * Dial button listener
-     */
-    private OnClickListener btnDialListener = new OnClickListener() {
-        public void onClick(View v) {
-        	// Get the remote contact
-            Spinner spinner = (Spinner)findViewById(R.id.contact);
-            MatrixCursor cursor = (MatrixCursor)spinner.getSelectedItem();
-            String remote = cursor.getString(1);
-
-            // Initiate a GSM call before to be able to share content
-            Intent intent = new Intent(Intent.ACTION_CALL);
-        	intent.setData(Uri.parse("tel:"+remote));
-            startActivity(intent);
-        }
-    };
-
-    /**
-     * Invite button listener
-     */
-    private OnClickListener btnInviteListener = new OnClickListener() {
-        public void onClick(View v) {
-            // Check if the service is available
-        	boolean registered = false;
-        	try {
-        		registered = connectionManager.getVideoSharingApi().isServiceRegistered();
-        	} catch(Exception e) {
-        		e.printStackTrace();
-        	}
-            if (!registered) {
-    	    	Utils.showMessage(InitiateVideoSharing.this, getString(R.string.label_service_not_available));
-    	    	return;
-            } 
-            
-            // Get the remote contact
-            Spinner spinner = (Spinner)findViewById(R.id.contact);
-            MatrixCursor cursor = (MatrixCursor)spinner.getSelectedItem();
-
-            ContactUtils contactUtils = ContactUtils.getInstance(InitiateVideoSharing.this);
-            final ContactId remote;
-    		try {
-    			remote = contactUtils.formatContact(cursor.getString(1));
-    		} catch (RcsContactFormatException e1) {
-    			Utils.showMessage(InitiateVideoSharing.this, getString(R.string.label_invalid_contact,cursor.getString(1)));
-    	    	return;
-    		}
-    		
-            new Thread() {
-            	public void run() {
-		        	try {
-		                // Create the video player
-		        		videoPlayer = new MyVideoPlayer();
-		        		
-		                // Start the camera
-		        		openCamera();
-		
-		        		// Initiate sharing
-		        		videoSharing = connectionManager.getVideoSharingApi().shareVideo(remote, videoPlayer);
-		        		sharingId = videoSharing.getSharingId();
-		        	} catch(Exception e) {
-		        		e.printStackTrace();
-	            		handler.post(new Runnable() { 
-	    					public void run() {
->>>>>>> 5dd3b831
+//=======
+//    /**
+//     * Dial button listener
+//     */
+//    private OnClickListener btnDialListener = new OnClickListener() {
+//        public void onClick(View v) {
+//        	// Get the remote contact
+//            Spinner spinner = (Spinner)findViewById(R.id.contact);
+//            MatrixCursor cursor = (MatrixCursor)spinner.getSelectedItem();
+//            String remote = cursor.getString(1);
+//
+//            // Initiate a GSM call before to be able to share content
+//            Intent intent = new Intent(Intent.ACTION_CALL);
+//        	intent.setData(Uri.parse("tel:"+remote));
+//            startActivity(intent);
+//        }
+//    };
+//
+//    /**
+//     * Invite button listener
+//     */
+//    private OnClickListener btnInviteListener = new OnClickListener() {
+//        public void onClick(View v) {
+//            // Check if the service is available
+//        	boolean registered = false;
+//        	try {
+//        		registered = connectionManager.getVideoSharingApi().isServiceRegistered();
+//        	} catch(Exception e) {
+//        		e.printStackTrace();
+//        	}
+//            if (!registered) {
+//    	    	Utils.showMessage(InitiateVideoSharing.this, getString(R.string.label_service_not_available));
+//    	    	return;
+//            } 
+//            
+//            // Get the remote contact
+//            Spinner spinner = (Spinner)findViewById(R.id.contact);
+//            MatrixCursor cursor = (MatrixCursor)spinner.getSelectedItem();
+//
+//            ContactUtils contactUtils = ContactUtils.getInstance(InitiateVideoSharing.this);
+//            final ContactId remote;
+//    		try {
+//    			remote = contactUtils.formatContact(cursor.getString(1));
+//    		} catch (RcsContactFormatException e1) {
+//    			Utils.showMessage(InitiateVideoSharing.this, getString(R.string.label_invalid_contact,cursor.getString(1)));
+//    	    	return;
+//    		}
+//    		
+//            new Thread() {
+//            	public void run() {
+//		        	try {
+//		                // Create the video player
+//		        		videoPlayer = new MyVideoPlayer();
+//		        		
+//		                // Start the camera
+//		        		openCamera();
+//		
+//		        		// Initiate sharing
+//		        		videoSharing = connectionManager.getVideoSharingApi().shareVideo(remote, videoPlayer);
+//		        		sharingId = videoSharing.getSharingId();
+//		        	} catch(Exception e) {
+//		        		e.printStackTrace();
+//	            		handler.post(new Runnable() { 
+//	    					public void run() {
+////>>>>>>> 5dd3b8312b37639b0ae7f2038e22eee578785335
 								hideProgressDialog();
 								Utils.showMessageAndExit(InitiateVideoSharing.this, getString(R.string.label_invitation_failed), exitOnce);
 							}
