--- conflicted
+++ resolved
@@ -1,21 +1,3 @@
-<<<<<<< HEAD
-package com.gsma.services.rcs.vsh;
-
-import com.gsma.services.rcs.vsh.VideoCodec;
-
-/**
- * Video player interface
- */
-interface IVideoPlayer {
-	void setRemoteInfo(in VideoCodec codec, in String remoteHost, in int remotePort);
-	
-	int getLocalRtpPort();
-
-	VideoCodec getCodec();
-
-	VideoCodec[] getSupportedCodecs();
-}
-=======
 package com.gsma.services.rcs.vsh;
 
 import com.gsma.services.rcs.vsh.VideoCodec;
@@ -31,5 +13,4 @@
 	VideoCodec[] getSupportedCodecs();
 
 	VideoCodec getCodec();
-}
->>>>>>> 36744ac2
+}