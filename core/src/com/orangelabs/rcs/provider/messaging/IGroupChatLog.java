--- conflicted
+++ resolved
@@ -25,24 +25,6 @@
 
 import com.gsma.services.rcs.chat.ParticipantInfo;
 import com.gsma.services.rcs.contacts.ContactId;
-<<<<<<< HEAD
-import com.orangelabs.rcs.core.ims.service.im.chat.GroupChatInfo;
-
-
-/**
- * Interface for the chat table
- * 
- * @author LEMORDANT Philippe
- * 
- */
-public interface IGroupChatLog {
-
-	/**
-	 * Add group chat session
-	 * 
-	 * @param chatId
-	 *            Chat ID
-=======
 import com.orangelabs.rcs.core.ims.service.im.chat.GroupChatInfo;
 
 import android.database.Cursor;
@@ -61,7 +43,6 @@
 	 * 
 	 * @param chatId
 	 *            Chat ID
->>>>>>> e14c1b58
 	 * @param contact
 	 *            Contact ID
 	 * @param subject
