--- conflicted
+++ resolved
@@ -1,1061 +1,1051 @@
-/*******************************************************************************
- * Software Name : RCS IMS Stack
- *
- * Copyright (C) 2010 France Telecom S.A.
- * Copyright (C) 2014 Sony Mobile Communications Inc.
- *
- * Licensed under the Apache License, Version 2.0 (the "License");
- * you may not use this file except in compliance with the License.
- * You may obtain a copy of the License at
- *
- *      http://www.apache.org/licenses/LICENSE-2.0
- *
- * Unless required by applicable law or agreed to in writing, software
- * distributed under the License is distributed on an "AS IS" BASIS,
- * WITHOUT WARRANTIES OR CONDITIONS OF ANY KIND, either express or implied.
- * See the License for the specific language governing permissions and
- * limitations under the License.
- *
- * NOTE: This file has been modified by Sony Mobile Communications Inc.
- * Modifications are licensed under the License.
- ******************************************************************************/
-
-package com.orangelabs.rcs.provisioning.https;
-
-import java.io.BufferedReader;
-import java.io.DataInputStream;
-import java.io.File;
-import java.io.FileInputStream;
-import java.io.IOException;
-import java.io.InputStreamReader;
-import java.net.URI;
-import java.net.URISyntaxException;
-import java.net.UnknownHostException;
-
-import org.apache.http.Header;
-import org.apache.http.HttpHost;
-import org.apache.http.HttpResponse;
-import org.apache.http.HttpVersion;
-import org.apache.http.client.ClientProtocolException;
-import org.apache.http.client.CookieStore;
-import org.apache.http.client.methods.HttpGet;
-import org.apache.http.client.params.CookiePolicy;
-import org.apache.http.client.params.HttpClientParams;
-import org.apache.http.client.protocol.ClientContext;
-import org.apache.http.conn.ClientConnectionManager;
-import org.apache.http.conn.params.ConnManagerPNames;
-import org.apache.http.conn.params.ConnPerRouteBean;
-import org.apache.http.conn.params.ConnRoutePNames;
-import org.apache.http.conn.scheme.PlainSocketFactory;
-import org.apache.http.conn.scheme.Scheme;
-import org.apache.http.conn.scheme.SchemeRegistry;
-import org.apache.http.impl.client.BasicCookieStore;
-import org.apache.http.impl.client.DefaultHttpClient;
-import org.apache.http.impl.conn.SingleClientConnManager;
-import org.apache.http.params.BasicHttpParams;
-import org.apache.http.params.HttpParams;
-import org.apache.http.params.HttpProtocolParams;
-import org.apache.http.protocol.BasicHttpContext;
-import org.apache.http.protocol.HttpContext;
-import org.apache.http.util.EntityUtils;
-
-import android.app.PendingIntent;
-import android.content.Context;
-import android.content.Intent;
-import android.net.ConnectivityManager;
-import android.net.NetworkInfo;
-import android.net.Proxy;
-import android.os.Environment;
-import android.telephony.TelephonyManager;
-import android.text.TextUtils;
-
-<<<<<<< HEAD
-import com.gsma.services.rcs.RcsService;
-=======
-import com.gsma.services.rcs.RcsService;
+/*******************************************************************************
+ * Software Name : RCS IMS Stack
+ *
+ * Copyright (C) 2010 France Telecom S.A.
+ * Copyright (C) 2014 Sony Mobile Communications Inc.
+ *
+ * Licensed under the Apache License, Version 2.0 (the "License");
+ * you may not use this file except in compliance with the License.
+ * You may obtain a copy of the License at
+ *
+ *      http://www.apache.org/licenses/LICENSE-2.0
+ *
+ * Unless required by applicable law or agreed to in writing, software
+ * distributed under the License is distributed on an "AS IS" BASIS,
+ * WITHOUT WARRANTIES OR CONDITIONS OF ANY KIND, either express or implied.
+ * See the License for the specific language governing permissions and
+ * limitations under the License.
+ *
+ * NOTE: This file has been modified by Sony Mobile Communications Inc.
+ * Modifications are licensed under the License.
+ ******************************************************************************/
+
+package com.orangelabs.rcs.provisioning.https;
+
+import java.io.BufferedReader;
+import java.io.DataInputStream;
+import java.io.File;
+import java.io.FileInputStream;
+import java.io.IOException;
+import java.io.InputStreamReader;
+import java.net.URI;
+import java.net.URISyntaxException;
+import java.net.UnknownHostException;
+
+import org.apache.http.Header;
+import org.apache.http.HttpHost;
+import org.apache.http.HttpResponse;
+import org.apache.http.HttpVersion;
+import org.apache.http.client.ClientProtocolException;
+import org.apache.http.client.CookieStore;
+import org.apache.http.client.methods.HttpGet;
+import org.apache.http.client.params.CookiePolicy;
+import org.apache.http.client.params.HttpClientParams;
+import org.apache.http.client.protocol.ClientContext;
+import org.apache.http.conn.ClientConnectionManager;
+import org.apache.http.conn.params.ConnManagerPNames;
+import org.apache.http.conn.params.ConnPerRouteBean;
+import org.apache.http.conn.params.ConnRoutePNames;
+import org.apache.http.conn.scheme.PlainSocketFactory;
+import org.apache.http.conn.scheme.Scheme;
+import org.apache.http.conn.scheme.SchemeRegistry;
+import org.apache.http.impl.client.BasicCookieStore;
+import org.apache.http.impl.client.DefaultHttpClient;
+import org.apache.http.impl.conn.SingleClientConnManager;
+import org.apache.http.params.BasicHttpParams;
+import org.apache.http.params.HttpParams;
+import org.apache.http.params.HttpProtocolParams;
+import org.apache.http.protocol.BasicHttpContext;
+import org.apache.http.protocol.HttpContext;
+import org.apache.http.util.EntityUtils;
+
+import android.app.PendingIntent;
+import android.content.Context;
+import android.content.Intent;
+import android.net.ConnectivityManager;
+import android.net.NetworkInfo;
+import android.net.Proxy;
+import android.os.Environment;
+import android.telephony.TelephonyManager;
+import android.text.TextUtils;
+
+import com.gsma.services.rcs.RcsService;
 import com.orangelabs.rcs.provider.LocalContentResolver;
->>>>>>> c489abe3
-import com.orangelabs.rcs.provider.settings.RcsSettings;
-import com.orangelabs.rcs.provider.settings.RcsSettingsData.GsmaRelease;
-import com.orangelabs.rcs.provider.settings.RcsSettingsData.MessagingMode;
-import com.orangelabs.rcs.provisioning.ProvisioningFailureReasons;
-import com.orangelabs.rcs.provisioning.ProvisioningInfo;
-import com.orangelabs.rcs.provisioning.ProvisioningInfo.Version;
-import com.orangelabs.rcs.provisioning.ProvisioningParser;
-import com.orangelabs.rcs.provisioning.TermsAndConditionsRequest;
-import com.orangelabs.rcs.service.LauncherUtils;
-import com.orangelabs.rcs.utils.HttpUtils;
-import com.orangelabs.rcs.utils.IntentUtils;
-import com.orangelabs.rcs.utils.NetworkUtils;
-import com.orangelabs.rcs.utils.StringUtils;
-import com.orangelabs.rcs.utils.logger.Logger;
-
-/**
- * Provisioning via network manager
- *
- * @author hlxn7157
- * @author G. LE PESSOT
- * @author Deutsche Telekom AG
- */
-public class HttpsProvisioningManager {
-
-    /**
-     * First launch flag
-     */
-    private boolean first = false;
-
-    /**
-     * User action flag
-     */
-    private boolean user = false;
-    /**
-     * Retry counter
-     */
-    private int retryCount = 0;
-
-    /**
-     * Check if a provisioning request is already pending
-     */
-    private boolean isPending = false;
-
+import com.orangelabs.rcs.provider.settings.RcsSettings;
+import com.orangelabs.rcs.provider.settings.RcsSettingsData.GsmaRelease;
+import com.orangelabs.rcs.provider.settings.RcsSettingsData.MessagingMode;
+import com.orangelabs.rcs.provisioning.ProvisioningFailureReasons;
+import com.orangelabs.rcs.provisioning.ProvisioningInfo;
+import com.orangelabs.rcs.provisioning.ProvisioningInfo.Version;
+import com.orangelabs.rcs.provisioning.ProvisioningParser;
+import com.orangelabs.rcs.provisioning.TermsAndConditionsRequest;
+import com.orangelabs.rcs.service.LauncherUtils;
+import com.orangelabs.rcs.utils.HttpUtils;
+import com.orangelabs.rcs.utils.IntentUtils;
+import com.orangelabs.rcs.utils.NetworkUtils;
+import com.orangelabs.rcs.utils.StringUtils;
+import com.orangelabs.rcs.utils.logger.Logger;
+
+/**
+ * Provisioning via network manager
+ *
+ * @author hlxn7157
+ * @author G. LE PESSOT
+ * @author Deutsche Telekom AG
+ */
+public class HttpsProvisioningManager {
+
+    /**
+     * First launch flag
+     */
+    private boolean first = false;
+
+    /**
+     * User action flag
+     */
+    private boolean user = false;
+    /**
+     * Retry counter
+     */
+    private int retryCount = 0;
+
+    /**
+     * Check if a provisioning request is already pending
+     */
+    private boolean isPending = false;
+
     private final LocalContentResolver mLocalContentResolver;
 
-    /**
-     * The Service Context
-     */
+    /**
+     * The Service Context
+     */
 	private final Context mCtx;
-
-    /**
-     * Provisioning SMS manager
-     */
-    HttpsProvisioningSMS smsManager;
-
-    /**
-     * Provisioning Connection manager
-     */
-    HttpsProvisioningConnection networkConnection;
-
-    /**
-     * Retry after 511 "Network authentication required" counter
-     */
-    private int retryAfter511ErrorCount = 0;
-
-    /**
-     * Retry intent
-     */
-    private PendingIntent retryIntent;
-
-    /**
-     * The logger
-     */
-    private Logger logger = Logger.getLogger(this.getClass().getName());
-
-	/**
-	 * Constructor
-	 * 
-	 * @param applicationContext
-	 * @param retryIntent
-	 *            pending intent to update periodically the configuration
-	 * @param first
-	 *            is provisioning service launch after (re)boot ?
-	 * @param user
-	 *            is provisioning service launch after user action ?
-	 */
+
+    /**
+     * Provisioning SMS manager
+     */
+    HttpsProvisioningSMS smsManager;
+
+    /**
+     * Provisioning Connection manager
+     */
+    HttpsProvisioningConnection networkConnection;
+
+    /**
+     * Retry after 511 "Network authentication required" counter
+     */
+    private int retryAfter511ErrorCount = 0;
+
+    /**
+     * Retry intent
+     */
+    private PendingIntent retryIntent;
+
+    /**
+     * The logger
+     */
+    private Logger logger = Logger.getLogger(this.getClass().getName());
+
+	/**
+	 * Constructor
+	 * 
+	 * @param applicationContext
+	 * @param retryIntent
+	 *            pending intent to update periodically the configuration
+	 * @param first
+	 *            is provisioning service launch after (re)boot ?
+	 * @param user
+	 *            is provisioning service launch after user action ?
+	 */
 	public HttpsProvisioningManager(Context applicationContext,
 			LocalContentResolver localContentResolver, final PendingIntent retryIntent,
 			boolean first, boolean user) {
 		mCtx = applicationContext;
 		mLocalContentResolver = localContentResolver;
-		this.retryIntent = retryIntent;
-		this.first = first;
-		this.user = user;
-		this.smsManager = new HttpsProvisioningSMS(this);
-		this.networkConnection = new HttpsProvisioningConnection(this);
-	}
-
-    /**
-     * @return the context
-     */
-    protected Context getContext() {
+		this.retryIntent = retryIntent;
+		this.first = first;
+		this.user = user;
+		this.smsManager = new HttpsProvisioningSMS(this);
+		this.networkConnection = new HttpsProvisioningConnection(this);
+	}
+
+    /**
+     * @return the context
+     */
+    protected Context getContext() {
         return mCtx;
-    }
-
-    /**
-     * Connection event
-     *
-     * @param action Connectivity action
-     * @return true if the updateConfig has been done
-     */
-    protected boolean connectionEvent(String action) {
-        if (!isPending) {
-    		if (logger.isActivated()) {
-    			logger.debug("Connection event " + action);
-    		}
-
-    		if (action.equals(ConnectivityManager.CONNECTIVITY_ACTION)) {
-    			
-    			// Check received network info
-    	    	NetworkInfo networkInfo = networkConnection.getConnectionMngr().getActiveNetworkInfo();
-    			if ((networkInfo != null) && networkInfo.isConnected()) {
-                    isPending = true;
-    				if (logger.isActivated()) {
-    					logger.debug("Connected to data network");
-    				}
-    	            Thread t = new Thread() {
-    	                public void run() {
-    	                    updateConfig();
-    	                }
-    	            };
-    	            t.start();
-
-                    // Unregister network state listener
-    	            networkConnection.unregisterNetworkStateListener();
-                    isPending = false;
-                    return true;
-    			}
-    		}
-        }
-        return false;
-    } 
-
-	/**
-     * Execute an HTTP request
-     *
-     * @param protocol HTTP protocol
-     * @param request HTTP request
-     * @return HTTP response
-     * @throws URISyntaxException 
-     * @throws IOException 
-     * @throws ClientProtocolException 
-     */
-    protected HttpResponse executeRequest(String protocol, String request, DefaultHttpClient client, HttpContext localContext) throws URISyntaxException, ClientProtocolException, IOException {
-        try {
-            HttpGet get = new HttpGet();
-            get.setURI(new URI(protocol + "://" + request));
-            get.addHeader("Accept-Language", HttpsProvisioningUtils.getUserLanguage());
-            if (logger.isActivated()) {
-                logger.debug("HTTP request: " + get.getURI().toString());
-            }
-            
-            HttpResponse response = client.execute(get, localContext);
-            if (logger.isActivated()) {
-                logger.debug("HTTP response: " + response.getStatusLine().toString());
-            }
-            return response;
-        } catch (UnknownHostException e) {
-            if (logger.isActivated()) {
-                logger.debug("The server " + request + " can't be reached!");
-            }
-            return null;
-        }
-    }
-
-    /**
-     * Get the HTTPS request arguments
-     * 
-     * @param imsi Imsi
-     * @param imei Imei
-     * @return {@link String} with the HTTPS request arguments.
-     */
-    protected String getHttpsRequestArguments(String imsi, String imei) {
-        return getHttpsRequestArguments(imsi, imei, null, null, null);
-    }
-
-    /**
-     * Get the HTTPS request arguments
-     * 
-     * @param imsi Imsi
-     * @param imei Imei
-     * @param smsPort SMS port
-     * @param token Provisioning token
-     * @param msisdn MSISDN
-     * @return {@link String} with the HTTPS request arguments. 
-     */
-    private String getHttpsRequestArguments(String imsi, String imei, String smsPort, String token, String msisdn) {
-    	String vers = RcsSettings.getInstance().getProvisioningVersion();
-    	if (this.user && ProvisioningInfo.Version.DISABLED_DORMANT.equals(vers)) {
+    }
+
+    /**
+     * Connection event
+     *
+     * @param action Connectivity action
+     * @return true if the updateConfig has been done
+     */
+    protected boolean connectionEvent(String action) {
+        if (!isPending) {
+    		if (logger.isActivated()) {
+    			logger.debug("Connection event " + action);
+    		}
+
+    		if (action.equals(ConnectivityManager.CONNECTIVITY_ACTION)) {
+    			
+    			// Check received network info
+    	    	NetworkInfo networkInfo = networkConnection.getConnectionMngr().getActiveNetworkInfo();
+    			if ((networkInfo != null) && networkInfo.isConnected()) {
+                    isPending = true;
+    				if (logger.isActivated()) {
+    					logger.debug("Connected to data network");
+    				}
+    	            Thread t = new Thread() {
+    	                public void run() {
+    	                    updateConfig();
+    	                }
+    	            };
+    	            t.start();
+
+                    // Unregister network state listener
+    	            networkConnection.unregisterNetworkStateListener();
+                    isPending = false;
+                    return true;
+    			}
+    		}
+        }
+        return false;
+    } 
+
+	/**
+     * Execute an HTTP request
+     *
+     * @param protocol HTTP protocol
+     * @param request HTTP request
+     * @return HTTP response
+     * @throws URISyntaxException 
+     * @throws IOException 
+     * @throws ClientProtocolException 
+     */
+    protected HttpResponse executeRequest(String protocol, String request, DefaultHttpClient client, HttpContext localContext) throws URISyntaxException, ClientProtocolException, IOException {
+        try {
+            HttpGet get = new HttpGet();
+            get.setURI(new URI(protocol + "://" + request));
+            get.addHeader("Accept-Language", HttpsProvisioningUtils.getUserLanguage());
+            if (logger.isActivated()) {
+                logger.debug("HTTP request: " + get.getURI().toString());
+            }
+            
+            HttpResponse response = client.execute(get, localContext);
+            if (logger.isActivated()) {
+                logger.debug("HTTP response: " + response.getStatusLine().toString());
+            }
+            return response;
+        } catch (UnknownHostException e) {
+            if (logger.isActivated()) {
+                logger.debug("The server " + request + " can't be reached!");
+            }
+            return null;
+        }
+    }
+
+    /**
+     * Get the HTTPS request arguments
+     * 
+     * @param imsi Imsi
+     * @param imei Imei
+     * @return {@link String} with the HTTPS request arguments.
+     */
+    protected String getHttpsRequestArguments(String imsi, String imei) {
+        return getHttpsRequestArguments(imsi, imei, null, null, null);
+    }
+
+    /**
+     * Get the HTTPS request arguments
+     * 
+     * @param imsi Imsi
+     * @param imei Imei
+     * @param smsPort SMS port
+     * @param token Provisioning token
+     * @param msisdn MSISDN
+     * @return {@link String} with the HTTPS request arguments. 
+     */
+    private String getHttpsRequestArguments(String imsi, String imei, String smsPort, String token, String msisdn) {
+    	String vers = RcsSettings.getInstance().getProvisioningVersion();
+    	if (this.user && ProvisioningInfo.Version.DISABLED_DORMANT.equals(vers)) {
     		vers = LauncherUtils.getProvisioningVersion(mCtx);
-    		this.user = false;
-    	}
-    		
-        String args = "?vers=" + vers
-        		+ "&rcs_version=" + HttpsProvisioningUtils.getRcsVersion()
-                + "&rcs_profile=" + HttpsProvisioningUtils.getRcsProfile()
+    		this.user = false;
+    	}
+    		
+        String args = "?vers=" + vers
+        		+ "&rcs_version=" + HttpsProvisioningUtils.getRcsVersion()
+                + "&rcs_profile=" + HttpsProvisioningUtils.getRcsProfile()
                 + "&client_vendor=" + HttpsProvisioningUtils.getClientVendorFromContext(mCtx)
                 + "&client_version=" + HttpsProvisioningUtils.getClientVersionFromContext(mCtx)
-                + "&terminal_vendor=" + HttpUtils.encodeURL(HttpsProvisioningUtils.getTerminalVendor())
-                + "&terminal_model=" + HttpUtils.encodeURL(HttpsProvisioningUtils.getTerminalModel())
-                + "&terminal_sw_version=" + HttpUtils.encodeURL(HttpsProvisioningUtils.getTerminalSoftwareVersion());
-        if (imsi != null) {
-        	// Add optional parameter IMSI only if available
-            args += "&IMSI=" + imsi;
-        }
-        if (imei != null) {
-        	// Add optional parameter IMEI only if available
-            args += "&IMEI=" + imei;
-        }
-        if (smsPort != null) {
-        	// Add SMS port if available
-            args += "&SMS_port=" + smsPort;
-        }
-        if (msisdn != null) {
-        	// Add token if available
-            args += "&msisdn=" + msisdn;
-        }
-        if (token != null) {
-        	// Add token if available
-            args += "&token=" + token;
-        }
-        return args;
-    }
-
-	/**
-	 * Send the first HTTPS request to require the one time password (OTP)
-	 * 
-	 * @param imsi IMSI
-	 * @param imei IMEI
-	 * @param requestUri Request URI
-	 * @param client Instance of {@link DefaultHttpClient} 
-	 * @param localContext Instance of {@link HttpContext}
-	 * @return Instance of {@link HttpsProvisioningResult} or null in case of internal exception
-	 */
-    protected HttpsProvisioningResult sendFirstRequestsToRequireOTP(String imsi, String imei, String msisdn, String primaryUri, String secondaryUri, DefaultHttpClient client, HttpContext localContext) {
-        HttpsProvisioningResult result = new HttpsProvisioningResult();
-        try {
-            if (logger.isActivated()) {
-                logger.debug("HTTP provisioning - Send first HTTPS request to require OTP");
-            }
-
-            // Generate the SMS port for provisioning
-            String smsPortForOTP = HttpsProvisioningSMS.generateSmsPortForProvisioning();
-
-            // Format first HTTPS request with extra parameters (IMSI and IMEI if available plus SMS_port and token)
-            String token = (!TextUtils.isEmpty(RcsSettings.getInstance().getProvisioningToken()) ? RcsSettings.getInstance().getProvisioningToken() : "");
-            String args = getHttpsRequestArguments(imsi, imei, smsPortForOTP, token, msisdn);
-
-            // Execute first HTTPS request with extra parameters
-            String request = primaryUri + args;
-            HttpResponse response = executeRequest("https", request, client, localContext);
-            if (response == null && !StringUtils.isEmpty(secondaryUri)) {
-                // First server not available, try the secondaryUri
-                request = secondaryUri + args;
-                response = executeRequest("https", request, client, localContext);
-            }
-            if (response == null) {
-                return null;
-            }
-
-            result.code = response.getStatusLine().getStatusCode();
-            result.content = new String(EntityUtils.toByteArray(response.getEntity()), "UTF-8");
-            if (result.code != 200) {
-                if (result.code == 403) {
-                    if (logger.isActivated()) {
-                        logger.debug("First HTTPS request to require OTP failed: Forbidden (request status code: 403) for msisdn "+msisdn);
-                    }
-                    
-                    msisdn = RcsSettings.getInstance().getMsisdn();
+                + "&terminal_vendor=" + HttpUtils.encodeURL(HttpsProvisioningUtils.getTerminalVendor())
+                + "&terminal_model=" + HttpUtils.encodeURL(HttpsProvisioningUtils.getTerminalModel())
+                + "&terminal_sw_version=" + HttpUtils.encodeURL(HttpsProvisioningUtils.getTerminalSoftwareVersion());
+        if (imsi != null) {
+        	// Add optional parameter IMSI only if available
+            args += "&IMSI=" + imsi;
+        }
+        if (imei != null) {
+        	// Add optional parameter IMEI only if available
+            args += "&IMEI=" + imei;
+        }
+        if (smsPort != null) {
+        	// Add SMS port if available
+            args += "&SMS_port=" + smsPort;
+        }
+        if (msisdn != null) {
+        	// Add token if available
+            args += "&msisdn=" + msisdn;
+        }
+        if (token != null) {
+        	// Add token if available
+            args += "&token=" + token;
+        }
+        return args;
+    }
+
+	/**
+	 * Send the first HTTPS request to require the one time password (OTP)
+	 * 
+	 * @param imsi IMSI
+	 * @param imei IMEI
+	 * @param requestUri Request URI
+	 * @param client Instance of {@link DefaultHttpClient} 
+	 * @param localContext Instance of {@link HttpContext}
+	 * @return Instance of {@link HttpsProvisioningResult} or null in case of internal exception
+	 */
+    protected HttpsProvisioningResult sendFirstRequestsToRequireOTP(String imsi, String imei, String msisdn, String primaryUri, String secondaryUri, DefaultHttpClient client, HttpContext localContext) {
+        HttpsProvisioningResult result = new HttpsProvisioningResult();
+        try {
+            if (logger.isActivated()) {
+                logger.debug("HTTP provisioning - Send first HTTPS request to require OTP");
+            }
+
+            // Generate the SMS port for provisioning
+            String smsPortForOTP = HttpsProvisioningSMS.generateSmsPortForProvisioning();
+
+            // Format first HTTPS request with extra parameters (IMSI and IMEI if available plus SMS_port and token)
+            String token = (!TextUtils.isEmpty(RcsSettings.getInstance().getProvisioningToken()) ? RcsSettings.getInstance().getProvisioningToken() : "");
+            String args = getHttpsRequestArguments(imsi, imei, smsPortForOTP, token, msisdn);
+
+            // Execute first HTTPS request with extra parameters
+            String request = primaryUri + args;
+            HttpResponse response = executeRequest("https", request, client, localContext);
+            if (response == null && !StringUtils.isEmpty(secondaryUri)) {
+                // First server not available, try the secondaryUri
+                request = secondaryUri + args;
+                response = executeRequest("https", request, client, localContext);
+            }
+            if (response == null) {
+                return null;
+            }
+
+            result.code = response.getStatusLine().getStatusCode();
+            result.content = new String(EntityUtils.toByteArray(response.getEntity()), "UTF-8");
+            if (result.code != 200) {
+                if (result.code == 403) {
+                    if (logger.isActivated()) {
+                        logger.debug("First HTTPS request to require OTP failed: Forbidden (request status code: 403) for msisdn "+msisdn);
+                    }
+                    
+                    msisdn = RcsSettings.getInstance().getMsisdn();
                     msisdn = HttpsProvionningMSISDNInput.getInstance().displayPopupAndWaitResponse(mCtx);
-
-                    if (msisdn == null) {
-                        return null;
-                    } else {
-                        return sendFirstRequestsToRequireOTP(imsi, imei, msisdn, primaryUri, secondaryUri, client, localContext);
-                    }
-
-                } else if (result.code == 503) {
-                    if (logger.isActivated()) {
-                        logger.debug("First HTTPS request to require OTP failed: Retry After (request status code: 503)");
-                    }
-                    result.retryAfter = getRetryAfter(response);
-                } else if (result.code == 511) {
-                    if (logger.isActivated()) {
-                        logger.debug("First HTTPS request to require OTP failed: Invalid token (request status code: 511)");
-                    }
-                }
-
-            } else {
-                if (logger.isActivated()) {
-                    logger.debug("HTTPS request returns with 200 OK.");
-                }
-                
-                // Register SMS provisioning receiver
+
+                    if (msisdn == null) {
+                        return null;
+                    } else {
+                        return sendFirstRequestsToRequireOTP(imsi, imei, msisdn, primaryUri, secondaryUri, client, localContext);
+                    }
+
+                } else if (result.code == 503) {
+                    if (logger.isActivated()) {
+                        logger.debug("First HTTPS request to require OTP failed: Retry After (request status code: 503)");
+                    }
+                    result.retryAfter = getRetryAfter(response);
+                } else if (result.code == 511) {
+                    if (logger.isActivated()) {
+                        logger.debug("First HTTPS request to require OTP failed: Invalid token (request status code: 511)");
+                    }
+                }
+
+            } else {
+                if (logger.isActivated()) {
+                    logger.debug("HTTPS request returns with 200 OK.");
+                }
+                
+                // Register SMS provisioning receiver
                 smsManager.registerSmsProvisioningReceiver(mLocalContentResolver, smsPortForOTP, primaryUri, client, localContext);
-                
-                // Save the MSISDN
-                RcsSettings.getInstance().setMsisdn(msisdn);
-                
-                // If the content is empty, means that the configuration XML is not present 
-                // and the Token is invalid then we need to wait for the SMS with OTP
-                if (TextUtils.isEmpty(result.content)) {
-                    // Wait for SMS OTP
-                    result.waitingForSMSOTP = true;
-                }
-            }
-
-            // If not waiting for the sms with OTP
-            if (!result.waitingForSMSOTP) {
-                // Unregister SMS provisioning receiver
-            	smsManager.unregisterSmsProvisioningReceiver();
-            }
-
-            return result;
-        } catch (UnknownHostException e) {
-            if (logger.isActivated()) {
-                logger.warn("First HTTPS request to require OTP failed: Provisioning server not reachable");
-            }
-            return null;
-        } catch (Exception e) {
-            if (logger.isActivated()) {
-                logger.error("First HTTPS request to require OTP failed: Can't get config via HTTPS", e);
-            }
-            return null;
-        }
-    }
-
-    
-    /**
-     * Update provisioning config with OTP
-     * 
-     * @param otp One time password
-     * @param requestUri Request URI
-     * @param client Instance of {@link DefaultHttpClient}
-     * @param localContext Instance of {@link HttpContext}
-     */
-    protected void updateConfigWithOTP(String otp, String requestUri, DefaultHttpClient client, HttpContext localContext) {
-		// Cancel previous retry alarm
+                
+                // Save the MSISDN
+                RcsSettings.getInstance().setMsisdn(msisdn);
+                
+                // If the content is empty, means that the configuration XML is not present 
+                // and the Token is invalid then we need to wait for the SMS with OTP
+                if (TextUtils.isEmpty(result.content)) {
+                    // Wait for SMS OTP
+                    result.waitingForSMSOTP = true;
+                }
+            }
+
+            // If not waiting for the sms with OTP
+            if (!result.waitingForSMSOTP) {
+                // Unregister SMS provisioning receiver
+            	smsManager.unregisterSmsProvisioningReceiver();
+            }
+
+            return result;
+        } catch (UnknownHostException e) {
+            if (logger.isActivated()) {
+                logger.warn("First HTTPS request to require OTP failed: Provisioning server not reachable");
+            }
+            return null;
+        } catch (Exception e) {
+            if (logger.isActivated()) {
+                logger.error("First HTTPS request to require OTP failed: Can't get config via HTTPS", e);
+            }
+            return null;
+        }
+    }
+
+    
+    /**
+     * Update provisioning config with OTP
+     * 
+     * @param otp One time password
+     * @param requestUri Request URI
+     * @param client Instance of {@link DefaultHttpClient}
+     * @param localContext Instance of {@link HttpContext}
+     */
+    protected void updateConfigWithOTP(String otp, String requestUri, DefaultHttpClient client, HttpContext localContext) {
+		// Cancel previous retry alarm
 		HttpsProvisioningService.cancelRetryAlarm(mCtx, retryIntent);
-
-        // Get config via HTTPS with OTP
-        HttpsProvisioningResult result = sendSecondHttpsRequestWithOTP(otp, requestUri, client, localContext);
-        
-        // Process HTTPS provisioning result
-        processProvisioningResult(result);
-    }
-    
-
-    /**
-     * Build the provisioning address with SIM information
-     *
-     * @return provisioning URI
-     */
-    private String buildProvisioningAddress(TelephonyManager tm) {
-        // Get SIM info
-        String ope = tm.getSimOperator();
-        if (ope == null || ope.length() < 4) {
-            if (logger.isActivated()) {
-                logger.warn("Can not read network operator from SIM card!");
-            }
-            return null;
-        }
-        String mnc = ope.substring(3);
-        String mcc = ope.substring(0, 3);
-        while (mnc.length() < 3) { // Set mnc on 3 digits
-            mnc = "0" + mnc;
-        }
-        return "config.rcs." + "mnc" + mnc + ".mcc" + mcc + ".pub.3gppnetwork.org";
-    }
-
-    /**
-	 * Get configuration
-	 * 
-	 * @return Result or null in case of internal exception
-	 */
-	private HttpsProvisioningResult getConfig() {
-		HttpsProvisioningResult result = new HttpsProvisioningResult();
-		try {
-			if (logger.isActivated()) {
-				logger.debug("Request config via HTTPS");
-			}
-
-            // Get provisioning address
+
+        // Get config via HTTPS with OTP
+        HttpsProvisioningResult result = sendSecondHttpsRequestWithOTP(otp, requestUri, client, localContext);
+        
+        // Process HTTPS provisioning result
+        processProvisioningResult(result);
+    }
+    
+
+    /**
+     * Build the provisioning address with SIM information
+     *
+     * @return provisioning URI
+     */
+    private String buildProvisioningAddress(TelephonyManager tm) {
+        // Get SIM info
+        String ope = tm.getSimOperator();
+        if (ope == null || ope.length() < 4) {
+            if (logger.isActivated()) {
+                logger.warn("Can not read network operator from SIM card!");
+            }
+            return null;
+        }
+        String mnc = ope.substring(3);
+        String mcc = ope.substring(0, 3);
+        while (mnc.length() < 3) { // Set mnc on 3 digits
+            mnc = "0" + mnc;
+        }
+        return "config.rcs." + "mnc" + mnc + ".mcc" + mcc + ".pub.3gppnetwork.org";
+    }
+
+    /**
+	 * Get configuration
+	 * 
+	 * @return Result or null in case of internal exception
+	 */
+	private HttpsProvisioningResult getConfig() {
+		HttpsProvisioningResult result = new HttpsProvisioningResult();
+		try {
+			if (logger.isActivated()) {
+				logger.debug("Request config via HTTPS");
+			}
+
+            // Get provisioning address
             TelephonyManager tm = (TelephonyManager)mCtx.getSystemService(Context.TELEPHONY_SERVICE);
-            String primaryUri = null;
-            String secondaryUri = null;
-            if (RcsSettings.getInstance().isSecondaryProvisioningAddressOnly()) {
-                primaryUri = RcsSettings.getInstance().getSecondaryProvisioningAddress();
-            } else {
-                primaryUri = buildProvisioningAddress(tm);
-                secondaryUri = RcsSettings.getInstance().getSecondaryProvisioningAddress();
-            }
-
-            // Check if a configuration file for HTTPS provisioning exists
-            String PROVISIONING_FILE = Environment.getExternalStorageDirectory().getPath() + "/joyn_provisioning.txt";
-            try {
-                File file = new File(PROVISIONING_FILE);
-                if (file.exists()) {
-                	if (logger.isActivated()) {
-                        logger.debug("Provisioning file found !");
-                    }
-                    FileInputStream fis = new FileInputStream(PROVISIONING_FILE);
-                    DataInputStream in = new DataInputStream(fis);
-                    BufferedReader br = new BufferedReader(new InputStreamReader(in));
-                    primaryUri = br.readLine();
-                    secondaryUri = null;
-                    in.close();
-                }
-            } catch (Exception e) {
-                // Nothing to do
-            }
-
-            if (logger.isActivated()) {
-                logger.debug("HCS/RCS Uri to connect: "+ primaryUri + " or " + secondaryUri);
-            }
-
-			String imsi = tm.getSubscriberId();
-			String imei = tm.getDeviceId();
-	    	tm = null;
-
-	    	// Format HTTP request
-			SchemeRegistry schemeRegistry = new SchemeRegistry();
-			schemeRegistry.register(new Scheme("http", PlainSocketFactory.getSocketFactory(), 80));
-			schemeRegistry.register(new Scheme("https", new EasySSLSocketFactory(), 443));
-
-			HttpParams params = new BasicHttpParams();
-			params.setParameter(ConnManagerPNames.MAX_TOTAL_CONNECTIONS, 30);
-			params.setParameter(ConnManagerPNames.MAX_CONNECTIONS_PER_ROUTE, 
-					new ConnPerRouteBean(30));
-			params.setParameter(HttpProtocolParams.USE_EXPECT_CONTINUE, false);
-            NetworkInfo networkInfo = networkConnection.getConnectionMngr().getActiveNetworkInfo();
-
-            if (networkInfo != null) {
-                String proxyHost = Proxy.getDefaultHost();
-                if (proxyHost != null && proxyHost.length() > 1) {
-                    int proxyPort = Proxy.getDefaultPort();
-                    params.setParameter(ConnRoutePNames.DEFAULT_PROXY, new HttpHost(proxyHost, proxyPort));
-                }
-            }
-			HttpProtocolParams.setVersion(params, HttpVersion.HTTP_1_1);
-
-			// Support broad variety of different cookie types (not just Netscape but RFC 2109 and RFC2965 compliant ones, too)  
-			HttpClientParams.setCookiePolicy(params, CookiePolicy.BROWSER_COMPATIBILITY);
-
-			ClientConnectionManager cm = new SingleClientConnManager(params, schemeRegistry);
-			DefaultHttpClient client = new DefaultHttpClient(cm, params);
-			CookieStore cookieStore = (CookieStore) new BasicCookieStore();
-			HttpContext localContext = new BasicHttpContext();
-			localContext.setAttribute(ClientContext.COOKIE_STORE, cookieStore);
-
-            // If network is not mobile network, use request with OTP
-            if (networkInfo != null && networkInfo.getType() != ConnectivityManager.TYPE_MOBILE) {
-                // Proceed with non mobile network registration
-                return sendFirstRequestsToRequireOTP(imsi, imei, null, primaryUri, secondaryUri, client, localContext);
-            }
-
-            if (logger.isActivated()) {
-                logger.debug("HTTP provisioning on mobile network");
-            }
-
-			// Execute first HTTP request
-            String requestUri = primaryUri;
-            HttpResponse response = executeRequest("http", requestUri, client, localContext);
-            if (response == null && !StringUtils.isEmpty(secondaryUri)) {
-                // First server not available, try the secondaryUri
-                requestUri = secondaryUri;
-                response = executeRequest("http", requestUri, client, localContext);
-            }
-            if (response == null) {
-                return null;
-            }
-
-            result.code = response.getStatusLine().getStatusCode(); 
-			result.content = new String(EntityUtils.toByteArray(response.getEntity()), "UTF-8");
-            if (result.code == 511) {
-                // Blackbird guidelines ID_2_6 Configuration mechanism over PS without Header Enrichment
-                // Use SMS provisioning on PS data network if server reply 511 NETWORK AUTHENTICATION REQUIRED 
-                return sendFirstRequestsToRequireOTP(imsi, imei, null, primaryUri, secondaryUri, client, localContext);
-            } else if (result.code != 200) {
-                if (result.code == 503) {
-                    result.retryAfter = getRetryAfter(response);
-                }
-                return result;
-            }
-
-			// Format second HTTPS request
-			String args = getHttpsRequestArguments(imsi, imei);
-            String request = requestUri + args;
-            if (logger.isActivated()) {
-                logger.info("Request provisioning: "+ request);
-            }
-
-            // Execute second HTTPS request
-            response = executeRequest("https", request, client, localContext);
-            if (response == null) {
-                return null;
-            }
-			result.code = response.getStatusLine().getStatusCode();
-			if (result.code != 200) {
-                if (result.code == 503) {
-                    result.retryAfter = getRetryAfter(response);
-                }
-				return result;
-			}
-			result.content = new String(EntityUtils.toByteArray(response.getEntity()), "UTF-8");
-			return result;
-		} catch(UnknownHostException e) {
-			if (logger.isActivated()) {
-				logger.warn("Provisioning server not reachable");
-			}
-			return null;
-		} catch(Exception e) {
-			if (logger.isActivated()) {
-				logger.error("Can't get config via HTTPS", e);
-			}
-			return null;
-		}
-	}
-
-    /**
-     * Update provisioning config
-     */
-    protected void updateConfig() {
-		// Cancel previous retry alarm
+            String primaryUri = null;
+            String secondaryUri = null;
+            if (RcsSettings.getInstance().isSecondaryProvisioningAddressOnly()) {
+                primaryUri = RcsSettings.getInstance().getSecondaryProvisioningAddress();
+            } else {
+                primaryUri = buildProvisioningAddress(tm);
+                secondaryUri = RcsSettings.getInstance().getSecondaryProvisioningAddress();
+            }
+
+            // Check if a configuration file for HTTPS provisioning exists
+            String PROVISIONING_FILE = Environment.getExternalStorageDirectory().getPath() + "/joyn_provisioning.txt";
+            try {
+                File file = new File(PROVISIONING_FILE);
+                if (file.exists()) {
+                	if (logger.isActivated()) {
+                        logger.debug("Provisioning file found !");
+                    }
+                    FileInputStream fis = new FileInputStream(PROVISIONING_FILE);
+                    DataInputStream in = new DataInputStream(fis);
+                    BufferedReader br = new BufferedReader(new InputStreamReader(in));
+                    primaryUri = br.readLine();
+                    secondaryUri = null;
+                    in.close();
+                }
+            } catch (Exception e) {
+                // Nothing to do
+            }
+
+            if (logger.isActivated()) {
+                logger.debug("HCS/RCS Uri to connect: "+ primaryUri + " or " + secondaryUri);
+            }
+
+			String imsi = tm.getSubscriberId();
+			String imei = tm.getDeviceId();
+	    	tm = null;
+
+	    	// Format HTTP request
+			SchemeRegistry schemeRegistry = new SchemeRegistry();
+			schemeRegistry.register(new Scheme("http", PlainSocketFactory.getSocketFactory(), 80));
+			schemeRegistry.register(new Scheme("https", new EasySSLSocketFactory(), 443));
+
+			HttpParams params = new BasicHttpParams();
+			params.setParameter(ConnManagerPNames.MAX_TOTAL_CONNECTIONS, 30);
+			params.setParameter(ConnManagerPNames.MAX_CONNECTIONS_PER_ROUTE, 
+					new ConnPerRouteBean(30));
+			params.setParameter(HttpProtocolParams.USE_EXPECT_CONTINUE, false);
+            NetworkInfo networkInfo = networkConnection.getConnectionMngr().getActiveNetworkInfo();
+
+            if (networkInfo != null) {
+                String proxyHost = Proxy.getDefaultHost();
+                if (proxyHost != null && proxyHost.length() > 1) {
+                    int proxyPort = Proxy.getDefaultPort();
+                    params.setParameter(ConnRoutePNames.DEFAULT_PROXY, new HttpHost(proxyHost, proxyPort));
+                }
+            }
+			HttpProtocolParams.setVersion(params, HttpVersion.HTTP_1_1);
+
+			// Support broad variety of different cookie types (not just Netscape but RFC 2109 and RFC2965 compliant ones, too)  
+			HttpClientParams.setCookiePolicy(params, CookiePolicy.BROWSER_COMPATIBILITY);
+
+			ClientConnectionManager cm = new SingleClientConnManager(params, schemeRegistry);
+			DefaultHttpClient client = new DefaultHttpClient(cm, params);
+			CookieStore cookieStore = (CookieStore) new BasicCookieStore();
+			HttpContext localContext = new BasicHttpContext();
+			localContext.setAttribute(ClientContext.COOKIE_STORE, cookieStore);
+
+            // If network is not mobile network, use request with OTP
+            if (networkInfo != null && networkInfo.getType() != ConnectivityManager.TYPE_MOBILE) {
+                // Proceed with non mobile network registration
+                return sendFirstRequestsToRequireOTP(imsi, imei, null, primaryUri, secondaryUri, client, localContext);
+            }
+
+            if (logger.isActivated()) {
+                logger.debug("HTTP provisioning on mobile network");
+            }
+
+			// Execute first HTTP request
+            String requestUri = primaryUri;
+            HttpResponse response = executeRequest("http", requestUri, client, localContext);
+            if (response == null && !StringUtils.isEmpty(secondaryUri)) {
+                // First server not available, try the secondaryUri
+                requestUri = secondaryUri;
+                response = executeRequest("http", requestUri, client, localContext);
+            }
+            if (response == null) {
+                return null;
+            }
+
+            result.code = response.getStatusLine().getStatusCode(); 
+			result.content = new String(EntityUtils.toByteArray(response.getEntity()), "UTF-8");
+            if (result.code == 511) {
+                // Blackbird guidelines ID_2_6 Configuration mechanism over PS without Header Enrichment
+                // Use SMS provisioning on PS data network if server reply 511 NETWORK AUTHENTICATION REQUIRED 
+                return sendFirstRequestsToRequireOTP(imsi, imei, null, primaryUri, secondaryUri, client, localContext);
+            } else if (result.code != 200) {
+                if (result.code == 503) {
+                    result.retryAfter = getRetryAfter(response);
+                }
+                return result;
+            }
+
+			// Format second HTTPS request
+			String args = getHttpsRequestArguments(imsi, imei);
+            String request = requestUri + args;
+            if (logger.isActivated()) {
+                logger.info("Request provisioning: "+ request);
+            }
+
+            // Execute second HTTPS request
+            response = executeRequest("https", request, client, localContext);
+            if (response == null) {
+                return null;
+            }
+			result.code = response.getStatusLine().getStatusCode();
+			if (result.code != 200) {
+                if (result.code == 503) {
+                    result.retryAfter = getRetryAfter(response);
+                }
+				return result;
+			}
+			result.content = new String(EntityUtils.toByteArray(response.getEntity()), "UTF-8");
+			return result;
+		} catch(UnknownHostException e) {
+			if (logger.isActivated()) {
+				logger.warn("Provisioning server not reachable");
+			}
+			return null;
+		} catch(Exception e) {
+			if (logger.isActivated()) {
+				logger.error("Can't get config via HTTPS", e);
+			}
+			return null;
+		}
+	}
+
+    /**
+     * Update provisioning config
+     */
+    protected void updateConfig() {
+		// Cancel previous retry alarm
 		HttpsProvisioningService.cancelRetryAlarm(mCtx, retryIntent);
-
-        // Get config via HTTPS
-        HttpsProvisioningResult result = getConfig();
-        
-        // Process HTTPS provisioning result
-        processProvisioningResult(result);
-    }
-    
-    /**
-     * Send the second HTTPS request with the one time password (OTP)
-     * 
-     * @param otp One time password
-     * @param requestUri Request URI
-     * @param client Instance of {@link DefaultHttpClient} 
-     * @param localContext Instance of {@link HttpContext}
-     * @return Instance of {@link HttpsProvisioningResult} or null in case of internal exception
-     */
-	protected HttpsProvisioningResult sendSecondHttpsRequestWithOTP(String otp, String requestUri, DefaultHttpClient client, HttpContext localContext) {
-        HttpsProvisioningResult result = new HttpsProvisioningResult();
-        try {
-            if (logger.isActivated()) {
-                logger.debug("Send second HTTPS with OTP");
-            }
-
-            // Format second HTTPS request
-            String args = "?OTP=" + otp;
-            String request = requestUri + args;
-
-            if (logger.isActivated()) {
-                logger.info("Request provisioning with OTP: " + request);
-            }
-
-            // Execute second HTTPS request
-            HttpResponse response = executeRequest("https", request, client, localContext);
-            if (response == null) {
-                return null;
-            }
-            result.code = response.getStatusLine().getStatusCode();
-            if (result.code != 200) {
-                if (result.code == 503) {
-                    result.retryAfter = getRetryAfter(response);
-                } else if (result.code == 511) {
-                    if (logger.isActivated()) {
-                        logger.debug("Second HTTPS request with OTP failed: Invalid one time password (request status code: 511)");
-                    }
-                }
-                return result;
-            }
-            result.content = new String(EntityUtils.toByteArray(response.getEntity()), "UTF-8");
-
-            return result;
-        } catch (Exception e) {
-            if (logger.isActivated()) {
-                logger.error("Second HTTPS request with OTP failed: Can't get config via HTTPS", e);
-            }
-            return null;
-        }
-    }
-	
-    /**
-     * Get retry-after value
-     * 
-     * @return retry-after value
-     */
-    protected int getRetryAfter(HttpResponse response) {
-        Header[] headers = response.getHeaders("Retry-After");
-        if (headers.length > 0) {
-            try {
-                return Integer.parseInt(headers[0].getValue());
-            } catch (NumberFormatException e) {
-                return 0;
-            }
-        }
-        return 0;
-    }
-
-    /**
-     * Process provisioning result
-     * 
-     * @param result Instance of {@link HttpsProvisioningResult}
-     */
-	private void processProvisioningResult(HttpsProvisioningResult result) {
-		if (result != null) {
-			if (result.code == 200) {
-				// Reset after 511 counter
-				retryAfter511ErrorCount = 0;
-
-				if (result.waitingForSMSOTP) {
-					if (logger.isActivated()) {
-						logger.debug("Waiting for SMS with OTP.");
-					}
-					return;
-				}
-
-				if (logger.isActivated()) {
-					logger.debug("Provisioning request successful");
-				}
-
-				// Parse the received content
-				ProvisioningParser parser = new ProvisioningParser(result.content);
-				
-				// Save GSMA release set into the provider
-				GsmaRelease gsmaRelease = RcsSettings.getInstance().getGsmaRelease();
-				// Save client Messaging Mode set into the provider
-				MessagingMode messagingMode = RcsSettings.getInstance().getMessagingMode();
-				
-				// Before parsing the provisioning, the GSMA release is set to Albatros
-				RcsSettings.getInstance().setGsmaRelease(GsmaRelease.ALBATROS);
-				// Before parsing the provisioning, the client Messaging mode is set to NONE 
-				RcsSettings.getInstance().setMessagingMode(MessagingMode.NONE);
-				
-				if (parser.parse(gsmaRelease, first)) {
-					// Successfully provisioned, 1st time reg finalized
-					first = false;
-					ProvisioningInfo info = parser.getProvisioningInfo();
-					
-					// Save version
-					String version = info.getVersion();
-					long validity = info.getValidity();
-					if (logger.isActivated()) {
-						logger.debug("Provisioning version=" + version + ", validity=" + validity);
-					}
-					
-					// Save the latest positive version of the configuration
+
+        // Get config via HTTPS
+        HttpsProvisioningResult result = getConfig();
+        
+        // Process HTTPS provisioning result
+        processProvisioningResult(result);
+    }
+    
+    /**
+     * Send the second HTTPS request with the one time password (OTP)
+     * 
+     * @param otp One time password
+     * @param requestUri Request URI
+     * @param client Instance of {@link DefaultHttpClient} 
+     * @param localContext Instance of {@link HttpContext}
+     * @return Instance of {@link HttpsProvisioningResult} or null in case of internal exception
+     */
+	protected HttpsProvisioningResult sendSecondHttpsRequestWithOTP(String otp, String requestUri, DefaultHttpClient client, HttpContext localContext) {
+        HttpsProvisioningResult result = new HttpsProvisioningResult();
+        try {
+            if (logger.isActivated()) {
+                logger.debug("Send second HTTPS with OTP");
+            }
+
+            // Format second HTTPS request
+            String args = "?OTP=" + otp;
+            String request = requestUri + args;
+
+            if (logger.isActivated()) {
+                logger.info("Request provisioning with OTP: " + request);
+            }
+
+            // Execute second HTTPS request
+            HttpResponse response = executeRequest("https", request, client, localContext);
+            if (response == null) {
+                return null;
+            }
+            result.code = response.getStatusLine().getStatusCode();
+            if (result.code != 200) {
+                if (result.code == 503) {
+                    result.retryAfter = getRetryAfter(response);
+                } else if (result.code == 511) {
+                    if (logger.isActivated()) {
+                        logger.debug("Second HTTPS request with OTP failed: Invalid one time password (request status code: 511)");
+                    }
+                }
+                return result;
+            }
+            result.content = new String(EntityUtils.toByteArray(response.getEntity()), "UTF-8");
+
+            return result;
+        } catch (Exception e) {
+            if (logger.isActivated()) {
+                logger.error("Second HTTPS request with OTP failed: Can't get config via HTTPS", e);
+            }
+            return null;
+        }
+    }
+	
+    /**
+     * Get retry-after value
+     * 
+     * @return retry-after value
+     */
+    protected int getRetryAfter(HttpResponse response) {
+        Header[] headers = response.getHeaders("Retry-After");
+        if (headers.length > 0) {
+            try {
+                return Integer.parseInt(headers[0].getValue());
+            } catch (NumberFormatException e) {
+                return 0;
+            }
+        }
+        return 0;
+    }
+
+    /**
+     * Process provisioning result
+     * 
+     * @param result Instance of {@link HttpsProvisioningResult}
+     */
+	private void processProvisioningResult(HttpsProvisioningResult result) {
+		if (result != null) {
+			if (result.code == 200) {
+				// Reset after 511 counter
+				retryAfter511ErrorCount = 0;
+
+				if (result.waitingForSMSOTP) {
+					if (logger.isActivated()) {
+						logger.debug("Waiting for SMS with OTP.");
+					}
+					return;
+				}
+
+				if (logger.isActivated()) {
+					logger.debug("Provisioning request successful");
+				}
+
+				// Parse the received content
+				ProvisioningParser parser = new ProvisioningParser(result.content);
+				
+				// Save GSMA release set into the provider
+				GsmaRelease gsmaRelease = RcsSettings.getInstance().getGsmaRelease();
+				// Save client Messaging Mode set into the provider
+				MessagingMode messagingMode = RcsSettings.getInstance().getMessagingMode();
+				
+				// Before parsing the provisioning, the GSMA release is set to Albatros
+				RcsSettings.getInstance().setGsmaRelease(GsmaRelease.ALBATROS);
+				// Before parsing the provisioning, the client Messaging mode is set to NONE 
+				RcsSettings.getInstance().setMessagingMode(MessagingMode.NONE);
+				
+				if (parser.parse(gsmaRelease, first)) {
+					// Successfully provisioned, 1st time reg finalized
+					first = false;
+					ProvisioningInfo info = parser.getProvisioningInfo();
+					
+					// Save version
+					String version = info.getVersion();
+					long validity = info.getValidity();
+					if (logger.isActivated()) {
+						logger.debug("Provisioning version=" + version + ", validity=" + validity);
+					}
+					
+					// Save the latest positive version of the configuration
 					LauncherUtils.saveProvisioningVersion(mCtx, version);
-					
-					// Save the validity of the configuration
+					
+					// Save the validity of the configuration
 					LauncherUtils.saveProvisioningValidity(mCtx, validity);
-					RcsSettings.getInstance().setProvisioningVersion(version);
-
-					// Save token
-					String token = info.getToken();
-					long tokenValidity = info.getTokenValidity();
-					if (logger.isActivated()) {
-						logger.debug("Provisioning Token=" + token + ", validity=" + tokenValidity);
-					}
-					RcsSettings.getInstance().setProvisioningToken(token);
-					
-					// Reset retry alarm counter
-			        retryCount = 0;
-					if (ProvisioningInfo.Version.DISABLED_DORMANT.equals(version)) {
-						// -3 : Put RCS client in dormant state
-						if (logger.isActivated()) {
-							logger.debug("Provisioning: RCS client in dormant state");
-						}
-						// Start retry alarm
-						if (validity > 0) {
+					RcsSettings.getInstance().setProvisioningVersion(version);
+
+					// Save token
+					String token = info.getToken();
+					long tokenValidity = info.getTokenValidity();
+					if (logger.isActivated()) {
+						logger.debug("Provisioning Token=" + token + ", validity=" + tokenValidity);
+					}
+					RcsSettings.getInstance().setProvisioningToken(token);
+					
+					// Reset retry alarm counter
+			        retryCount = 0;
+					if (ProvisioningInfo.Version.DISABLED_DORMANT.equals(version)) {
+						// -3 : Put RCS client in dormant state
+						if (logger.isActivated()) {
+							logger.debug("Provisioning: RCS client in dormant state");
+						}
+						// Start retry alarm
+						if (validity > 0) {
 							HttpsProvisioningService.startRetryAlarm(mCtx, retryIntent, validity * 1000);
-						}
-						// We parsed successfully the configuration
-						RcsSettings.getInstance().setConfigurationValid(true);
-						// Stop the RCS core service. Provisioning is still running.
+						}
+						// We parsed successfully the configuration
+						RcsSettings.getInstance().setConfigurationValid(true);
+						// Stop the RCS core service. Provisioning is still running.
 						LauncherUtils.stopRcsCoreService(mCtx);
-					} else {
-						if (ProvisioningInfo.Version.DISABLED_NOQUERY.equals(version)) {
-							// -2 : Disable RCS client and stop configuration query
-							if (logger.isActivated()) {
-								logger.debug("Provisioning: disable RCS client");
-							}
-							// We parsed successfully the configuration
-							RcsSettings.getInstance().setConfigurationValid(true);
-							// Disable and stop RCS service
-							RcsSettings.getInstance().setServiceActivationState(false);
+					} else {
+						if (ProvisioningInfo.Version.DISABLED_NOQUERY.equals(version)) {
+							// -2 : Disable RCS client and stop configuration query
+							if (logger.isActivated()) {
+								logger.debug("Provisioning: disable RCS client");
+							}
+							// We parsed successfully the configuration
+							RcsSettings.getInstance().setConfigurationValid(true);
+							// Disable and stop RCS service
+							RcsSettings.getInstance().setServiceActivationState(false);
 							LauncherUtils.stopRcsService(mCtx);
-						} else {
-							if (ProvisioningInfo.Version.RESETED_NOQUERY.equals(version)) {
-								// -1 Forbidden: reset account + version = 0-1 (doesn't restart)
-								if (logger.isActivated()) {
-									logger.debug("Provisioning forbidden: reset account");
-								}
-								// Reset config
+						} else {
+							if (ProvisioningInfo.Version.RESETED_NOQUERY.equals(version)) {
+								// -1 Forbidden: reset account + version = 0-1 (doesn't restart)
+								if (logger.isActivated()) {
+									logger.debug("Provisioning forbidden: reset account");
+								}
+								// Reset config
 								LauncherUtils.resetRcsConfig(mCtx, mLocalContentResolver);
-								// Force version to "-1" (resetRcs set version to "0")
-								RcsSettings.getInstance().setProvisioningVersion(version);
-								// Disable the RCS service
-								RcsSettings.getInstance().setServiceActivationState(false);
-							} else {
-								if (ProvisioningInfo.Version.RESETED.equals(version)) {
-									if (logger.isActivated()) {
-										logger.debug("Provisioning forbidden: no account");
-									}
-									// Reset config
+								// Force version to "-1" (resetRcs set version to "0")
+								RcsSettings.getInstance().setProvisioningVersion(version);
+								// Disable the RCS service
+								RcsSettings.getInstance().setServiceActivationState(false);
+							} else {
+								if (ProvisioningInfo.Version.RESETED.equals(version)) {
+									if (logger.isActivated()) {
+										logger.debug("Provisioning forbidden: no account");
+									}
+									// Reset config
 									LauncherUtils.resetRcsConfig(mCtx, mLocalContentResolver);
-								} else {
-									// Start retry alarm
-									if (validity > 0) {
+								} else {
+									// Start retry alarm
+									if (validity > 0) {
 										HttpsProvisioningService.startRetryAlarm(mCtx, retryIntent, validity * 1000);
-									}
-									// Terms request
-									if (info.getMessage() != null && !RcsSettings.getInstance().isProvisioningTermsAccepted()) {
-										showTermsAndConditions(info);
-									}
-									// We parsed successfully the configuration
-									RcsSettings.getInstance().setConfigurationValid(true);
-									// Start the RCS core service
+									}
+									// Terms request
+									if (info.getMessage() != null && !RcsSettings.getInstance().isProvisioningTermsAccepted()) {
+										showTermsAndConditions(info);
+									}
+									// We parsed successfully the configuration
+									RcsSettings.getInstance().setConfigurationValid(true);
+									// Start the RCS core service
 									LauncherUtils.launchRcsCoreService(mCtx);
-								}
-							}
-						}
-					}
-
-					// Send service provisioning intent
-<<<<<<< HEAD
-					Intent serviceProvisioned = new Intent(RcsService.ACTION_SERVICE_PROVISIONED);
-					IntentUtils.tryToSetReceiverForegroundFlag(serviceProvisioned);
-					context.sendBroadcast(serviceProvisioned);
-=======
-					Intent serviceProvisioned = new Intent(RcsService.ACTION_SERVICE_PROVISIONED);
-					IntentUtils.tryToSetReceiverForegroundFlag(serviceProvisioned);
+								}
+							}
+						}
+					}
+
+					// Send service provisioning intent
+					Intent serviceProvisioned = new Intent(RcsService.ACTION_SERVICE_PROVISIONED);
+					IntentUtils.tryToSetReceiverForegroundFlag(serviceProvisioned);
 					mCtx.sendBroadcast(serviceProvisioned);
->>>>>>> c489abe3
-				} else {
-					if (logger.isActivated()) {
-						logger.debug("Can't parse provisioning document");
-					}
-					// Restore GSMA release saved before parsing of the provisioning
-					RcsSettings.getInstance().setGsmaRelease(gsmaRelease);
-					
-					// Restore the client messaging mode saved before parsing of the provisioning
-					RcsSettings.getInstance().setMessagingMode(messagingMode);
-					
-					if (first) {
-						if (logger.isActivated()) {
-							logger.debug("As this is first launch and we do not have a valid configuration yet, retry later");
-						}
-						// Reason: Invalid configuration
-						provisioningFails(ProvisioningFailureReasons.INVALID_CONFIGURATION);
-						retry();
-					} else {
-						if (logger.isActivated()) {
-							logger.debug("This is not first launch, use old configuration to register");
-						}
+				} else {
+					if (logger.isActivated()) {
+						logger.debug("Can't parse provisioning document");
+					}
+					// Restore GSMA release saved before parsing of the provisioning
+					RcsSettings.getInstance().setGsmaRelease(gsmaRelease);
+					
+					// Restore the client messaging mode saved before parsing of the provisioning
+					RcsSettings.getInstance().setMessagingMode(messagingMode);
+					
+					if (first) {
+						if (logger.isActivated()) {
+							logger.debug("As this is first launch and we do not have a valid configuration yet, retry later");
+						}
+						// Reason: Invalid configuration
+						provisioningFails(ProvisioningFailureReasons.INVALID_CONFIGURATION);
+						retry();
+					} else {
+						if (logger.isActivated()) {
+							logger.debug("This is not first launch, use old configuration to register");
+						}
 						tryLaunchRcsCoreService(mCtx, -1);
-					}
-				}
-			} else if (result.code == 503) {
-				// Server Unavailable
-				if (logger.isActivated()) {
-					logger.debug("Server Unavailable. Retry after: " + result.retryAfter);
-				}
-				if (first) {
-					// Reason: Unable to get configuration
-					provisioningFails(ProvisioningFailureReasons.UNABLE_TO_GET_CONFIGURATION);
-					if (result.retryAfter > 0) {
+					}
+				}
+			} else if (result.code == 503) {
+				// Server Unavailable
+				if (logger.isActivated()) {
+					logger.debug("Server Unavailable. Retry after: " + result.retryAfter);
+				}
+				if (first) {
+					// Reason: Unable to get configuration
+					provisioningFails(ProvisioningFailureReasons.UNABLE_TO_GET_CONFIGURATION);
+					if (result.retryAfter > 0) {
 						HttpsProvisioningService.startRetryAlarm(mCtx, retryIntent, result.retryAfter * 1000);
-					}
-				} else {
+					}
+				} else {
 					tryLaunchRcsCoreService(mCtx, result.retryAfter * 1000);
-				}
-			} else if (result.code == 403) {
-				// Forbidden: reset account + version = 0
-				if (logger.isActivated()) {
-					logger.debug("Provisioning forbidden: reset account");
-				}
-				// Reset version to "0"
-				RcsSettings.getInstance().setProvisioningVersion(Version.RESETED.toString());
-				// Reset config
+				}
+			} else if (result.code == 403) {
+				// Forbidden: reset account + version = 0
+				if (logger.isActivated()) {
+					logger.debug("Provisioning forbidden: reset account");
+				}
+				// Reset version to "0"
+				RcsSettings.getInstance().setProvisioningVersion(Version.RESETED.toString());
+				// Reset config
 				LauncherUtils.resetRcsConfig(mCtx, mLocalContentResolver);
-				// Reason: Provisioning forbidden
-				provisioningFails(ProvisioningFailureReasons.PROVISIONING_FORBIDDEN);
-			} else if (result.code == 511) {
-				// Provisioning authentication required
-				if (logger.isActivated()) {
-					logger.debug("Provisioning authentication required");
-				}
-				// Reset provisioning token
-				RcsSettings.getInstance().setProvisioningToken("");
-				// Retry after reseting provisioning token
-				if (!retryAfter511Error()) {
-					// Reason: Provisioning authentication required
-					provisioningFails(ProvisioningFailureReasons.PROVISIONING_AUTHENTICATION_REQUIRED);
-				}
-			} else {
-				// Other error
-				if (logger.isActivated()) {
-					logger.debug("Provisioning error " + result.code);
-				}
-				// Start the RCS service
-				if (first) {
-					// Reason: No configuration present
-					provisioningFails(ProvisioningFailureReasons.CONNECTIVITY_ISSUE);
-					retry();
-				} else {
+				// Reason: Provisioning forbidden
+				provisioningFails(ProvisioningFailureReasons.PROVISIONING_FORBIDDEN);
+			} else if (result.code == 511) {
+				// Provisioning authentication required
+				if (logger.isActivated()) {
+					logger.debug("Provisioning authentication required");
+				}
+				// Reset provisioning token
+				RcsSettings.getInstance().setProvisioningToken("");
+				// Retry after reseting provisioning token
+				if (!retryAfter511Error()) {
+					// Reason: Provisioning authentication required
+					provisioningFails(ProvisioningFailureReasons.PROVISIONING_AUTHENTICATION_REQUIRED);
+				}
+			} else {
+				// Other error
+				if (logger.isActivated()) {
+					logger.debug("Provisioning error " + result.code);
+				}
+				// Start the RCS service
+				if (first) {
+					// Reason: No configuration present
+					provisioningFails(ProvisioningFailureReasons.CONNECTIVITY_ISSUE);
+					retry();
+				} else {
 					tryLaunchRcsCoreService(mCtx, -1);
-				}
-			}
-		} else { // result is null
-			// Start the RCS service
-			if (first) {
-				// Reason: No configuration present
-				if (logger.isActivated()) {
-					logger.error("### Provisioning fails and first = true!");
-				}
-				provisioningFails(ProvisioningFailureReasons.CONNECTIVITY_ISSUE);
-				retry();
-			} else {
+				}
+			}
+		} else { // result is null
+			// Start the RCS service
+			if (first) {
+				// Reason: No configuration present
+				if (logger.isActivated()) {
+					logger.error("### Provisioning fails and first = true!");
+				}
+				provisioningFails(ProvisioningFailureReasons.CONNECTIVITY_ISSUE);
+				retry();
+			} else {
 				tryLaunchRcsCoreService(mCtx, -1);
-			}
-		}
-	}
-    
-	/**
-	 * Try to launch RCS Core Service. RCS Service is only launched if version is positive.
-	 * 
-	 * @param context
-	 * @param timerRetry
-	 *            timer to trigger next provisioning request. Only applicable if greater than 0.
-	 */
-	private void tryLaunchRcsCoreService(Context context, int timerRetry) {
-		try {
-			int version = Integer.parseInt(RcsSettings.getInstance().getProvisioningVersion());
-			// Only launch service if version is positive
-			if (version > 0) {
-				// Start the RCS service
-				LauncherUtils.launchRcsCoreService(context);
-				if (timerRetry > 0) {
-					HttpsProvisioningService.startRetryAlarm(context, retryIntent, timerRetry);
-				} else
-					retry();
-			} else {
-				// Only retry provisioning if service is disabled dormant (-3)
-				if (ProvisioningInfo.Version.DISABLED_DORMANT.getVersion() == version) {
-					if (timerRetry > 0) {
-						HttpsProvisioningService.startRetryAlarm(context, retryIntent, timerRetry);
-					} else
-						retry();
-				}
-			}
-		} catch (NumberFormatException e) {
-		}
-	}
-
-    /**
-     * Show the terms and conditions request
-     *
-     * @param info Provisioning info
-     */
-    private void showTermsAndConditions(ProvisioningInfo info) {
-        final Intent intent = new Intent(Intent.ACTION_VIEW);
+			}
+		}
+	}
+    
+	/**
+	 * Try to launch RCS Core Service. RCS Service is only launched if version is positive.
+	 * 
+	 * @param context
+	 * @param timerRetry
+	 *            timer to trigger next provisioning request. Only applicable if greater than 0.
+	 */
+	private void tryLaunchRcsCoreService(Context context, int timerRetry) {
+		try {
+			int version = Integer.parseInt(RcsSettings.getInstance().getProvisioningVersion());
+			// Only launch service if version is positive
+			if (version > 0) {
+				// Start the RCS service
+				LauncherUtils.launchRcsCoreService(context);
+				if (timerRetry > 0) {
+					HttpsProvisioningService.startRetryAlarm(context, retryIntent, timerRetry);
+				} else
+					retry();
+			} else {
+				// Only retry provisioning if service is disabled dormant (-3)
+				if (ProvisioningInfo.Version.DISABLED_DORMANT.getVersion() == version) {
+					if (timerRetry > 0) {
+						HttpsProvisioningService.startRetryAlarm(context, retryIntent, timerRetry);
+					} else
+						retry();
+				}
+			}
+		} catch (NumberFormatException e) {
+		}
+	}
+
+    /**
+     * Show the terms and conditions request
+     *
+     * @param info Provisioning info
+     */
+    private void showTermsAndConditions(ProvisioningInfo info) {
+        final Intent intent = new Intent(Intent.ACTION_VIEW);
         intent.setClass(mCtx, TermsAndConditionsRequest.class);
-
-        // Required as the activity is started outside of an Activity context
-        intent.addFlags(Intent.FLAG_ACTIVITY_NEW_TASK);
-        intent.addFlags(Intent.FLAG_ACTIVITY_EXCLUDE_FROM_RECENTS);
-
-        // Add intent parameters
-        intent.putExtra(TermsAndConditionsRequest.ACCEPT_BTN_KEY, info.getAcceptBtn());
-        intent.putExtra(TermsAndConditionsRequest.REJECT_BTN_KEY, info.getRejectBtn());
-        intent.putExtra(TermsAndConditionsRequest.TITLE_KEY, info.getTitle());
-        intent.putExtra(TermsAndConditionsRequest.MESSAGE_KEY, info.getMessage());
-
+
+        // Required as the activity is started outside of an Activity context
+        intent.addFlags(Intent.FLAG_ACTIVITY_NEW_TASK);
+        intent.addFlags(Intent.FLAG_ACTIVITY_EXCLUDE_FROM_RECENTS);
+
+        // Add intent parameters
+        intent.putExtra(TermsAndConditionsRequest.ACCEPT_BTN_KEY, info.getAcceptBtn());
+        intent.putExtra(TermsAndConditionsRequest.REJECT_BTN_KEY, info.getRejectBtn());
+        intent.putExtra(TermsAndConditionsRequest.TITLE_KEY, info.getTitle());
+        intent.putExtra(TermsAndConditionsRequest.MESSAGE_KEY, info.getMessage());
+
         mCtx.startActivity(intent);
-    }
-    
-    /**
-     * Retry after 511 "Network authentication required" procedure
-     * 
-     * @return <code>true</code> if retry is performed, otherwise <code>false</code>
-     */
-    private boolean retryAfter511Error() {
-        if (retryAfter511ErrorCount < HttpsProvisioningUtils.RETRY_AFTER_511_ERROR_MAX_COUNT) {
-            retryAfter511ErrorCount++;
+    }
+    
+    /**
+     * Retry after 511 "Network authentication required" procedure
+     * 
+     * @return <code>true</code> if retry is performed, otherwise <code>false</code>
+     */
+    private boolean retryAfter511Error() {
+        if (retryAfter511ErrorCount < HttpsProvisioningUtils.RETRY_AFTER_511_ERROR_MAX_COUNT) {
+            retryAfter511ErrorCount++;
             HttpsProvisioningService.startRetryAlarm(mCtx, retryIntent, HttpsProvisioningUtils.RETRY_AFTER_511_ERROR_TIMEOUT);
-            if (logger.isActivated()) {
-                logger.debug("Retry after 511 error (" + retryAfter511ErrorCount + "/" + HttpsProvisioningUtils.RETRY_AFTER_511_ERROR_MAX_COUNT + ") provisionning after " + HttpsProvisioningUtils.RETRY_AFTER_511_ERROR_TIMEOUT + "ms");
-            }
-            return true;
-        }
-
-        if (logger.isActivated()) {
-            logger.debug("No more retry after 511 error for provisionning");
-        }
-        
-        // Reset after 511 counter
-        retryAfter511ErrorCount = 0;
-
-        return false;
-    }
-    
-    /**
-     * Provisioning fails.
-     * 
-     * @param reason Reason of failure
-     */
-    public void provisioningFails(int reason) {
-        // If wifi is active network access type
-        if (NetworkUtils.getNetworkAccessType() == NetworkUtils.NETWORK_ACCESS_WIFI) {
-            // Register Wifi disabling listener
-        	networkConnection.registerWifiDisablingListener();
-        }
-    }
-
-    /**
-     * Retry procedure
-     */
-    private void retry() {
-        if (retryCount < HttpsProvisioningUtils.RETRY_MAX_COUNT) {
-            retryCount++;
-            int retryDelay = HttpsProvisioningUtils.RETRY_BASE_TIMEOUT + 2 * (retryCount - 1) * HttpsProvisioningUtils.RETRY_BASE_TIMEOUT;
+            if (logger.isActivated()) {
+                logger.debug("Retry after 511 error (" + retryAfter511ErrorCount + "/" + HttpsProvisioningUtils.RETRY_AFTER_511_ERROR_MAX_COUNT + ") provisionning after " + HttpsProvisioningUtils.RETRY_AFTER_511_ERROR_TIMEOUT + "ms");
+            }
+            return true;
+        }
+
+        if (logger.isActivated()) {
+            logger.debug("No more retry after 511 error for provisionning");
+        }
+        
+        // Reset after 511 counter
+        retryAfter511ErrorCount = 0;
+
+        return false;
+    }
+    
+    /**
+     * Provisioning fails.
+     * 
+     * @param reason Reason of failure
+     */
+    public void provisioningFails(int reason) {
+        // If wifi is active network access type
+        if (NetworkUtils.getNetworkAccessType() == NetworkUtils.NETWORK_ACCESS_WIFI) {
+            // Register Wifi disabling listener
+        	networkConnection.registerWifiDisablingListener();
+        }
+    }
+
+    /**
+     * Retry procedure
+     */
+    private void retry() {
+        if (retryCount < HttpsProvisioningUtils.RETRY_MAX_COUNT) {
+            retryCount++;
+            int retryDelay = HttpsProvisioningUtils.RETRY_BASE_TIMEOUT + 2 * (retryCount - 1) * HttpsProvisioningUtils.RETRY_BASE_TIMEOUT;
             HttpsProvisioningService.startRetryAlarm(mCtx, retryIntent, retryDelay);
-            if (logger.isActivated()) {
-                logger.debug("Retry provisionning count: "+retryCount );
-            }
-        } else {
-            if (logger.isActivated()) {
-                logger.debug("No more retry for provisionning");
-            }
-        }
-    }
-    
-    /**
-     * Transmit to SMS unregister method
-     */
-	public void unregisterSmsProvisioningReceiver() {
-		smsManager.unregisterSmsProvisioningReceiver();
-	}
-
-    /**
-     * Transmit to Network unregister method
-     */
-	public void unregisterNetworkStateListener() {
-		networkConnection.unregisterNetworkStateListener();
-	}
-
-    /**
-     * Transmit to Network unregister wifi method
-     */
-	public void unregisterWifiDisablingListener() {
-		networkConnection.unregisterWifiDisablingListener();
-	}
-
-    /**
-     * Transmit to Network register method
-     */
-	public void registerNetworkStateListener() {
-		networkConnection.registerNetworkStateListener();
-	}
-
-    /**
-     * Retry procedure
-     */
-	public void resetCounters() {
-		 // Reset retry alarm counter
-        retryCount = 0;
-
-        // Reset after 511 counter
-        retryAfter511ErrorCount = 0;
-	}
-}
+            if (logger.isActivated()) {
+                logger.debug("Retry provisionning count: "+retryCount );
+            }
+        } else {
+            if (logger.isActivated()) {
+                logger.debug("No more retry for provisionning");
+            }
+        }
+    }
+    
+    /**
+     * Transmit to SMS unregister method
+     */
+	public void unregisterSmsProvisioningReceiver() {
+		smsManager.unregisterSmsProvisioningReceiver();
+	}
+
+    /**
+     * Transmit to Network unregister method
+     */
+	public void unregisterNetworkStateListener() {
+		networkConnection.unregisterNetworkStateListener();
+	}
+
+    /**
+     * Transmit to Network unregister wifi method
+     */
+	public void unregisterWifiDisablingListener() {
+		networkConnection.unregisterWifiDisablingListener();
+	}
+
+    /**
+     * Transmit to Network register method
+     */
+	public void registerNetworkStateListener() {
+		networkConnection.registerNetworkStateListener();
+	}
+
+    /**
+     * Retry procedure
+     */
+	public void resetCounters() {
+		 // Reset retry alarm counter
+        retryCount = 0;
+
+        // Reset after 511 counter
+        retryAfter511ErrorCount = 0;
+	}
+}