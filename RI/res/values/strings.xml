<?xml version="1.0" encoding="utf-8"?>
<resources>

<!-- Application -->
<string name="app_name">RCS RI</string>
<string name="menu_about">About</string>
<string name="label_ab_not_found">The address book is not found, launch it manually from your device home screen.</string>

<!-- Commons -->
<string name="label_service_not_available">The service is not available. Please retry later.</string>
<string name="label_not_implemented">Not yet implemented</string>
<string name="label_confirm_close">Do you want to close the session on quit?</string>
<string name="menu_close_session">Quit</string>
<string name="menu_clear_log">Clear log</string>
<string name="label_file_size">Size: %1$s Kb</string>
<string name="label_command_in_progress">Command in progress...</string>
<string name="label_session_not_found">Session not found</string>
<string name="label_api_failed">Call API method has failed</string>
<string name="label_api_disabled">RCS service is not available</string>
<string name="label_ok">OK</string>
<string name="label_cancel">Cancel</string>
<string name="title_msg">Information</string>
<string name="label_accept">Accept</string>
<string name="label_decline">Decline</string>
<string name="label_refresh">Refresh</string>
<string name="label_from_args">From: %s</string>
<string name="label_invitation_failed">Invitation has failed</string>
<string name="label_yes">Yes</string>
<string name="label_no">No</string>
<string name="label_select">Select</string>
<string name="label_load_log_failed">Database access has failed</string>
<string name="label_log_empty">No entry</string>
<string name="label_incoming">incoming</string>
<string name="label_outgoing">outgoing</string>
<string name="label_state_unknown">unknown</string>
<string name="label_state_aborted">aborted</string>
<string name="label_state_rejected">rejected</string>
<string name="label_state_hold">hold</string>
<string name="label_state_accepting">accepting</string>
<string name="label_state_ringing">ringing</string>
<string name="label_state_failed">failed</string>
<string name="label_state_initiated">initiated</string>
<string name="label_state_invited">invited</string>
<string name="label_state_started">started</string>
<string name="label_state_transferred">transferred</string>
<string name="label_state_paused">paused</string>
<string name="label_state_delivered">delivered</string>
<string name="label_state_displayed">displayed</string>
<string name="label_state_delivered_at">Delivered at %s</string>
<string name="label_state_displayed_at">Displayed at %s</string>
<string name="label_status">Status: %s</string>
<string name="label_reason_code">Reason: %s</string>
<string name="label_state_queued">queued</string>
<string name="label_session_state">State: %s</string>
<string name="label_session_date">Date: %s</string>
<string name="label_direction">Direction: %s</string>
<string name="label_filename">File: %s</string>
<string name="label_filesize">Size: %s bytes</string>
<string name="label_progress_status">Status:</string>
<string name="label_progress_bar">Progress:</string>
<string name="label_file">Selected file:</string>
<string name="label_size">Size:</string>
<string name="label_receive_image">Received image %s</string>
<string name="label_remote">Remote contact:</string>
<string name="label_select_file">Select file</string>
<string name="label_invalid_contact">Invalid contact %s</string>
<string name="label_invalid_contacts">Invalid list of participants</string>
<string name="label_uninitialized_contact">+33XXXXXXX</string>
<string name="label_uninitialized_text">blah, blah, blah</string>
<string name="label_uninitialized_date">date</string>
<string name="label_uninitialized_filename">filename</string>
<string name="label_uninitialized_filesize">filesize</string>
<string name="label_uninitialized_direction">direction</string>

<!-- About menu -->
<string name="label_about_title">Reference Implementation</string>
<string name="label_about_release">Release %s</string>
<string name="label_about_api">API %s</string>

<!--  Quick contact badge -->
<string name="label_quick_chat">Chat</string>

<!-- Contacts API -->
<string name="menu_contacts">Contacts</string>
<string name="menu_address_book">Native address book</string>
<string name="menu_list_rcs_contacts">All RCS contacts</string>
<string name="menu_list_online_contacts">Online RCS contacts</string>        		
<string name="menu_list_supported_contacts">Contacts supporting a service</string>
<string name="label_ext_tag">Extension tag:</string>
<string name="menu_contact_vcard">Contact visit card</string>
<string name="label_vcard">Visit card:</string>
<string name="label_show_vcard">Show card</string>

<!-- Capabilities menu -->
<string name="menu_capabilities">Capabilities</string>
<string name="menu_my_capabilities">My capabilities</string>
<string name="menu_capabilities_request">Request capabilities</string>
<string name="menu_refresh_capabilities">Refresh all capabilities</string>
<string name="menu_capabilities_log">Capabilities log</string>
<string name="label_refresh_failed">Could not refresh contacts</string>
<string name="label_refresh_success">Contacts will been refreshed in background</string>
<string name="label_capabilities">Capabilities:</string>
<string name="label_refresh_all_capabilities">This command permits to force an update of capabilities for each contact in the address book. This may take a long time if there is a lof of contacts.</string>
<string name="label_capabilities_video">Video sharing</string>
<string name="label_capabilities_image">Image sharing</string>
<string name="label_capabilities_ft">File transfer</string>
<string name="label_capabilities_im">IM session</string>
<string name="label_capabilities_extensions">Extensions:</string>
<string name="label_request_in_background">Request has been sent in background for %s</string>
<string name="label_capabilities_empty">No capabilities</string>
<string name="label_contact">Contact %s</string>
<string name="label_capabilities_geolocation_push">Geolocation push</string>
<string name="label_capabilities_ip_voice_call">IP voice call</string>
<string name="label_capabilities_ip_video_call">IP video call</string>
<string name="label_automata">Automata:</string>
<string name="label_capabilities_timestamp">Last refresh:</string>
<string name="label_capabilities_valid">Valid:</string>

<!-- Messaging menu -->
<string name="menu_messaging">Messaging</string>
<string name="menu_file_transfer">File transfer</string>
<string name="menu_chat">Chat</string>

<!-- File transfer menu -->
<string name="menu_transfer_file">Transfer a file</string>
<string name="menu_file_transfer_log">File transfer log</string>
<string name="title_recv_file_transfer">File transfer from %s</string>
<string name="title_file_transfer">File transfer</string>
<string name="label_transfer_failed">Transfer failed (%1$s)</string>
<string name="label_transfer_aborted">Transfer aborted (%1$s)</string>
<string name="label_transfer_cancelled">File transfer session has been cancelled</string>
<string name="label_transfer_rejected">Transferrejected (%1$s)</string>
<string name="label_pause_transfer">Pause</string>
<string name="label_resume_transfer">Resume</string>
<string name="label_pause_failed">Pause of File Transfer has failed</string>
<string name="label_resume_failed">Resume of File Transfer has failed</string>
<string name="label_transfer_failed_too_big">Transfer is aborted because file is too big</string>
<string name="label_transfer_failed_capacity_too_small">Not enough free space on device storage for File Transfer</string>
<string name="label_transfer_session_has_expired">Session has expired (timeout or any other error)</string>
<string name="label_ft_state_changed">%1$s (%2$s)</string>
<string name="label_ft_from_size">From: %1$s\nSize: %2$s Kb</string>

<!-- Chat menu -->
<string name="menu_initiate_chat">Initiate single chat</string>
<string name="menu_initiate_group_chat">Initiate group chat</string>
<string name="menu_chat_log">Chat log</string>
<string name="menu_group_chat_log">Group chat log</string>
<string name="label_invite">Invite</string>
<string name="title_recv_chat">Chat with %s</string>
<string name="title_recv_group_chat">Group chat initiated by %s</string>
<string name="title_group_chat">Group chat</string>
<string name="title_chat">Chat with %s</string>
<string name="title_chat_exit">Are you sure to quit the session?</string>
<string name="label_chat_aborted">Chat session aborted (%1$s)</string>
<string name="label_chat_rejected">Chat session rejected (%1$s)</string>
<string name="menu_insert_smiley">Smiley</string>
<string name="menu_participants">Participants</string>
<string name="menu_add_participant">Add participant</string>
<string name="label_send_im_failed">Send IM has failed</string>
<string name="label_chat_failed">Chat session failed (%1$s)</string>
<string name="label_contacts">Contacts:</string>
<string name="label_contact_is_composing">%1$s is typing...</string>
<string name="label_select_contacts">Select contacts</string>
<string name="label_chat_initiation_canceled">Chat session has been canceled</string>
<string name="label_select_quicktext">Quick text</string>
<string name="menu_quicktext">Quick text</string>
<string name="label_add_participant_failed">Request to add participant(s) has failed</string>
<string name="label_group_chat">Group chat</string>
<string name="label_continue_chat_failed">Can\'t continue the conversation: RCS service is not available</string>
<string name="label_subject">Subject: </string>
<string name="label_subject_notif">Subject: %s</string>
<string name="label_max_participants">Can\'t add participants: max number of participants is reached (max=%d)</string>
<string name="label_sharing_warn_size">Do you confirm sending a file of %d KB?</string>
<string name="label_me">Me</string>
<string name="label_chat_empty">No chat</string>
<string name="label_no_participant_found">No participant found or available</string>
<string name="label_no_subject">no subject</string>
<string name="label_no_contact">&#8230;</string>
<string name="label_ft_thumb">Thumbnail</string>
<string name="menu_send_file">Send file</string>
<string name="label_geoloc_msg">Geoloc</string>
<string name="label_gc_from_subject">From: %1$s\nSubject: %2$s</string>
<string name="label_chat_send">Send</string>
<string name="label_groupchat_event">Contact has %1$s</string>


<!-- Sharing menu -->
<string name="menu_sharing">Sharing</string>
<string name="menu_image_sharing">Image sharing</string>
<string name="menu_video_sharing">Video sharing</string>
<string name="menu_geoloc_sharing">Geoloc sharing</string>
<string name="label_dial">Dial</string>
<string name="label_sharing_aborted">Sharing aborted (%1$s)</string>
<string name="label_sharing_cancelled">Sharing has been cancelled</string>
<string name="label_sharing_failed">Sharing failed (%1$s)</string>
<string name="label_sharing_rejected">Sharing rejected (%1$s)</string>

<!-- Image sharing menu -->
<string name="menu_initiate_image_sharing">Initiate image sharing</string>
<string name="menu_image_sharing_log">Image sharing log</string>
<string name="label_select_picture">Select picture</string>
<string name="label_selected_img">Selected picture:</string>
<string name="title_recv_image_sharing">Image sharing from %s</string>
<string name="title_image_sharing">Image sharing</string>
<string name="label_ish_state_changed">ISH state %1$s (%2$s)</string>

<!-- Video sharing menu -->
<string name="menu_initiate_video_sharing">Initiate video sharing</string>
<string name="menu_video_sharing_log">Video sharing log</string>
<string name="label_initiate_sharing">Invite</string>
<string name="title_recv_video_sharing">Video sharing from %s</string>
<string name="title_video_sharing">Video sharing</string> 
<string name="label_video_duration">Duration: %s s</string>
<string name="label_note_sharing_codec">Note: the video codec is an H264 codec from the Google Android open source and is a contribution from PacketVideo (Apache 2 license).</string>
<string name="label_vsh_state_changed">VSH state %1$s (%2$s)</string>
<string name="label_vsh_uninitialized_duration">duration</string>

<!-- Geoloc sharing menu -->
<string name="title_recv_geoloc_sharing">New geoloc sharing invitation</string>
<string name="label_select_location">Select location</string>
<string name="menu_initiate_geoloc_sharing">Initiate geoloc sharing</string>
<string name="title_geoloc_sharing">Geoloc sharing</string>
<string name="label_gsh_state_changed">GSH state %1$s (%2$s)</string>
<string name="label_gsh_default_label"></string>
<string name="label_gsh_default_latitude">0.0</string>
<string name="label_gsh_default_longitude">0.0</string>
<string name="label_gsh_default_accuracy">0</string>

<!--  MM session menu -->
<string name="menu_mm_session">Multimedia session</string>
<string name="menu_initiate_messaging_session">Initiate messaging session</string>
<string name="menu_messaging_sessions_list">Current messaging sessions</string>
<string name="menu_initiate_streaming_session">Initiate streaming session</string>
<string name="menu_streaming_sessions_list">Current streaming sessions</string>
<string name="label_initiate_session">Initiate session</string>
<string name="label_no_session">No session</string>
<string name="label_service_id">Service ID:</string>
<string name="label_session_canceled">Session initiation has been canceled</string>
<string name="label_session_aborted">Session aborted (%1$s)</string>
<string name="label_session_rejected">Session rejected (%1$s)</string>
<string name="label_session_failed">Session failed (%1$s)</string>
<string name="label_session_has_expired">Session has expired</string>
<string name="title_recv_messaging_session">Multimedia messaging invitation</string>
<string name="title_recv_streaming_session">Multimedia streaming invitation</string>
<string name="title_messaging_session">Messaging session</string>
<string name="title_streaming_session">Streaming session</string>
<string name="label_session">Session %s</string>
<string name="label_send_data">Send data</string>
<string name="label_recv_data">Receive data:</string>
<string name="label_mms_state_changed">MMS state %1$s (%2$s)</string>
<string name="label_mm_from_id">From: %1$s\nService ID: %2$s</string>

<!-- Geolocation push -->
<string name="label_select_geoloc">Select from a map</string>
<string name="menu_showus_map">Show us in a map</string>
<string name="menu_send_geoloc">Send geoloc</string>
<string name="title_display_geoloc">Show a geoloc</string>
<string name="label_geolocation_msg">Geolocation message</string>
<string name="label_location">Label:</string>
<string name="label_latitude">Latitude:</string>
<string name="label_longitude">Longitude:</string>
<string name="label_accuracy">Accuracy:</string>
<string name="label_select_geoloc_map">Use a long click to select a location on the map.</string>
<string name="label_geoloc_not_found">No geoloc info to display!</string>

<!--  IP call menu -->
<string name="menu_ipcall">IP call</string>
<string name="menu_initiate_ipcall">Initiate IP call</string>
<string name="menu_ipcall_sessions">Current IP calls</string>
<string name="title_ipcall">IP call</string> 
<string name="title_ipcall_video">IP video call</string> 
<string name="title_recv_ipcall">IP call invitation from %s</string>
<string name="title_recv_ipcall_video">IP video call invitation from %s</string>
<string name="label_ipcall_has_expired">Call has expired</string>
<string name="label_ipcall_aborted">Call aborted (%1$s)</string>
<string name="label_ipcall_rejected">Call rejected (%1$s)</string>
<string name="label_ipcall_failed">Call failed (%1$s)</string>
<string name="label_ipcall_canceled">Call initiation has been canceled</string>
<string name="menu_ipcall_list">Current calls</string>
<string name="menu_ipcall_log">IP call log</string>
<string name="label_no_ipcall">No call</string>
<string name="label_video">Video</string>
<string name="label_initiate_call">Call</string>
<string name="label_hold">Hold</string>
<string name="label_hangup">Hang Up</string>
<string name="label_note_ipcall_codec">Note: the media codecs are not available in the RI due to patent issue on this open source part. Nevertheless the media for audio and video should be implemented in the application side thanks to the RCS API interface. So in this sample no audio and video will be played.</string>
<string name="label_ipcall_state_changed">IPCALL state %1$s (%2$s)</string>

<!-- Intents menu -->
<string name="menu_intents">Intents</string>
<string name="menu_apps">Applications</string>
<string name="label_no_clients">No other client detected on the device</string>
<string name="label_load_chat">Load a chat</string>
<string name="label_initiate_chat">Start a chat</string>
<string name="label_load_group_chat">Load a group chat</string>
<string name="label_initiate_group_chat">Start a group chat</string>
<string name="label_load_ft">Load a file transfer</string>
<string name="label_initiate_ft">Start a file transfer</string>
<string name="label_intent_failed">Intent not found</string>
<string name="label_load_ipcall">Load an IP call</string>
<string name="label_initiate_ipcall">Start an IP call</string>
<string name="menu_settings">Settings</string>

<!-- Service menu -->
<string name="menu_service">Service</string>
<string name="menu_service_status">Service status</string>
<string name="menu_registration_status">Registration status</string>
<string name="label_service_status">Service enabled:</string>
<string name="label_registration_status">Service registered:</string>
<string name="menu_others">Other services</string>

<!-- File upload menu -->
<string name="menu_upload">File upload</string>
<string name="title_initiate_upload">File upload</string>
<string name="label_upload">Upload</string>
<string name="label_file_thumb">Thumbnail</string>
<string name="label_upload_failed">File upload has failed</string>
<string name="label_upload_aborted">File upload has been aborted</string>
<string name="label_show_upload">Show upload</string>
<string name="label_upload_max_size">File is too big. The max size authorised is %s</string>

<!-- Group delivery information menu -->
<string name="title_group_delivery_info">Group delivery information</string>
<string name="label_group_delivery_unknown_status">unknown status</string>
<string name="label_group_delivery_unknown_reason">unknown reason</string>

<!-- Chat message menu -->
<string name="menu_view_groupdelivery">View delivery information</string>
<string name="menu_delete_message">Delete</string>
<string name="menu_resend_message">Resend</string>
<string name="menu_revoke_message">Revoke</string>

<string-array name="file_transfer_states">
    <item>INVITED</item>
<<<<<<< HEAD
    <item>INITIATED</item>
=======
    <item>INITIATING</item>
>>>>>>> df3ac423
    <item>STARTED</item>
    <item>TRANSFERRED</item>
    <item>ABORTED</item>
    <item>FAILED</item>
    <item>PAUSED</item>
    <item>REJECTED</item>
    <item>ACCEPTING</item>
    <item>DELIVERED</item>
    <item>DISPLAYED</item>
    <item>QUEUED</item>
</string-array>

<string-array name="file_transfer_reason_codes">
    <item></item>
    <item>ABORTED_BY_USER</item>
    <item>ABORTED_BY_REMOTE</item>
    <item>ABORTED_BY_SYSTEM</item>
    <item>ABORTED_BY_SECONDARY_DEVICE</item>
    <item>ABORTED_BY_TIMED_OUT</item>
    <item>REJECTED_SPAM</item>
    <item>REJECTED_LOW_SPACE</item>
    <item>REJECTED_MAX_SIZE</item>
    <item>REJECTED_MAX_FILE_TRANSFERS</item>
    <item>REJECTED_BY_USER</item>
	<item>REJECTED_BY_REMOTE</item>
	<item>PAUSED_BY_SYSTEM</item>
    <item>PAUSED_BY_USER</item>
    <item>FAILED_INITIATION</item>
    <item>FAILED_DATA_TRANSFER</item>
    <item>FAILED_SAVING</item>
    <item>FAILED_DELIVERY</item>
    <item>FAILED_DISPLAY</item>
    <item>FAILED_NOT_ALLOWED_TO_TRANSFER</item>
</string-array>

<string-array name="participant_statuses">
    <item>UNKNOWN</item>
    <item>CONNECTED</item>
    <item>DISCONNECTED</item>
    <item>DEPARTED</item>
    <item>BOOTED</item>
    <item>FAILED</item>
    <item>BUSY</item>
    <item>DECLINED</item>
    <item>PENDING</item>
</string-array>

<string-array name="delivery_statuses">
    <item>NOT_DELIVERED</item>
    <item>DELIVERED</item>
    <item>DISPLAYED</item>
    <item>FAILED</item>
</string-array>

<string-array name="delivery_reason_codes">
    <item></item>
    <item>FAILED_DELIVERY</item>
    <item>FAILED_DISPLAY</item>
</string-array>

<string-array name="group_chat_states">
    <item>INVITED</item>
    <item>INITIATED</item>
    <item>STARTED</item>
    <item>ABORTED</item>
    <item>FAILED</item>
    <item>ACCEPTING</item>
    <item>REJECTED</item>
</string-array>

<string-array name="group_chat_reason_codes">
    <item></item>
    <item>ABORTED_BY_USER</item>
    <item>ABORTED_BY_REMOTE</item>
    <item>ABORTED_BY_SYSTEM</item>
    <item>ABORTED_BY_SECONDARY_DEVICE</item>
    <item>REJECTED_SPAM</item>
    <item>REJECTED_MAX_CHATS</item>
    <item>REJECTED_BY_USER</item>
    <item>REJECTED_BY_REMOTE</item>
    <item>REJECTED_TIME_OUT</item>
    <item>FAILED_INITIATION</item>
</string-array>

<string-array name="message_statuses">
    <item>REJECTED</item>
    <item>QUEUED</item>
    <item>SENDING</item>
    <item>SENT</item>
    <item>FAILED</item>
    <item>DELIVERED</item>
    <item>DISPLAY_REPORT_REQUESTED</item>
    <item>RECEIVED</item>
    <item>DISPLAYED</item>
</string-array>

<string-array name="message_reason_codes">
    <item></item>
    <item>FAILED_SEND</item>
    <item>FAILED_DELIVERY</item>
    <item>FAILED_DISPLAY</item>
    <item>REJECTED_SPAM</item>
</string-array>

<string-array name="ish_states">
	<item>INVITED</item>
	<item>INITIATED</item>    
	<item>STARTED</item>
	<item>ABORTED</item>
	<item>FAILED</item>
	<item>TRANSFERRED</item>
	<item>REJECTED</item>
	<item>RINGING</item>
	<item>ACCEPTING</item>
</string-array>

<string-array name="ish_reason_codes">
	<item></item>
	<item>ABORTED_BY_USER</item>
	<item>ABORTED_BY_REMOTE</item>    
	<item>ABORTED_BY_SYSTEM</item>
	<item>ABORTED_BY_SECONDARY_DEVICE</item>
	<item>REJECTED_TIME_OUT</item>
	<item>REJECTED_LOW_SPACE</item>
	<item>REJECTED_ MAX_SIZE</item>
	<item>REJECTED_MAX_SESSIONS</item>
	<item>REJECTED_BY_USER</item>
	<item>REJECTED_BY_REMOTE</item>
	<item>FAILED_INITIATION</item>
	<item>FAILED_SHARING</item>
	<item>FAILED_SAVING</item>
</string-array>

<string-array name="vsh_states">
	<item>INVITED</item>
	<item>INITIATED</item>    
	<item>STARTED</item>
	<item>ABORTED</item>
	<item>FAILED</item>
	<item>REJECTED</item>
	<item>RINGING</item>
	<item>ACCEPTING</item>
</string-array>

<string-array name="vsh_reason_codes">
	<item></item>
	<item>ABORTED_BY_USER</item>
	<item>ABORTED_BY_REMOTE</item>    
	<item>ABORTED_BY_SYSTEM</item>
	<item>ABORTED_BY_SECONDARY_DEVICE</item>
	<item>REJECTED_MAX_SESSIONS</item>
	<item>REJECTED_BY_USER</item>
	<item>REJECTED_BY_REMOTE</item>
	<item>REJECTED_TIME_OUT</item>
	<item>FAILED_INITIATION</item>
	<item>FAILED_SHARING</item>
</string-array>

<string-array name="gsh_states">
	<item>INVITED</item>
	<item>INITIATED</item>    
	<item>STARTED</item>
	<item>ABORTED</item>
	<item>FAILED</item>
	<item>TRANSFERRED</item>
	<item>REJECTED</item>
	<item>RINGING</item>
	<item>ACCEPTING</item>
</string-array>

<string-array name="gsh_reason_codes">
	<item></item>
	<item>ABORTED_BY_USER</item>
	<item>ABORTED_BY_REMOTE</item>    
	<item>ABORTED_BY_SYSTEM</item>
	<item>ABORTED_BY_SECONDARY_DEVICE</item>
	<item>REJECTED_MAX_SESSIONS</item>
	<item>REJECTED_BY_USER</item>
	<item>REJECTED_BY_REMOTE</item>
	<item>REJECTED_TIME_OUT</item>
	<item>FAILED_INITIATION</item>
	<item>FAILED_SHARING</item>
</string-array>

<string-array name="mms_states">
	<item>INVITED</item>
	<item>INITIATED</item>    
	<item>STARTED</item>
	<item>ABORTED</item>
	<item>FAILED</item>
	<item>REJECTED</item>
	<item>RINGING</item>
	<item>ACCEPTING</item>
</string-array>

<string-array name="mms_reason_codes">
	<item></item>
	<item>REJECTED_TIMEOUT</item>
	<item>REJECTED_BY_USER</item>
	<item>REJECTED_BY_REMOTE</item>
	<item>FAILED_SESSION</item>
	<item>FAILED_MEDIA</item>
</string-array>

<string-array name="ipcall_states">
	<item>INVITED</item>
	<item>INITIATED</item>    
	<item>STARTED</item>
	<item>ABORTED</item>
	<item>FAILED</item>
	<item>REJECTED</item>
	<item>HOLD</item>
	<item>ACCEPTING</item>
	<item>RINGING</item>
</string-array>

<string-array name="ipcall_reason_codes">
	<item></item>
	<item>ABORTED_BY_USER</item>
	<item>ABORTED_BY_REMOTE</item>
	<item>ABORTED_BY_SYSTEM</item>
	<item>ABORTED_BY_SECONDARY_DEVICE</item>
	<item>REJECTED_MAX_SESSIONS</item>
	<item>REJECTED_BY_USER</item>
	<item>REJECTED_BY_REMOTE</item>
	<item>REJECTED_TIME_OUT</item>
	<item>FAILED_INITIATION</item>
	<item>FAILED_IPCALL</item>
</string-array>

<string-array name="group_chat_event">
    <item>PENDING</item>
    <item>ACCEPTED</item>
    <item>DECLINED</item>
    <item>FAILED</item>
    <item>JOINED</item>
    <item>GONE</item>
    <item>DISCONNECTED</item>
    <item>BUSY</item>
</string-array>

</resources>
<|MERGE_RESOLUTION|>--- conflicted
+++ resolved
@@ -332,11 +332,7 @@
 
 <string-array name="file_transfer_states">
     <item>INVITED</item>
-<<<<<<< HEAD
-    <item>INITIATED</item>
-=======
     <item>INITIATING</item>
->>>>>>> df3ac423
     <item>STARTED</item>
     <item>TRANSFERRED</item>
     <item>ABORTED</item>
