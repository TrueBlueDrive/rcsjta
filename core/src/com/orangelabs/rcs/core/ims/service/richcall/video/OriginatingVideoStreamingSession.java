--- conflicted
+++ resolved
@@ -1,4 +1,3 @@
-<<<<<<< HEAD
 /*******************************************************************************
  * Software Name : RCS IMS Stack
  *
@@ -30,8 +29,10 @@
 import com.orangelabs.rcs.core.ims.protocol.sdp.SdpParser;
 import com.orangelabs.rcs.core.ims.protocol.sdp.SdpUtils;
 import com.orangelabs.rcs.core.ims.protocol.sip.SipRequest;
+import com.orangelabs.rcs.core.ims.protocol.sip.SipResponse;
 import com.orangelabs.rcs.core.ims.service.ImsService;
 import com.orangelabs.rcs.core.ims.service.ImsServiceSession;
+import com.orangelabs.rcs.core.ims.service.ImsSessionListener;
 import com.orangelabs.rcs.core.ims.service.richcall.ContentSharingError;
 import com.orangelabs.rcs.core.ims.service.richcall.RichcallService;
 import com.orangelabs.rcs.utils.logger.Logger;
@@ -175,297 +176,6 @@
 	public boolean isInitiatedByRemote() {
 		return false;
 	}
-}
-=======
-/*******************************************************************************
- * Software Name : RCS IMS Stack
- *
- * Copyright (C) 2010 France Telecom S.A.
- *
- * Licensed under the Apache License, Version 2.0 (the "License");
- * you may not use this file except in compliance with the License.
- * You may obtain a copy of the License at
- *
- *      http://www.apache.org/licenses/LICENSE-2.0
- *
- * Unless required by applicable law or agreed to in writing, software
- * distributed under the License is distributed on an "AS IS" BASIS,
- * WITHOUT WARRANTIES OR CONDITIONS OF ANY KIND, either express or implied.
- * See the License for the specific language governing permissions and
- * limitations under the License.
- ******************************************************************************/
-
-package com.orangelabs.rcs.core.ims.service.richcall.video;
-
-import java.util.Vector;
-
-import com.gsma.services.rcs.RcsContactFormatException;
-import com.gsma.services.rcs.contacts.ContactId;
-import com.gsma.services.rcs.vsh.IVideoPlayer;
-import com.gsma.services.rcs.vsh.IVideoPlayerListener;
-import com.gsma.services.rcs.vsh.VideoCodec;
-import com.orangelabs.rcs.core.content.MmContent;
-import com.orangelabs.rcs.core.ims.network.sip.SipMessageFactory;
-import com.orangelabs.rcs.core.ims.protocol.sdp.MediaDescription;
-import com.orangelabs.rcs.core.ims.protocol.sdp.SdpParser;
-import com.orangelabs.rcs.core.ims.protocol.sdp.SdpUtils;
-import com.orangelabs.rcs.core.ims.protocol.sip.SipRequest;
-import com.orangelabs.rcs.core.ims.protocol.sip.SipResponse;
-import com.orangelabs.rcs.core.ims.service.ImsService;
-import com.orangelabs.rcs.core.ims.service.ImsServiceSession;
-import com.orangelabs.rcs.core.ims.service.ImsSessionListener;
-import com.orangelabs.rcs.core.ims.service.richcall.ContentSharingError;
-import com.orangelabs.rcs.core.ims.service.richcall.RichcallService;
-import com.orangelabs.rcs.utils.ContactUtils;
-import com.orangelabs.rcs.utils.logger.Logger;
-
-/**
- * Originating video content sharing session (streaming)
- *
- * @author hlxn7157
- */
-public class OriginatingVideoStreamingSession extends VideoStreamingSession {
-    /**
-     * The logger
-     */
-    private static final Logger logger = Logger.getLogger(OriginatingVideoStreamingSession.class.getSimpleName());
-
-    /**
-     * Constructor
-     *
-     * @param parent IMS service
-     * @param player Media player
-     * @param content Content to be shared
-     * @param contact Remote contact Id
-     */
-    public OriginatingVideoStreamingSession(ImsService parent, IVideoPlayer player,
-            MmContent content, ContactId contact) {
-        super(parent, content, contact);
-
-        // Create dialog path
-        createOriginatingDialogPath();
-
-        // Set the video player
-        setVideoPlayer(player);
-    }
-
-    /**
-     * Background processing
-     */
-    public void run() {
-        try {
-            if (logger.isActivated()) {
-                logger.info("Initiate a new live video sharing session as originating");
-            }
-
-            // Build SDP part
-	    	String ipAddress = getDialogPath().getSipStack().getLocalIpAddress();
-            String videoSdp = VideoSdpBuilder.buildSdpOfferWithOrientation(getVideoPlayer().getSupportedCodecs(), getVideoPlayer().getLocalRtpPort());
-            String sdp = SdpUtils.buildVideoSDP(ipAddress, videoSdp, SdpUtils.DIRECTION_SENDONLY);
-
-            // Set the local SDP part in the dialog path
-            getDialogPath().setLocalContent(sdp);
-
-            // Create an INVITE request
-            if (logger.isActivated()) {
-                logger.info("Send INVITE");
-            }
-            SipRequest invite = SipMessageFactory.createInvite(getDialogPath(),
-                    RichcallService.FEATURE_TAGS_VIDEO_SHARE, sdp);
-
-	        // Set the Authorization header
-	        getAuthenticationAgent().setAuthorizationHeader(invite);
-
-	        // Set initial request in the dialog path
-            getDialogPath().setInvite(invite);
-
-            // Send INVITE request
-            sendInvite(invite);
-        } catch (Exception e) {
-            if (logger.isActivated()) {
-                logger.error("Session initiation has failed", e);
-            }
-
-            // Unexpected error
-            handleError(new ContentSharingError(ContentSharingError.UNEXPECTED_EXCEPTION,
-                    e.getMessage()));
-        }
-    }
-
-    /**
-     * Prepare media session
-     *
-     * @throws Exception 
-     */
-    public void prepareMediaSession() throws Exception {
-        // Parse the remote SDP part
-        SdpParser parser = new SdpParser(getDialogPath().getRemoteContent().getBytes());
-        MediaDescription mediaVideo = parser.getMediaDescription("video");
-        String remoteHost = SdpUtils.extractRemoteHost(parser.sessionDescription, mediaVideo);
-        int remotePort = mediaVideo.port;
-
-        // Extract video codecs from SDP
-        Vector<MediaDescription> medias = parser.getMediaDescriptions("video");
-        Vector<VideoCodec> proposedCodecs = VideoCodecManager.extractVideoCodecsFromSdp(medias);
-
-        // Codec negotiation
-        VideoCodec selectedVideoCodec = VideoCodecManager.negociateVideoCodec(
-                getVideoPlayer().getSupportedCodecs(), proposedCodecs);
-        if (selectedVideoCodec == null) {
-            if (logger.isActivated()) {
-                logger.debug("Proposed codecs are not supported");
-            }
-            
-            // Terminate session
-            terminateSession(ImsServiceSession.TERMINATION_BY_SYSTEM);
-            
-            // Report error
-            handleError(new ContentSharingError(ContentSharingError.UNSUPPORTED_MEDIA_TYPE));
-            return;
-        }
-        getContent().setEncoding("video/" + selectedVideoCodec.getEncoding());
-
-        // Set the OrientationHeaderID
-        SdpOrientationExtension extensionHeader = SdpOrientationExtension.create(mediaVideo);
-        if (extensionHeader != null) {
-        	// TODO getVideoPlayer().setOrientationHeaderId(extensionHeader.getExtensionId());
-        }
-
-        // Set video player event listener
-        getVideoPlayer().addEventListener(new MyPlayerEventListener(this));
-
-        // Open the video player
-        getVideoPlayer().open(selectedVideoCodec, remoteHost, remotePort);
-    }
-
-    /**
-     * Start media session
-     *
-     * @throws Exception 
-     */
-    public void startMediaSession() throws Exception {
-        // Start the video player
-    	getVideoPlayer().start();
-    }
-
-
-    /**
-     * Close media session
-     */
-    public void closeMediaSession() {
-        try {
-            // Close the video player
-            if (getVideoPlayer() != null) {
-            	getVideoPlayer().stop();
-            	getVideoPlayer().close();
-            }
-        } catch(Exception e) {
-            if (logger.isActivated()) {
-                logger.error("Exception when closing the media renderer", e);
-            }
-        }
-    }
-
-
-    /**
-     * My player event listener
-     */
-    private class MyPlayerEventListener extends IVideoPlayerListener.Stub {
-        /**
-         * Streaming session
-         */
-        private VideoStreamingSession session;
-
-        /**
-         * Constructor
-         *
-         * @param session Streaming session
-         */
-        public MyPlayerEventListener(VideoStreamingSession session) {
-            this.session = session;
-        }
-
-    	/**
-    	 * Callback called when the player is opened
-    	 */
-    	public void onPlayerOpened() {
-            if (logger.isActivated()) {
-                logger.debug("Media player is opened");
-            }
-    	}
-
-    	/**
-    	 * Callback called when the player is started
-    	 */
-    	public void onPlayerStarted() {
-            if (logger.isActivated()) {
-                logger.debug("Media player is started");
-            }
-    	}
-
-    	/**
-    	 * Callback called when the player is stopped
-    	 */
-    	public void onPlayerStopped() {
-            if (logger.isActivated()) {
-                logger.debug("Media player is stopped");
-            }
-    	}
-
-    	/**
-    	 * Callback called when the player is closed
-    	 */
-    	public void onPlayerClosed() {
-            if (logger.isActivated()) {
-                logger.debug("Media player is closed");
-            }
-    	}
-
-    	/**
-    	 * Callback called when the player has failed
-    	 * 
-    	 * @param error Error
-    	 */
-    	public void onPlayerError(int error) {
-            if (isSessionInterrupted()) {
-                return;
-            }
-
-            if (logger.isActivated()) {
-                logger.error("Media player has failed: " + error);
-            }
-
-            // Close the media session
-            closeMediaSession();
-
-            // Terminate session
-            terminateSession(ImsServiceSession.TERMINATION_BY_SYSTEM);
-
-            // Remove the current session
-            getImsService().removeSession(session);
-
-			// Notify listeners
-			for (ImsSessionListener listener : getListeners()) {
-				((VideoStreamingSessionListener) listener).handleSharingError(new ContentSharingError(
-						ContentSharingError.MEDIA_STREAMING_FAILED));
-			}
-
-            try {
-				ContactId remote = ContactUtils.createContactId(getDialogPath().getRemoteParty());
-				// Request capabilities to the remote
-		        getImsService().getImsModule().getCapabilityService().requestContactCapabilities(remote);
-			} catch (RcsContactFormatException e) {
-				if (logger.isActivated()) {
-					logger.warn("Cannot parse contact "+getDialogPath().getRemoteParty());
-				}
-			}
-    	}
-    }
-
-	@Override
-	public boolean isInitiatedByRemote() {
-		return false;
-	}
 	
 	@Override
 	public void handle180Ringing(SipResponse response) {
@@ -477,5 +187,4 @@
 			((VideoStreamingSessionListener)listener).handle180Ringing();
 		}
 	}
-}
->>>>>>> c69265ed
+}