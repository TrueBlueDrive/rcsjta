--- conflicted
+++ resolved
@@ -39,28 +39,6 @@
  * @author Jean-Marc AUFFRET
  */
 public class VideoSharingProvider extends ContentProvider {
-<<<<<<< HEAD
-	// Database table
-	public static final String TABLE = "vsh";
-	
-	// Create the constants used to differentiate between the different
-	// URI requests
-	private static final int VIDEOSHARES = 1;
-	private static final int VIDEOSHARE_ID = 2;
-    private static final int RCSAPI = 3;
-    private static final int RCSAPI_ID = 4;
-	
-	// Allocate the UriMatcher object
-	private static final UriMatcher uriMatcher;
-	static {
-		uriMatcher = new UriMatcher(UriMatcher.NO_MATCH);
-		uriMatcher.addURI("com.orangelabs.rcs.vsh", "vsh", VIDEOSHARES);
-		uriMatcher.addURI("com.orangelabs.rcs.vsh", "vsh/#", VIDEOSHARE_ID);
-		uriMatcher.addURI("com.gsma.services.rcs.provider.videoshare", "videoshare", RCSAPI);
-		uriMatcher.addURI("com.gsma.services.rcs.provider.videoshare", "videoshare/#", RCSAPI_ID);
-	}
-=======
->>>>>>> c69265ed
 
     private static final String TABLE = "videoshare";
 
@@ -96,31 +74,13 @@
      * Helper class for opening, creating and managing db version control
      */
     private static class DatabaseHelper extends SQLiteOpenHelper {
-<<<<<<< HEAD
-        private static final int DATABASE_VERSION = 6;
-=======
         private static final int DATABASE_VERSION = 5;
->>>>>>> c69265ed
 
         public DatabaseHelper(Context ctx) {
             super(ctx, DATABASE_NAME, null, DATABASE_VERSION);
         }
 
         @Override
-<<<<<<< HEAD
-        public void onCreate(SQLiteDatabase db) {
-        	db.execSQL("CREATE TABLE " + TABLE + " ("
-        			+ VideoSharingData.KEY_SESSION_ID + " TEXT primary key,"
-        			+ VideoSharingData.KEY_CONTACT + " TEXT,"
-        			+ VideoSharingData.KEY_STATE + " integer,"
-        			+ VideoSharingData.KEY_REASON_CODE + " integer,"
-        			+ VideoSharingData.KEY_DIRECTION + " integer,"
-        			+ VideoSharingData.KEY_TIMESTAMP + " long,"
-        			+ VideoSharingData.KEY_DURATION + " long,"
-        			+ VideoSharingData.KEY_VIDEO_ENCODING + " TEXT,"
-        			+ VideoSharingData.KEY_WIDTH + " integer,"
-        			+ VideoSharingData.KEY_HEIGHT + " integer);");
-=======
         public void onCreate(SQLiteDatabase db) {
             db.execSQL(new StringBuilder("CREATE TABLE IF NOT EXISTS ").append(TABLE).append("(")
                     .append(VideoSharingData.KEY_SHARING_ID).append(" TEXT NOT NULL PRIMARY KEY,")
@@ -140,7 +100,6 @@
             db.execSQL(new StringBuilder("CREATE INDEX ").append(VideoSharingData.KEY_TIMESTAMP)
                     .append("_idx").append(" ON ").append(TABLE).append("(")
                     .append(VideoSharingData.KEY_TIMESTAMP).append(")").toString());
->>>>>>> c69265ed
         }
 
         @Override
@@ -177,23 +136,6 @@
     }
 
     @Override
-<<<<<<< HEAD
-    public Cursor query(Uri uri, String[] projectionIn, String selection, String[] selectionArgs, String sort) {
-        SQLiteQueryBuilder qb = new SQLiteQueryBuilder();
-        qb.setTables(TABLE);
-
-        // Generate the body of the query
-        int match = uriMatcher.match(uri);
-        switch(match) {
-            case VIDEOSHARES:
-        	case RCSAPI:
-                break;
-            case VIDEOSHARE_ID:
-        	case RCSAPI_ID:
-                String segment = uri.getPathSegments().get(1);
-                qb.appendWhere(VideoSharingData.KEY_SESSION_ID + "='" + segment + "'");
-                break;
-=======
     public String getType(Uri uri) {
         switch (sUriMatcher.match(uri)) {
             case UriType.VIDEO_SHARING:
@@ -202,7 +144,6 @@
             case UriType.VIDEO_SHARING_WITH_ID:
                 return CursorType.TYPE_ITEM;
 
->>>>>>> c69265ed
             default:
                 throw new IllegalArgumentException(new StringBuilder("Unsupported URI ")
                         .append(uri).append("!").toString());
@@ -226,15 +167,7 @@
                             null, sort);
                     cursor.setNotificationUri(getContext().getContentResolver(), uri);
                     return cursor;
-
-<<<<<<< HEAD
-        SQLiteDatabase db = openHelper.getReadableDatabase();
-        Cursor c = qb.query(db, projectionIn, selection, selectionArgs, null, null, sort);
         
-		// Register the contexts ContentResolver to be notified if the cursor result set changes.
-        if (c != null) {
-        	c.setNotificationUri(getContext().getContentResolver(), VideoSharingData.CONTENT_URI);
-=======
                 default:
                     throw new IllegalArgumentException(new StringBuilder("Unsupported URI ")
                             .append(uri).append("!").toString());
@@ -244,26 +177,10 @@
                 cursor.close();
             }
             throw e;
->>>>>>> c69265ed
-        }
-    }
-
-    @Override
-<<<<<<< HEAD
-    public int update(Uri uri, ContentValues values, String where, String[] whereArgs) {
-        int count = 0;
-        SQLiteDatabase db = openHelper.getWritableDatabase();
-
-        int match = uriMatcher.match(uri);
-        switch (match) {
-	        case VIDEOSHARES:
-	            count = db.update(TABLE, values, where, null);
-	            break;
-            case VIDEOSHARE_ID:
-                String segment = uri.getPathSegments().get(1);
-                count = db.update(TABLE, values, VideoSharingData.KEY_SESSION_ID + "='" + segment + "'", null);
-                break;
-=======
+        }
+    }
+
+    @Override
     public int update(Uri uri, ContentValues values, String selection, String[] selectionArgs) {
         switch (sUriMatcher.match(uri)) {
             case UriType.VIDEO_SHARING_WITH_ID:
@@ -279,7 +196,6 @@
                 }
                 return count;
 
->>>>>>> c69265ed
             default:
                 throw new IllegalArgumentException(new StringBuilder("Unsupported URI ")
                         .append(uri).append("!").toString());
@@ -306,27 +222,6 @@
     }
 
     @Override
-<<<<<<< HEAD
-    public int delete(Uri uri, String where, String[] whereArgs) {
-        SQLiteDatabase db = openHelper.getWritableDatabase();
-        int count = 0;
-        switch(uriMatcher.match(uri)){
-	        case VIDEOSHARES:
-	        case RCSAPI:
-	        	count = db.delete(TABLE, where, whereArgs);
-	        	break;
-	        case VIDEOSHARE_ID:
-	        case RCSAPI_ID:
-	        	String segment = uri.getPathSegments().get(1);
-				count = db.delete(TABLE, VideoSharingData.KEY_SESSION_ID + "='"	+ segment + "'" +
-						(!TextUtils.isEmpty(where) ? " AND ("	+ where + ')' : ""),
-						whereArgs);
-				
-				break;
-	        	
-	        default:
-	    		throw new SQLException("Failed to delete row " + uri);
-=======
     public int delete(Uri uri, String selection, String[] selectionArgs) {
         switch (sUriMatcher.match(uri)) {
             case UriType.VIDEO_SHARING_WITH_ID:
@@ -345,7 +240,6 @@
             default:
                 throw new IllegalArgumentException(new StringBuilder("Unsupported URI ")
                         .append(uri).append("!").toString());
->>>>>>> c69265ed
         }
     }
 }