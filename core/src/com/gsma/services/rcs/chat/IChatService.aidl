package com.gsma.services.rcs.chat;

import com.gsma.services.rcs.IRcsServiceRegistrationListener;
import com.gsma.services.rcs.chat.IChatMessage;
import com.gsma.services.rcs.chat.IOneToOneChatListener;
import com.gsma.services.rcs.chat.IOneToOneChat;
import com.gsma.services.rcs.chat.IGroupChatListener;
import com.gsma.services.rcs.chat.IGroupChat;
import com.gsma.services.rcs.chat.ChatServiceConfiguration;
import com.gsma.services.rcs.contacts.ContactId;

/**
 * Chat service API
 */
interface IChatService {

	boolean isServiceRegistered();
    
	void addEventListener(IRcsServiceRegistrationListener listener);

	void removeEventListener(IRcsServiceRegistrationListener listener);
<<<<<<< HEAD

	ChatServiceConfiguration getConfiguration();
    
	IOneToOneChat openSingleChat(in ContactId contact);

	IGroupChat initiateGroupChat(in List<ContactId> contacts, in String subject);
    
	IGroupChat rejoinGroupChat(in String chatId);
    
	IGroupChat restartGroupChat(in String chatId);
    
	IOneToOneChat getChat(in ContactId contact);
    
	IGroupChat getGroupChat(in String chatId);
	
	void markMessageAsRead(in String msgId);
=======

	ChatServiceConfiguration getConfiguration();
    
	IGroupChat initiateGroupChat(in List<ContactId> contacts, in String subject);

	IOneToOneChat getOneToOneChat(in ContactId contact);

	IGroupChat getGroupChat(in String chatId);
	
	void markMessageAsRead(in String msgId);
>>>>>>> df3ac423

	void addEventListener3(in IGroupChatListener listener);

	void removeEventListener3(in IGroupChatListener listener);

	void addEventListener2(in IOneToOneChatListener listener);

	void removeEventListener2(in IOneToOneChatListener listener);

<<<<<<< HEAD
	int getServiceVersion();
	
	void setRespondToDisplayReports(in boolean enable);
=======
	int getServiceVersion();
	
	void setRespondToDisplayReports(in boolean enable);

	IChatMessage getChatMessage(in String msgId);
>>>>>>> df3ac423
}<|MERGE_RESOLUTION|>--- conflicted
+++ resolved
@@ -19,24 +19,6 @@
 	void addEventListener(IRcsServiceRegistrationListener listener);
 
 	void removeEventListener(IRcsServiceRegistrationListener listener);
-<<<<<<< HEAD
-
-	ChatServiceConfiguration getConfiguration();
-    
-	IOneToOneChat openSingleChat(in ContactId contact);
-
-	IGroupChat initiateGroupChat(in List<ContactId> contacts, in String subject);
-    
-	IGroupChat rejoinGroupChat(in String chatId);
-    
-	IGroupChat restartGroupChat(in String chatId);
-    
-	IOneToOneChat getChat(in ContactId contact);
-    
-	IGroupChat getGroupChat(in String chatId);
-	
-	void markMessageAsRead(in String msgId);
-=======
 
 	ChatServiceConfiguration getConfiguration();
     
@@ -47,7 +29,6 @@
 	IGroupChat getGroupChat(in String chatId);
 	
 	void markMessageAsRead(in String msgId);
->>>>>>> df3ac423
 
 	void addEventListener3(in IGroupChatListener listener);
 
@@ -57,15 +38,9 @@
 
 	void removeEventListener2(in IOneToOneChatListener listener);
 
-<<<<<<< HEAD
-	int getServiceVersion();
-	
-	void setRespondToDisplayReports(in boolean enable);
-=======
 	int getServiceVersion();
 	
 	void setRespondToDisplayReports(in boolean enable);
 
 	IChatMessage getChatMessage(in String msgId);
->>>>>>> df3ac423
 }