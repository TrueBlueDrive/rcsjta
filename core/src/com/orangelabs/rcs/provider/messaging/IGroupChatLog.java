/*******************************************************************************
 * Software Name : RCS IMS Stack
 *
 * Copyright (C) 2010 France Telecom S.A.
 * Copyright (C) 2014 Sony Mobile Communications Inc.
 *
 * Licensed under the Apache License, Version 2.0 (the "License");
 * you may not use this file except in compliance with the License.
 * You may obtain a copy of the License at
 *
 *      http://www.apache.org/licenses/LICENSE-2.0
 *
 * Unless required by applicable law or agreed to in writing, software
 * distributed under the License is distributed on an "AS IS" BASIS,
 * WITHOUT WARRANTIES OR CONDITIONS OF ANY KIND, either express or implied.
 * See the License for the specific language governing permissions and
 * limitations under the License.
 *
 * NOTE: This file has been modified by Sony Mobile Communications Inc.
 * Modifications are licensed under the License.
 ******************************************************************************/
package com.orangelabs.rcs.provider.messaging;

import java.util.Set;

import com.gsma.services.rcs.chat.ParticipantInfo;
import com.gsma.services.rcs.contacts.ContactId;
<<<<<<< HEAD
import com.orangelabs.rcs.core.ims.service.im.chat.GroupChatInfo;

/**
 * Interface for the chat table
 * 
 * @author LEMORDANT Philippe
 * 
 */
public interface IGroupChatLog {

	/**
	 * Add group chat session
	 * 
	 * @param chatId
	 *            Chat ID
=======
import com.orangelabs.rcs.core.ims.service.im.chat.GroupChatInfo;


/**
 * Interface for the chat table
 * 
 * @author LEMORDANT Philippe
 * 
 */
public interface IGroupChatLog {

	/**
	 * Add group chat session
	 * 
	 * @param chatId
	 *            Chat ID
>>>>>>> 98b9b9d6
	 * @param contact
	 *            Contact ID
	 * @param subject
	 *            Subject
	 * @param participants
	 *            List of participants
	 * @param state
	 *            State
	 * @param reasonCode
	 *            ReasonCode
	 * @param direction
	 *            Direction
	 */
	public void addGroupChat(String chatId, ContactId contact, String subject,
			Set<ParticipantInfo> participants, int state, int reasonCode, int direction);
<<<<<<< HEAD

	/**
	 * Accept next Group Chat invitation
	 * 
	 * @param chatId
	 */
	public void acceptGroupChatNextInvitation(String chatId);

	/**
	 * Update group chat status
	 * 
	 * @param chatId
	 *            Chat ID
=======

	/**
	 * Accept next Group Chat invitation
	 * 
	 * @param chatId
	 */
	public void acceptGroupChatNextInvitation(String chatId);

	/**
	 * Set group chat status and reason code
	 * 
	 * @param chatId
	 *            Chat ID
>>>>>>> 98b9b9d6
	 * @param state
	 *            Group chat state
	 * @param reasonCode
	 *            Group chat state reason code
<<<<<<< HEAD
	 */
	public void updateGroupChatStateAndReasonCode(String chatId, int state, int reasonCode);

	/**
	 * Update group chat set of participants
	 * 
	 * @param chatId
	 *            Chat ID
	 * @param participants
	 *            The set of participants
	 */
	public void updateGroupChatParticipant(String chatId, Set<ParticipantInfo> participants);

	/**
	 * Update group chat rejoin ID
	 * 
	 * @param chatId
	 *            Chat ID
	 * @param rejoinId
	 *            Rejoin ID
	 * @param status
	 *            Status
	 */
	public void updateGroupChatRejoinIdOnSessionStart(String chatId, String rejoinId);

	/**
	 * Get the group chat info
	 * 
	 * @param chatId
	 *            Chat ID
	 * @result Group chat info
	 */
	public GroupChatInfo getGroupChatInfo(String chatId);

	/**
	 * Get the group chat participants
	 * 
	 * @param chatId
	 *            Chat ID
	 * @result List of contacts
	 */
	public Set<ParticipantInfo> getGroupChatConnectedParticipants(String chatId);

	/**
	 * Is next group chat Invitation rejected
	 * 
	 * @param chatId
	 *            Chat ID
	 * @return true if next GC invitation should be rejected
	 */
	public boolean isGroupChatNextInviteRejected(String chatId);
}
=======
	 */
	public void setGroupChatStateAndReasonCode(String chatId, int state, int reasonCode);

	/**
	 * Update group chat set of participants
	 * 
	 * @param chatId
	 *            Chat ID
	 * @param participants
	 *            The set of participants
	 */
	public void updateGroupChatParticipant(String chatId, Set<ParticipantInfo> participants);

	/**
	 * Set group chat rejoin ID
	 * 
	 * @param chatId
	 *            Chat ID
	 * @param rejoinId
	 *            Rejoin ID
	 * @param status
	 *            Status
	 */
	public void setGroupChatRejoinId(String chatId, String rejoinId);

	/**
	 * Get the group chat info
	 * 
	 * @param chatId
	 *            Chat ID
	 * @result Group chat info
	 */
	public GroupChatInfo getGroupChatInfo(String chatId);

	/**
	 * Get the group chat participants
	 * 
	 * @param chatId
	 *            Chat ID
	 * @result List of contacts
	 */
	public Set<ParticipantInfo> getGroupChatConnectedParticipants(String chatId);

	/**
	 * Is next group chat Invitation rejected
	 * 
	 * @param chatId
	 *            Chat ID
	 * @return true if next GC invitation should be rejected
	 */
	public boolean isGroupChatNextInviteRejected(String chatId);

	/**
	 * Set reject the next group chat invitation
	 * 
	 * @param chatId Chat ID
	 */
	public void setRejectNextGroupChatNextInvitation(String chatId);

	/**
	 * Convert String to ParticipantInfo
	 *
	 * @param participants String
	 * @return Set<ParticipantInfo>
	 */
	public Set<ParticipantInfo> getParticipants(String participants);

	/**
	 * Get group chat direction from its chat ID
	 * 
	 * @param chatId Chat ID of the group chat
	 * @return Direction
	 */
	public int getGroupChatDirection(String chatId);

	/**
	 * Get group chat state from its chat ID
	 * 
	 * @param chatId Chat ID of the group chat
	 * @return State
	 */
	public int getGroupChatState(String chatId);

	/**
	 * Get group chat state reason code from its chat ID
	 * 
	 * @param chatId Chat ID of the group chat
	 * @return Reason code of the state
	 */
	public int getGroupChatReasonCode(String chatId);

	/**
	 * Get group chat subject from its chat ID
	 * 
	 * @param chatId Chat ID of the group chat
	 * @return subject
	 */
	public String getSubject(String chatId);

	/**
	 * Get group chat participants from its chat ID
	 * 
	 * @param chatId Chat ID of the group chat
	 * @return Set of participants
	 */
	public Set<ParticipantInfo> getGroupChatParticipants(String chatId);

	/**
	 * Get group chat remote contact from its chat ID
	 * 
	 * @param chatId Chat ID of the group chat
	 * @return contact
	 */
	public ContactId getGroupChatRemoteContact(String chatId);

	/**
	 * Retrieve all active group chats for auto-rejoin
	 * 
	 * @return List of chat IDs of those group chats that has to be auto-rejoined
	 */
	public Set<String> getChatIdsOfActiveGroupChatsForAutoRejoin();
}
>>>>>>> 98b9b9d6
<|MERGE_RESOLUTION|>--- conflicted
+++ resolved
@@ -25,23 +25,6 @@
 
 import com.gsma.services.rcs.chat.ParticipantInfo;
 import com.gsma.services.rcs.contacts.ContactId;
-<<<<<<< HEAD
-import com.orangelabs.rcs.core.ims.service.im.chat.GroupChatInfo;
-
-/**
- * Interface for the chat table
- * 
- * @author LEMORDANT Philippe
- * 
- */
-public interface IGroupChatLog {
-
-	/**
-	 * Add group chat session
-	 * 
-	 * @param chatId
-	 *            Chat ID
-=======
 import com.orangelabs.rcs.core.ims.service.im.chat.GroupChatInfo;
 
 
@@ -58,7 +41,6 @@
 	 * 
 	 * @param chatId
 	 *            Chat ID
->>>>>>> 98b9b9d6
 	 * @param contact
 	 *            Contact ID
 	 * @param subject
@@ -74,21 +56,6 @@
 	 */
 	public void addGroupChat(String chatId, ContactId contact, String subject,
 			Set<ParticipantInfo> participants, int state, int reasonCode, int direction);
-<<<<<<< HEAD
-
-	/**
-	 * Accept next Group Chat invitation
-	 * 
-	 * @param chatId
-	 */
-	public void acceptGroupChatNextInvitation(String chatId);
-
-	/**
-	 * Update group chat status
-	 * 
-	 * @param chatId
-	 *            Chat ID
-=======
 
 	/**
 	 * Accept next Group Chat invitation
@@ -102,65 +69,10 @@
 	 * 
 	 * @param chatId
 	 *            Chat ID
->>>>>>> 98b9b9d6
 	 * @param state
 	 *            Group chat state
 	 * @param reasonCode
 	 *            Group chat state reason code
-<<<<<<< HEAD
-	 */
-	public void updateGroupChatStateAndReasonCode(String chatId, int state, int reasonCode);
-
-	/**
-	 * Update group chat set of participants
-	 * 
-	 * @param chatId
-	 *            Chat ID
-	 * @param participants
-	 *            The set of participants
-	 */
-	public void updateGroupChatParticipant(String chatId, Set<ParticipantInfo> participants);
-
-	/**
-	 * Update group chat rejoin ID
-	 * 
-	 * @param chatId
-	 *            Chat ID
-	 * @param rejoinId
-	 *            Rejoin ID
-	 * @param status
-	 *            Status
-	 */
-	public void updateGroupChatRejoinIdOnSessionStart(String chatId, String rejoinId);
-
-	/**
-	 * Get the group chat info
-	 * 
-	 * @param chatId
-	 *            Chat ID
-	 * @result Group chat info
-	 */
-	public GroupChatInfo getGroupChatInfo(String chatId);
-
-	/**
-	 * Get the group chat participants
-	 * 
-	 * @param chatId
-	 *            Chat ID
-	 * @result List of contacts
-	 */
-	public Set<ParticipantInfo> getGroupChatConnectedParticipants(String chatId);
-
-	/**
-	 * Is next group chat Invitation rejected
-	 * 
-	 * @param chatId
-	 *            Chat ID
-	 * @return true if next GC invitation should be rejected
-	 */
-	public boolean isGroupChatNextInviteRejected(String chatId);
-}
-=======
 	 */
 	public void setGroupChatStateAndReasonCode(String chatId, int state, int reasonCode);
 
@@ -181,8 +93,6 @@
 	 *            Chat ID
 	 * @param rejoinId
 	 *            Rejoin ID
-	 * @param status
-	 *            Status
 	 */
 	public void setGroupChatRejoinId(String chatId, String rejoinId);
 
@@ -191,7 +101,7 @@
 	 * 
 	 * @param chatId
 	 *            Chat ID
-	 * @result Group chat info
+	 * @return Group chat info
 	 */
 	public GroupChatInfo getGroupChatInfo(String chatId);
 
@@ -200,7 +110,7 @@
 	 * 
 	 * @param chatId
 	 *            Chat ID
-	 * @result List of contacts
+	 * @return set of ParticipantInfo
 	 */
 	public Set<ParticipantInfo> getGroupChatConnectedParticipants(String chatId);
 
@@ -282,5 +192,4 @@
 	 * @return List of chat IDs of those group chats that has to be auto-rejoined
 	 */
 	public Set<String> getChatIdsOfActiveGroupChatsForAutoRejoin();
-}
->>>>>>> 98b9b9d6
+}