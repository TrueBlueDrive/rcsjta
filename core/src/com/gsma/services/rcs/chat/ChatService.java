/*******************************************************************************
 * Software Name : RCS IMS Stack
 *
 * Copyright (C) 2010 France Telecom S.A.
 * Copyright (C) 2014 Sony Mobile Communications Inc.
 *
 * Licensed under the Apache License, Version 2.0 (the "License");
 * you may not use this file except in compliance with the License.
 * You may obtain a copy of the License at
 *
 *      http://www.apache.org/licenses/LICENSE-2.0
 *
 * Unless required by applicable law or agreed to in writing, software
 * distributed under the License is distributed on an "AS IS" BASIS,
 * WITHOUT WARRANTIES OR CONDITIONS OF ANY KIND, either express or implied.
 * See the License for the specific language governing permissions and
 * limitations under the License.
 *
 * NOTE: This file has been modified by Sony Mobile Communications Inc.
 * Modifications are licensed under the License.
<<<<<<< HEAD
 ******************************************************************************/
package com.gsma.services.rcs.chat;

import java.util.ArrayList;
import java.util.Set;

import android.content.ComponentName;
import android.content.Context;
import android.content.Intent;
import android.content.ServiceConnection;
import android.os.IBinder;
import android.os.IInterface;

=======
 ******************************************************************************/
package com.gsma.services.rcs.chat;

import java.util.ArrayList;
import java.util.HashSet;
import java.util.List;
import java.util.Set;

import android.content.ComponentName;
import android.content.Context;
import android.content.Intent;
import android.content.ServiceConnection;
import android.os.IBinder;
import android.os.IInterface;

>>>>>>> df3ac423
import com.gsma.services.rcs.RcsService;
import com.gsma.services.rcs.RcsServiceException;
import com.gsma.services.rcs.RcsServiceListener;
import com.gsma.services.rcs.RcsServiceNotAvailableException;
<<<<<<< HEAD
import com.gsma.services.rcs.contacts.ContactId;

/**
 * Chat service offers the main entry point to initiate chat 1-1 and group
 * conversations with contacts. Several applications may connect/disconnect
 * to the API.
 * 
 * The parameter contact in the API supports the following formats:
 * MSISDN in national or international format, SIP address, SIP-URI
 * or Tel-URI.
 * 
 * @author Jean-Marc AUFFRET
 */
=======
import com.gsma.services.rcs.contacts.ContactId;

/**
 * Chat service offers the main entry point to initiate chat 1-1 and group
 * conversations with contacts. Several applications may connect/disconnect
 * to the API.
 * 
 * The parameter contact in the API supports the following formats:
 * MSISDN in national or international format, SIP address, SIP-URI
 * or Tel-URI.
 * 
 * @author Jean-Marc AUFFRET
 */
>>>>>>> df3ac423
public class ChatService extends RcsService {
	/**
	 * API
	 */
	private IChatService api;

	/**
     * Constructor
     * 
     * @param ctx Application context
     * @param listener Service listener
     */
    public ChatService(Context ctx, RcsServiceListener listener) {
    	super(ctx, listener);
    }

    /**
     * Connects to the API
     */
    public void connect() {
    	ctx.bindService(new Intent(IChatService.class.getName()), apiConnection, 0);
    }
    
    /**
     * Disconnects from the API
     */
    public void disconnect() {
    	try {
    		ctx.unbindService(apiConnection);
        } catch(IllegalArgumentException e) {
        	// Nothing to do
        }
    }

	/**
	 * Set API interface
	 * 
	 * @param api API interface
	 */
    protected void setApi(IInterface api) {
    	super.setApi(api);
    	
        this.api = (IChatService)api;
    }

    /**
	 * Service connection
	 */
	private ServiceConnection apiConnection = new ServiceConnection() {
        public void onServiceConnected(ComponentName className, IBinder service) {
        	setApi(IChatService.Stub.asInterface(service));
        	if (serviceListener != null) {
        		serviceListener.onServiceConnected();
        	}
        }

        public void onServiceDisconnected(ComponentName className) {
        	setApi(null);
        	if (serviceListener != null) {
        		serviceListener.onServiceDisconnected(Error.CONNECTION_LOST);
        	}
        }
    };
	
	/**
     * Returns the configuration of the chat service
     * 
     * @return Configuration
     * @throws RcsServiceException
     */
    public ChatServiceConfiguration getConfiguration() throws RcsServiceException {
		if (api != null) {
			try {
				return api.getConfiguration();
			} catch(Exception e) {
				throw new RcsServiceException(e.getMessage());
			}
		} else {
			throw new RcsServiceNotAvailableException();
<<<<<<< HEAD
		}
	}    
    
    /**
     * Open a single chat with a given contact and returns a Chat instance.
     * The parameter contact supports the following formats: MSISDN in national
     * or international format, SIP address, SIP-URI or Tel-URI.
     * 
     * @param contact the ContactId
     * @return OneToOneChat or null 
     * @throws RcsServiceException
     */
    public OneToOneChat openSingleChat(ContactId contact) throws RcsServiceException {
		if (api != null) {
			try {
				IOneToOneChat chatIntf = api.openSingleChat(contact);
				if (chatIntf != null) {
					return new OneToOneChat(chatIntf);
				} else {
					return null;
				}
			} catch(Exception e) {
				throw new RcsServiceException(e.getMessage());
			}
		} else {
			throw new RcsServiceNotAvailableException();
		}
    }
    
    /**
     * Initiates a group chat with a group of contact and returns a GroupChat
     * instance. The subject is optional and may be null.
     * 
     * @param contacts Set of contact identifiers
     * @param subject Subject
=======
		}
	}    
  
    /**
     * Initiates a group chat with a group of contact and returns a GroupChat
     * instance. The subject is optional and may be null.
     * 
     * @param contacts Set of contact identifiers
     * @param subject Subject
>>>>>>> df3ac423
     * @throws RcsServiceException
     */
    public GroupChat initiateGroupChat(Set<ContactId> contacts, String subject) throws RcsServiceException {
    	if (api != null) {
			try {
				IGroupChat chatIntf = api.initiateGroupChat(new ArrayList<ContactId>(contacts), subject);
				if (chatIntf != null) {
					return new GroupChat(chatIntf);
				} else {
					return null;
				}
			} catch(Exception e) {
				throw new RcsServiceException(e.getMessage());
			}
		} else {
			throw new RcsServiceNotAvailableException();
<<<<<<< HEAD
		}
    }
    
    /**
     * Rejoins an existing group chat from its unique chat ID
     * 
     * @param chatId Chat ID
     * @return Group chat
     * @throws RcsServiceException
     */
    public GroupChat rejoinGroupChat(String chatId) throws RcsServiceException {
		if (api != null) {
			try {
				IGroupChat chatIntf = api.rejoinGroupChat(chatId);
				if (chatIntf != null) {
					return new GroupChat(chatIntf);
				} else {
					return null;
				}
			} catch(Exception e) {
				throw new RcsServiceException(e.getMessage());
			}
		} else {
			throw new RcsServiceNotAvailableException();
		}
    }
    
    /**
     * Restarts a previous group chat from its unique chat ID
     * 
     * @param chatId Chat ID
     * @return Group chat
     * @throws RcsServiceException
     */
    public GroupChat restartGroupChat(String chatId) throws RcsServiceException {
		if (api != null) {
			try {
				IGroupChat chatIntf = api.restartGroupChat(chatId);
				if (chatIntf != null) {
					return new GroupChat(chatIntf);
				} else {
					return null;
				}
			} catch(Exception e) {
				throw new RcsServiceException(e.getMessage());
			}
		} else {
			throw new RcsServiceNotAvailableException();
		}
    }
    
    /**
     * Returns a chat in progress with a given contact
     * 
     * @param contact ContactId
     * @return OneToOneChat or null if not found
     * @throws RcsServiceException
     */
    public OneToOneChat getOneToOneChat(ContactId contact) throws RcsServiceException {
		if (api != null) {
			try {
				IOneToOneChat chatIntf = api.getChat(contact);
				if (chatIntf != null) {
					return new OneToOneChat(chatIntf);
				} else {
					return null;
				}
			} catch(Exception e) {
=======
		}
    }

    /**
     * Returns a chat with a given contact
     * 
     * @param contact ContactId
     * @return Chat
     * @throws RcsServiceException
     */
	public OneToOneChat getOneToOneChat(ContactId contact) throws RcsServiceException {
		if (api != null) {
			try {
				return new OneToOneChat(api.getOneToOneChat(contact));
			} catch (Exception e) {
>>>>>>> df3ac423
				throw new RcsServiceException(e.getMessage());
			}
		} else {
			throw new RcsServiceNotAvailableException();
<<<<<<< HEAD
		}
    }
    
    /**
     * Returns a group chat in progress from its unique ID
     * 
     * @param chatId Chat ID
     * @return Group chat or null if not found
     * @throws RcsServiceException
     */
    public GroupChat getGroupChat(String chatId) throws RcsServiceException {
		if (api != null) {
			try {
				IGroupChat chatIntf = api.getGroupChat(chatId);
				if (chatIntf != null) {
					return new GroupChat(chatIntf);
				} else {
					return null;
				}
			} catch(Exception e) {
=======
		}
	}

	/**
	 * Returns a group chat from its unique ID. An exception is thrown if the
	 * chat ID does not exist
	 *
	 * @param chatId Chat ID
	 * @return GroupChat
	 * @throws RcsServiceException
	 */
    public GroupChat getGroupChat(String chatId) throws RcsServiceException {
		if (api != null) {
			try {
				return new GroupChat(api.getGroupChat(chatId));
			} catch(Exception e) {
>>>>>>> df3ac423
				throw new RcsServiceException(e.getMessage());
			}
		} else {
			throw new RcsServiceNotAvailableException();
		}
    }
    
    /**
     * Mark a received message as read (ie. displayed in the UI)
     *
     * @param msgId Message id
     * @throws RcsServiceException
     */
    public void markMessageAsRead(String msgId) throws RcsServiceException {
        if (api != null) {
            try {
                api.markMessageAsRead(msgId);
            } catch(Exception e) {
                throw new RcsServiceException(e.getMessage());
            }
        } else {
            throw new RcsServiceNotAvailableException();
        }
    }

	/**
	 * Set the parameter that controls whether to respond or not to display reports when requested by the remote.
	 * <p>
	 * Only applicable to one to one chat messages.
	 * 
	 * @param enable
	 *            true if respond to display reports
	 * @throws RcsServiceException
	 */
	public void setRespondToDisplayReports(boolean enable) throws RcsServiceException {
		if (api != null) {
			try {
				api.setRespondToDisplayReports(enable);
			} catch (Exception e) {
				throw new RcsServiceException(e.getMessage());
			}
		} else {
			throw new RcsServiceNotAvailableException();
		}
	}

	/**
	 * Adds a listener on group chat events
	 *
	 * @param listener Group chat listener
	 * @throws RcsServiceException
	 */
	public void addEventListener(GroupChatListener listener) throws RcsServiceException {
		if (api != null) {
			try {
				api.addEventListener3(listener);
			} catch (Exception e) {
				throw new RcsServiceException(e.getMessage());
			}
		} else {
			throw new RcsServiceNotAvailableException();
		}
	}

	/**
	 * Removes a listener on group chat events
	 *
	 * @param listener Group chat event listener
	 * @throws RcsServiceException
	 */
	public void removeEventListener(GroupChatListener listener)
			throws RcsServiceException {
		if (api != null) {
			try {
				api.removeEventListener3(listener);
			} catch (Exception e) {
				throw new RcsServiceException(e.getMessage());
			}
		} else {
			throw new RcsServiceNotAvailableException();
		}
	}

	/**
	 * Adds a listener for one-to-one chat events
	 *
	 * @param listener One-to-one chat listener
	 * @throws RcsServiceException
	 */
	public void addEventListener(OneToOneChatListener listener) throws RcsServiceException {
		if (api != null) {
			try {
				api.addEventListener2(listener);
			} catch (Exception e) {
				throw new RcsServiceException(e.getMessage());
			}
		} else {
			throw new RcsServiceNotAvailableException();
		}
	}

	/**
	 * Removes a listener for one-to-one chat events
	 *
	 * @param listener One-to-one chat listener
	 * @throws RcsServiceException
	 */
	public void removeEventListener(OneToOneChatListener listener) throws RcsServiceException {
		if (api != null) {
			try {
				api.removeEventListener2(listener);
			} catch (Exception e) {
				throw new RcsServiceException(e.getMessage());
			}
		} else {
			throw new RcsServiceNotAvailableException();
		}
	}
<<<<<<< HEAD
}
=======

	/**
	 * Returns a chat message from its unique ID
	 * 
	 * @param msgId
	 * @return ChatMessage
	 * @throws RcsServiceException
	 */
	public ChatMessage getChatMessage(String msgId) throws RcsServiceException {
		if (api != null) {
			try {
				return new ChatMessage(api.getChatMessage(msgId));
			} catch (Exception e) {
				throw new RcsServiceException(e.getMessage());
			}
		} else {
			throw new RcsServiceNotAvailableException();
		}
	}
}
>>>>>>> df3ac423
<|MERGE_RESOLUTION|>--- conflicted
+++ resolved
@@ -18,11 +18,12 @@
  *
  * NOTE: This file has been modified by Sony Mobile Communications Inc.
  * Modifications are licensed under the License.
-<<<<<<< HEAD
  ******************************************************************************/
 package com.gsma.services.rcs.chat;
 
 import java.util.ArrayList;
+import java.util.HashSet;
+import java.util.List;
 import java.util.Set;
 
 import android.content.ComponentName;
@@ -32,28 +33,10 @@
 import android.os.IBinder;
 import android.os.IInterface;
 
-=======
- ******************************************************************************/
-package com.gsma.services.rcs.chat;
-
-import java.util.ArrayList;
-import java.util.HashSet;
-import java.util.List;
-import java.util.Set;
-
-import android.content.ComponentName;
-import android.content.Context;
-import android.content.Intent;
-import android.content.ServiceConnection;
-import android.os.IBinder;
-import android.os.IInterface;
-
->>>>>>> df3ac423
 import com.gsma.services.rcs.RcsService;
 import com.gsma.services.rcs.RcsServiceException;
 import com.gsma.services.rcs.RcsServiceListener;
 import com.gsma.services.rcs.RcsServiceNotAvailableException;
-<<<<<<< HEAD
 import com.gsma.services.rcs.contacts.ContactId;
 
 /**
@@ -67,21 +50,6 @@
  * 
  * @author Jean-Marc AUFFRET
  */
-=======
-import com.gsma.services.rcs.contacts.ContactId;
-
-/**
- * Chat service offers the main entry point to initiate chat 1-1 and group
- * conversations with contacts. Several applications may connect/disconnect
- * to the API.
- * 
- * The parameter contact in the API supports the following formats:
- * MSISDN in national or international format, SIP address, SIP-URI
- * or Tel-URI.
- * 
- * @author Jean-Marc AUFFRET
- */
->>>>>>> df3ac423
 public class ChatService extends RcsService {
 	/**
 	 * API
@@ -161,53 +129,15 @@
 			}
 		} else {
 			throw new RcsServiceNotAvailableException();
-<<<<<<< HEAD
 		}
 	}    
-    
-    /**
-     * Open a single chat with a given contact and returns a Chat instance.
-     * The parameter contact supports the following formats: MSISDN in national
-     * or international format, SIP address, SIP-URI or Tel-URI.
-     * 
-     * @param contact the ContactId
-     * @return OneToOneChat or null 
-     * @throws RcsServiceException
-     */
-    public OneToOneChat openSingleChat(ContactId contact) throws RcsServiceException {
-		if (api != null) {
-			try {
-				IOneToOneChat chatIntf = api.openSingleChat(contact);
-				if (chatIntf != null) {
-					return new OneToOneChat(chatIntf);
-				} else {
-					return null;
-				}
-			} catch(Exception e) {
-				throw new RcsServiceException(e.getMessage());
-			}
-		} else {
-			throw new RcsServiceNotAvailableException();
-		}
-    }
-    
+  
     /**
      * Initiates a group chat with a group of contact and returns a GroupChat
      * instance. The subject is optional and may be null.
      * 
      * @param contacts Set of contact identifiers
      * @param subject Subject
-=======
-		}
-	}    
-  
-    /**
-     * Initiates a group chat with a group of contact and returns a GroupChat
-     * instance. The subject is optional and may be null.
-     * 
-     * @param contacts Set of contact identifiers
-     * @param subject Subject
->>>>>>> df3ac423
      * @throws RcsServiceException
      */
     public GroupChat initiateGroupChat(Set<ContactId> contacts, String subject) throws RcsServiceException {
@@ -224,76 +154,6 @@
 			}
 		} else {
 			throw new RcsServiceNotAvailableException();
-<<<<<<< HEAD
-		}
-    }
-    
-    /**
-     * Rejoins an existing group chat from its unique chat ID
-     * 
-     * @param chatId Chat ID
-     * @return Group chat
-     * @throws RcsServiceException
-     */
-    public GroupChat rejoinGroupChat(String chatId) throws RcsServiceException {
-		if (api != null) {
-			try {
-				IGroupChat chatIntf = api.rejoinGroupChat(chatId);
-				if (chatIntf != null) {
-					return new GroupChat(chatIntf);
-				} else {
-					return null;
-				}
-			} catch(Exception e) {
-				throw new RcsServiceException(e.getMessage());
-			}
-		} else {
-			throw new RcsServiceNotAvailableException();
-		}
-    }
-    
-    /**
-     * Restarts a previous group chat from its unique chat ID
-     * 
-     * @param chatId Chat ID
-     * @return Group chat
-     * @throws RcsServiceException
-     */
-    public GroupChat restartGroupChat(String chatId) throws RcsServiceException {
-		if (api != null) {
-			try {
-				IGroupChat chatIntf = api.restartGroupChat(chatId);
-				if (chatIntf != null) {
-					return new GroupChat(chatIntf);
-				} else {
-					return null;
-				}
-			} catch(Exception e) {
-				throw new RcsServiceException(e.getMessage());
-			}
-		} else {
-			throw new RcsServiceNotAvailableException();
-		}
-    }
-    
-    /**
-     * Returns a chat in progress with a given contact
-     * 
-     * @param contact ContactId
-     * @return OneToOneChat or null if not found
-     * @throws RcsServiceException
-     */
-    public OneToOneChat getOneToOneChat(ContactId contact) throws RcsServiceException {
-		if (api != null) {
-			try {
-				IOneToOneChat chatIntf = api.getChat(contact);
-				if (chatIntf != null) {
-					return new OneToOneChat(chatIntf);
-				} else {
-					return null;
-				}
-			} catch(Exception e) {
-=======
 		}
     }
 
@@ -309,33 +169,10 @@
 			try {
 				return new OneToOneChat(api.getOneToOneChat(contact));
 			} catch (Exception e) {
->>>>>>> df3ac423
-				throw new RcsServiceException(e.getMessage());
-			}
-		} else {
-			throw new RcsServiceNotAvailableException();
-<<<<<<< HEAD
-		}
-    }
-    
-    /**
-     * Returns a group chat in progress from its unique ID
-     * 
-     * @param chatId Chat ID
-     * @return Group chat or null if not found
-     * @throws RcsServiceException
-     */
-    public GroupChat getGroupChat(String chatId) throws RcsServiceException {
-		if (api != null) {
-			try {
-				IGroupChat chatIntf = api.getGroupChat(chatId);
-				if (chatIntf != null) {
-					return new GroupChat(chatIntf);
-				} else {
-					return null;
-				}
-			} catch(Exception e) {
-=======
+				throw new RcsServiceException(e.getMessage());
+			}
+		} else {
+			throw new RcsServiceNotAvailableException();
 		}
 	}
 
@@ -352,7 +189,6 @@
 			try {
 				return new GroupChat(api.getGroupChat(chatId));
 			} catch(Exception e) {
->>>>>>> df3ac423
 				throw new RcsServiceException(e.getMessage());
 			}
 		} else {
@@ -471,9 +307,6 @@
 			throw new RcsServiceNotAvailableException();
 		}
 	}
-<<<<<<< HEAD
-}
-=======
 
 	/**
 	 * Returns a chat message from its unique ID
@@ -493,5 +326,4 @@
 			throw new RcsServiceNotAvailableException();
 		}
 	}
-}
->>>>>>> df3ac423
+}