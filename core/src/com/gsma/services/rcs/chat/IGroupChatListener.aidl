--- conflicted
+++ resolved
@@ -1,17 +1,3 @@
-<<<<<<< HEAD
-package com.gsma.services.rcs.chat;
-
-import com.gsma.services.rcs.chat.ChatMessage;
-import com.gsma.services.rcs.chat.GeolocMessage;
-import com.gsma.services.rcs.chat.ParticipantInfo;
-import com.gsma.services.rcs.contacts.ContactId;
-
-/**
- * Group chat event listener
- */
-interface IGroupChatListener {
-
-=======
 package com.gsma.services.rcs.chat;
 
 import com.gsma.services.rcs.chat.ParticipantInfo;
@@ -22,7 +8,6 @@
  */
 interface IGroupChatListener {
 
->>>>>>> df3ac423
 	void onStateChanged(in String chatId, in int state, in int reasonCode);
 
 	void onComposingEvent(String chatId, in ContactId contact, in boolean status);
