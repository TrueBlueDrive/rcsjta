--- conflicted
+++ resolved
@@ -32,6 +32,7 @@
 import com.gsma.services.rcs.contacts.ContactId;
 import com.gsma.services.rcs.ish.ImageSharing;
 import com.gsma.services.rcs.ish.ImageSharingLog;
+import com.gsma.services.rcs.vsh.VideoDescriptor;
 import com.gsma.services.rcs.vsh.VideoSharingLog;
 import com.orangelabs.rcs.core.content.MmContent;
 import com.orangelabs.rcs.core.content.VideoContent;
@@ -57,11 +58,6 @@
 	 */
 	private final static Logger logger = Logger.getLogger(RichCallHistory.class.getSimpleName());
 
-<<<<<<< HEAD
-	/**
-	 * Create instance
-	 * 
-=======
 	private static final int FIRST_COLUMN_IDX = 0;
 
 	/**
@@ -172,7 +168,6 @@
 	/**
 	 * Create instance
 	 * 
->>>>>>> 98b9b9d6
 	 * @param localContentResolver Local content resolver
 	 */
 	public static synchronized void createInstance(LocalContentResolver localContentResolver) {
@@ -210,6 +205,7 @@
 	 * @param content Shared content
 	 * @param state Call state
 	 * @param reasonCode Reason Code
+	 * @return The URI for the newly inserted item.
 	 */
 	public Uri addVideoSharing(String sharingId, ContactId contact, int direction, VideoContent content,
 			int state, int reasonCode) {
@@ -236,7 +232,7 @@
 	/**
 	 * Set the video sharing state and reason code
 	 * 
-	 * @param sessionId Session ID of the entry
+	 * @param sharingId Session ID of the entry
 	 * @param state New state
 	 * @param reasonCode Reason Code
 	 */
@@ -256,7 +252,7 @@
 	/**
 	 * Update the video sharing duration at the end of the call
 	 * 
-	 * @param sessionId Session ID of the entry
+	 * @param sharingId Session ID of the entry
 	 * @param duration Duration
 	 */
 	public void setVideoSharingDuration(String sharingId, long duration) {
@@ -279,6 +275,7 @@
 	 * @param content Shared content
 	 * @param status Call status
 	 * @param reasonCode Reason Code
+	 * @return The URI for the newly inserted item.
 	 */
 	public Uri addImageSharing(String sharingId, ContactId contact, int direction, MmContent content,
 			int status, int reasonCode) {
@@ -304,7 +301,7 @@
 	/**
 	 * Set the image sharing state and reason code
 	 * 
-	 * @param sessionId Session ID of the entry
+	 * @param sharingId sharing ID of the entry
 	 * @param state New state
 	 * @param reasonCode Reason Code
 	 */
@@ -327,11 +324,12 @@
 	}
 	
 	/**
-     * Read the total size of transferred image
-     *
-     * @param sessionId the session identifier
-     * @return the total size (or 0 if failed)
-     */
+	 * Read the total size of transferred image
+	 * 
+	 * @param sharingId
+	 *            the video sharing identifier
+	 * @return the total size (or 0 if failed)
+	 */
 	public long getImageSharingTotalSize(String sharingId ) {
 		Cursor c = null;
 		try {
@@ -371,9 +369,6 @@
 		mLocalContentResolver.delete(ImageSharingLog.CONTENT_URI, null, null);
 		mLocalContentResolver.delete(VideoSharingLog.CONTENT_URI, null, null);
 	}	
-<<<<<<< HEAD
-}
-=======
 
 	/**
 	 * Get remote contact from unique Id
@@ -533,5 +528,30 @@
 		}
 		return getDataAsInt(getVideoSharingData(VideoSharingData.KEY_DIRECTION, sharingId));
 	}
-}
->>>>>>> 98b9b9d6
+
+	/**
+	 * Get video sharing encoding from unique Id
+	 * @param sharingId
+	 * @return video encoding
+	 */
+	public String getVideoSharingEncoding(String sharingId) {
+		if (logger.isActivated()) {
+			logger.debug("Get video share encoding for sharingId ".concat(sharingId));
+		}
+		return getDataAsString(getVideoSharingData(VideoSharingData.KEY_VIDEO_ENCODING, sharingId));
+	}
+
+	/**
+	 * Get video sharing descriptor from unique Id
+	 * @param sharingId
+	 * @return descriptor
+	 */
+	public VideoDescriptor getVideoSharingDescriptor(String sharingId) {
+		if (logger.isActivated()) {
+			logger.debug("Get video share descriptor for sharingId ".concat(sharingId));
+		}
+		int width = getDataAsInt(getVideoSharingData(VideoSharingData.KEY_WIDTH, sharingId));
+		int height = getDataAsInt(getVideoSharingData(VideoSharingData.KEY_HEIGHT, sharingId));
+		return new VideoDescriptor(width, height);
+	}
+}