--- conflicted
+++ resolved
@@ -511,14 +511,13 @@
 			// Request capabilities to the remote
 	        getImsService().getImsModule().getCapabilityService().requestContactCapabilities(remote);
 		} catch (RcsContactFormatException e) {
-<<<<<<< HEAD
 			if (logger.isActivated()) {
 				logger.warn("Cannot parse contact "+getDialogPath().getRemoteParty());
 			}
 		}
         
     	// Remove the current session
-    	getImsService().removeSession(this);
+    	removeSession();
 
 		// Changed by Deutsche Telekom
 		if (!isImageTransfered()) {
@@ -587,81 +586,3 @@
 		return true;
 	}
 }
-=======
-			if (logger.isActivated()) {
-				logger.warn("Cannot parse contact "+getDialogPath().getRemoteParty());
-			}
-		}
-        
-    	// Remove the current session
-    	removeSession();
-
-		// Changed by Deutsche Telekom
-		if (!isImageTransfered()) {
-			// Notify listeners
-        if (!isSessionInterrupted() && !isSessionTerminatedByRemote()) {
-            for(int j=0; j < getListeners().size(); j++) {
-                ((ImageTransferSessionListener)getListeners().get(j)).handleSharingError(new ContentSharingError(ContentSharingError.MEDIA_TRANSFER_FAILED, error));
-            }
-			}
-		}
-	}
-
-    /**
-     * Prepare media session
-     * 
-     * @throws Exception 
-     */
-    public void prepareMediaSession() throws Exception {
-        // Nothing to do in terminating side
-    }
-
-    /**
-     * Start media session
-     * 
-     * @throws Exception 
-     */
-    public void startMediaSession() throws Exception {
-        // Nothing to do in terminating side
-    }
-
-    /**
-     * Close media session
-     */
-    public void closeMediaSession() {
-        // Close the MSRP session
-        if (msrpMgr != null) {
-            msrpMgr.closeSession();
-        }
-        if (logger.isActivated()) {
-            logger.debug("MSRP session has been closed");
-        }
-        if (!isImageTransfered()) {
-	   		// Delete the temp file
-            deleteFile();
-        }
-    }
-
-    /**
-     * Delete file
-     */
-    private void deleteFile() {
-        if (logger.isActivated()) {
-            logger.debug("Delete incomplete received image");
-        }
-        try {
-            getContent().deleteFile();
-        } catch (IOException e) {
-            if (logger.isActivated()) {
-                logger.error("Can't delete received image", e);
-            }
-        }
-    }
-
-	@Override
-	public boolean isInitiatedByRemote() {
-		return true;
-	}
-}
-
->>>>>>> df3ac423
