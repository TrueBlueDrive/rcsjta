/*******************************************************************************
 * Software Name : RCS IMS Stack
 *
 * Copyright (C) 2010 France Telecom S.A.
 *
 * Licensed under the Apache License, Version 2.0 (the "License");
 * you may not use this file except in compliance with the License.
 * You may obtain a copy of the License at
 *
 *      http://www.apache.org/licenses/LICENSE-2.0
 *
 * Unless required by applicable law or agreed to in writing, software
 * distributed under the License is distributed on an "AS IS" BASIS,
 * WITHOUT WARRANTIES OR CONDITIONS OF ANY KIND, either express or implied.
 * See the License for the specific language governing permissions and
 * limitations under the License.
 ******************************************************************************/
package com.orangelabs.rcs.ri.sharing.video;

import android.app.Activity;
import android.app.AlertDialog;
import android.content.DialogInterface;
import android.content.DialogInterface.OnClickListener;
import android.os.Bundle;
import android.os.Handler;
import android.util.Log;
import android.view.KeyEvent;
import android.view.Menu;
import android.view.MenuInflater;
import android.view.MenuItem;
import android.view.SurfaceHolder;
import android.view.WindowManager;
import android.widget.TextView;

import com.gsma.services.rcs.JoynService;
import com.gsma.services.rcs.JoynServiceException;
import com.gsma.services.rcs.JoynServiceListener;
import com.gsma.services.rcs.JoynServiceNotAvailableException;
import com.gsma.services.rcs.contacts.ContactId;
import com.gsma.services.rcs.vsh.VideoDescriptor;
import com.gsma.services.rcs.vsh.VideoSharing;
import com.gsma.services.rcs.vsh.VideoSharingListener;
import com.gsma.services.rcs.vsh.VideoSharingService;
import com.orangelabs.rcs.core.ims.protocol.rtp.codec.video.h264.H264Config;
import com.orangelabs.rcs.ri.R;
import com.orangelabs.rcs.ri.RiApplication;
import com.orangelabs.rcs.ri.sharing.video.media.TerminatingVideoPlayer;
import com.orangelabs.rcs.ri.sharing.video.media.VideoPlayerListener;
import com.orangelabs.rcs.ri.sharing.video.media.VideoSurfaceView;
import com.orangelabs.rcs.ri.utils.LockAccess;
import com.orangelabs.rcs.ri.utils.LogUtils;
import com.orangelabs.rcs.ri.utils.Utils;

/**
 * Receive video sharing
 *  
 * @author Jean-Marc AUFFRET
 * @author YPLO6403
 */
public class ReceiveVideoSharing extends Activity implements JoynServiceListener, VideoPlayerListener {

	/**
	 * UI handler
	 */
	private final Handler handler = new Handler();

    /**
	 * Video sharing API
	 */
	private VideoSharingService vshApi;
	
	/**
	 * Video sharing
	 */
	private VideoSharing videoSharing;
	
    /**
     * The Video Sharing Data Object 
     */
	private VideoSharingDAO vshDao;

    /**
     * Video renderer
     */
    private TerminatingVideoPlayer videoRenderer;

    /**
     * Video width
     */
    private int videoWidth = H264Config.QCIF_WIDTH;
    
    /**
     * Video height
     */
    private int videoHeight = H264Config.QCIF_HEIGHT;
    
    /**
     * Live video preview
     */
    private VideoSurfaceView videoView;
    
    /**
     * Video surface holder
     */
    private SurfaceHolder surface;
    
    private boolean serviceConnected = false;
    
	/**
	 * A locker to exit only once
	 */
	private LockAccess exitOnce = new LockAccess();
    
    /**
	 * The log tag for this class
	 */
	private static final String LOGTAG = LogUtils.getTag(ReceiveVideoSharing.class.getSimpleName());
	
	/**
	 * Array of Video sharing states
	 */
	private static final String[] VSH_STATES = RiApplication.getContext().getResources().getStringArray(R.array.vsh_states);
	
	/**
	 * Array of Video sharing reason codes
	 */
	private static final String[] VSH_REASON_CODES = RiApplication.getContext().getResources()
			.getStringArray(R.array.vsh_reason_codes);
<<<<<<< HEAD
	
	   /**
     * Video sharing listener
     */
    private VideoSharingListener vshListener = new VideoSharingListener() {

		@Override
		public void onVideoSharingStateChanged(ContactId contact, String sharingId, final int state) {
			if (LogUtils.isActive) {
				Log.d(LOGTAG, "onVideoSharingStateChanged contact=" + contact + " sharingId=" + sharingId + " state=" + state);
			}
			if (state > VSH_STATES.length) {
				if (LogUtils.isActive) {
					Log.e(LOGTAG, "onVideoSharingStateChanged unhandled state=" + state);
				}
				return;
			}
			// TODO : handle reason code (CR025)
			final String reason = VSH_REASON_CODES[0];
			final String notif = getString(R.string.label_vsh_state_changed, VSH_STATES[state], reason);
			handler.post(new Runnable() {
				public void run() {
					switch (state) {
					case VideoSharing.State.STARTED:
						// Session is established
						break;

					case VideoSharing.State.ABORTED:
						// Display session status
						Utils.showMessageAndExit(ReceiveVideoSharing.this, getString(R.string.label_sharing_aborted, reason),
								exitOnce);
						break;

					case VideoSharing.State.FAILED:
						// Session is failed: exit
						Utils.showMessageAndExit(ReceiveVideoSharing.this, getString(R.string.label_sharing_failed, reason),
								exitOnce);
						break;

					case VideoSharing.State.TERMINATED:
						// Session is failed: exit
						Utils.showMessageAndExit(ReceiveVideoSharing.this, getString(R.string.label_vsh_terminated), exitOnce);
						break;

					default:
						if (LogUtils.isActive) {
							Log.d(LOGTAG, "onVideoSharingStateChanged " + notif);
						}
					}
				}
			});
		}
		
		@Override
		public void onVideoDescriptorChanged(ContactId contact, String sharingId, VideoDescriptor descriptor) {
			// TODO
		}		
	};
=======
>>>>>>> fbfdea25
    
    @Override
    public void onCreate(Bundle savedInstanceState) {
        super.onCreate(savedInstanceState);

        // Always on window
        getWindow().addFlags(WindowManager.LayoutParams.FLAG_KEEP_SCREEN_ON);
        getWindow().addFlags(WindowManager.LayoutParams.FLAG_SHOW_WHEN_LOCKED);
        getWindow().addFlags(WindowManager.LayoutParams.FLAG_DISMISS_KEYGUARD);

        // Set layout
        setContentView(R.layout.video_sharing_receive);

        // Set title
        setTitle(R.string.menu_video_sharing);

        // Get invitation info
        vshDao = (VideoSharingDAO) (getIntent().getExtras().getParcelable(VideoSharingIntentService.BUNDLE_VSHDAO_ID));
		if (vshDao == null) {
			if (LogUtils.isActive) {
				Log.e(LOGTAG, "onCreate cannot read Video Sharing invitation");
			}
			finish();
			return;
		}

		if (LogUtils.isActive) {
			Log.d(LOGTAG, "onCreate "+vshDao);
		}
		
        // Create the live video view
        videoView = (VideoSurfaceView)findViewById(R.id.video_view);
        videoView.setAspectRatio(videoWidth, videoHeight);
        surface = videoView.getHolder();
        surface.setType(SurfaceHolder.SURFACE_TYPE_PUSH_BUFFERS);
        surface.setKeepScreenOn(true);

        // Instantiate the renderer
        videoRenderer = new TerminatingVideoPlayer(videoView, this);

		// Instantiate API
        vshApi = new VideoSharingService(getApplicationContext(), this);
		
		// Connect API
        vshApi.connect();
    }

    @Override
	public void onDestroy() {
		super.onDestroy();
		if (serviceConnected) {
			// Remove video sharing listener
			try {
				if (LogUtils.isActive) {
					Log.d(LOGTAG, "onDestroy Remove listener");
				}
				vshApi.removeEventListener(vshListener);
			} catch (Exception e) {
				e.printStackTrace();
			}
			// Disconnect API
			vshApi.disconnect();
		}
	}

    /**
     * Callback called when service is connected. This method is called when the
     * service is well connected to the RCS service (binding procedure successful):
     * this means the methods of the API may be used.
     */
    public void onServiceConnected() {
		try {
			// Add service listener
			vshApi.addEventListener(vshListener);
			serviceConnected = true;
			
			// Get the video sharing
			videoSharing = vshApi.getVideoSharing(vshDao.getSharingId());
			if (videoSharing == null) {
				// Session not found or expired
				Utils.showMessageAndExit(ReceiveVideoSharing.this, getString(R.string.label_session_not_found), exitOnce);
				return;
			}
			
	    	// Display sharing infos
    		TextView from = (TextView)findViewById(R.id.from);
	        from.setText(getString(R.string.label_from) + " " + vshDao.getContact());
	    	
			// Display accept/reject dialog
			AlertDialog.Builder builder = new AlertDialog.Builder(this);
			builder.setTitle(R.string.title_video_sharing);
			builder.setMessage(getString(R.string.label_from) +	" " + vshDao.getContact());
			builder.setCancelable(false);
			builder.setIcon(R.drawable.ri_notif_csh_icon);
			builder.setPositiveButton(getString(R.string.label_accept), acceptBtnListener);
			builder.setNegativeButton(getString(R.string.label_decline), declineBtnListener);
			builder.show();
	    } catch(JoynServiceNotAvailableException e) {
	    	e.printStackTrace();
			Utils.showMessageAndExit(ReceiveVideoSharing.this, getString(R.string.label_api_disabled), exitOnce);
	    } catch(JoynServiceException e) {
	    	e.printStackTrace();
			Utils.showMessageAndExit(ReceiveVideoSharing.this, getString(R.string.label_api_failed), exitOnce);
		}
    }
    
    /**
     * Callback called when service has been disconnected. This method is called when
     * the service is disconnected from the RCS service (e.g. service deactivated).
     * 
     * @param error Error
     * @see JoynService.Error
     */
    public void onServiceDisconnected(int error) {
    	serviceConnected = false;
		Utils.showMessageAndExit(ReceiveVideoSharing.this, getString(R.string.label_api_disabled), exitOnce);
    }    
    
    /**
	 * Accept invitation
	 */
	private void acceptInvitation() {
    	try {
    		if (LogUtils.isActive) {
				Log.d(LOGTAG, "acceptInvitation");
			}
    		// Accept the invitation
    		videoSharing.acceptInvitation(videoRenderer);
    	} catch(Exception e) {
    		e.printStackTrace();
			Utils.showMessageAndExit(ReceiveVideoSharing.this, getString(R.string.label_invitation_failed), exitOnce);
    	}
	}
	
	/**
	 * Reject invitation
	 */
	private void rejectInvitation() {
    	try {
    		// Reject the invitation
    		videoSharing.rejectInvitation();
    	} catch(Exception e) {
    		e.printStackTrace();
    	}
	}	
	
	/**
     * Accept button listener
     */
    private OnClickListener acceptBtnListener = new OnClickListener() {
        public void onClick(DialogInterface dialog, int which) {     
        	// Accept invitation
        	acceptInvitation();
        }
    };

    /**
     * Reject button listener
     */    
    private OnClickListener declineBtnListener = new OnClickListener() {
        public void onClick(DialogInterface dialog, int which) {
        	// Reject invitation
        	rejectInvitation();
        	
            // Exit activity
			finish();
        }
    };     
    
    /**
     * Quit the session
     */
    private void quitSession() {
    	// Stop the sharing
    	try {
            if (videoSharing != null) {
            	videoSharing.abortSharing();
            }
    	} catch(Exception e) {
    		e.printStackTrace();
    	}
    	videoSharing = null;
		
	    // Exit activity
		finish();
    }    
    
    @Override
    public boolean onKeyDown(int keyCode, KeyEvent event) {
        switch (keyCode) {
            case KeyEvent.KEYCODE_BACK:
            	// Quit the session
            	quitSession();
                return true;
        }

        return super.onKeyDown(keyCode, event);
    }
    
    @Override
	public boolean onCreateOptionsMenu(Menu menu) {
		MenuInflater inflater=new MenuInflater(getApplicationContext());
		inflater.inflate(R.menu.menu_video_sharing, menu);
		return true;
	}
    
    @Override
	public boolean onOptionsItemSelected(MenuItem item) {
		switch (item.getItemId()) {
			case R.id.menu_close_session:
				// Quit the session
				quitSession();
				break;
		}
		return true;
	}
<<<<<<< HEAD
=======
    
    /*-------------------------- Session callbacks ------------------*/
    
    /**
     * Video sharing listener
     */
    private VideoSharingListener vshListener = new VideoSharingListener() {

		@Override
		public void onVideoSharingStateChanged(ContactId contact, String sharingId, final int state) {
			if (LogUtils.isActive) {
				Log.d(LOGTAG, "onVideoSharingStateChanged contact=" + contact + " sharingId=" + sharingId + " state=" + state);
			}
			if (state > VSH_STATES.length) {
				if (LogUtils.isActive) {
					Log.e(LOGTAG, "onVideoSharingStateChanged unhandled state=" + state);
				}
				return;
			}
			// TODO : handle reason code (CR025)
			final String reason = VSH_REASON_CODES[0];
			final String notif = getString(R.string.label_vsh_state_changed, VSH_STATES[state], reason);
			handler.post(new Runnable() {
				public void run() {
					switch (state) {
					case VideoSharing.State.STARTED:
						// Start the renderer
						videoRenderer.open();
						videoRenderer.start();
						break;

					case VideoSharing.State.ABORTED:
						// Stop the renderer
						videoRenderer.stop();
						videoRenderer.close();
						
						// Display message info and exit
						Utils.showMessageAndExit(ReceiveVideoSharing.this, getString(R.string.label_sharing_aborted, reason),
								exitOnce);
						break;

					case VideoSharing.State.FAILED:
						// Stop the renderer
						videoRenderer.stop();
						videoRenderer.close();						
						
						// Display error info and exit
						Utils.showMessageAndExit(ReceiveVideoSharing.this, getString(R.string.label_sharing_failed, reason),
								exitOnce);
						break;

					case VideoSharing.State.TERMINATED:
						// Stop the renderer
						videoRenderer.stop();
						videoRenderer.close();									
						
						// Display message info and exit
						Utils.showMessageAndExit(ReceiveVideoSharing.this, getString(R.string.label_vsh_terminated), exitOnce);
						break;

					default:
						if (LogUtils.isActive) {
							Log.d(LOGTAG, "onVideoSharingStateChanged " + notif);
						}
					}
				}
			});
		}
	};
>>>>>>> fbfdea25

    /*-------------------------- Video player callbacks ------------------*/
    
	/**
	 * Callback called when the player is opened
	 */
	public void onPlayerOpened() {
<<<<<<< HEAD
		// TODO
=======
		if (LogUtils.isActive) {
			Log.d(LOGTAG, "onPlayerOpened");
		}		
>>>>>>> fbfdea25
	}

	/**
	 * Callback called when the player is started
	 */
	public void onPlayerStarted() {
<<<<<<< HEAD
		// TODO
=======
		if (LogUtils.isActive) {
			Log.d(LOGTAG, "onPlayerStarted");
		}		
>>>>>>> fbfdea25
	}

	/**
	 * Callback called when the player is stopped
	 */
	public void onPlayerStopped() {
<<<<<<< HEAD
		// TODO
=======
		if (LogUtils.isActive) {
			Log.d(LOGTAG, "onPlayerStopped");
		}
>>>>>>> fbfdea25
	}

	/**
	 * Callback called when the player is closed
	 */
	public void onPlayerClosed() {
<<<<<<< HEAD
		// TODO
=======
		if (LogUtils.isActive) {
			Log.d(LOGTAG, "onPlayerClosed");
		}
>>>>>>> fbfdea25
	}

	/**
	 * Callback called when the player has failed
	 */
	public void onPlayerError() {
		// TODO
<<<<<<< HEAD
=======
		if (LogUtils.isActive) {
			Log.d(LOGTAG, "onPlayerError");
		}
>>>>>>> fbfdea25
	}
	
	/**
	 * Callback called when the player has been resized
	 */
	public void onPlayerResized(int width, int height) {
<<<<<<< HEAD
		// TODO
	}
=======
		if (LogUtils.isActive) {
			Log.d(LOGTAG, "onPlayerResized");
		}
	}	

>>>>>>> fbfdea25
}

<|MERGE_RESOLUTION|>--- conflicted
+++ resolved
@@ -1,561 +1,478 @@
-/*******************************************************************************
- * Software Name : RCS IMS Stack
- *
- * Copyright (C) 2010 France Telecom S.A.
- *
- * Licensed under the Apache License, Version 2.0 (the "License");
- * you may not use this file except in compliance with the License.
- * You may obtain a copy of the License at
- *
- *      http://www.apache.org/licenses/LICENSE-2.0
- *
- * Unless required by applicable law or agreed to in writing, software
- * distributed under the License is distributed on an "AS IS" BASIS,
- * WITHOUT WARRANTIES OR CONDITIONS OF ANY KIND, either express or implied.
- * See the License for the specific language governing permissions and
- * limitations under the License.
- ******************************************************************************/
-package com.orangelabs.rcs.ri.sharing.video;
-
-import android.app.Activity;
-import android.app.AlertDialog;
-import android.content.DialogInterface;
-import android.content.DialogInterface.OnClickListener;
-import android.os.Bundle;
-import android.os.Handler;
-import android.util.Log;
-import android.view.KeyEvent;
-import android.view.Menu;
-import android.view.MenuInflater;
-import android.view.MenuItem;
-import android.view.SurfaceHolder;
-import android.view.WindowManager;
-import android.widget.TextView;
-
-import com.gsma.services.rcs.JoynService;
-import com.gsma.services.rcs.JoynServiceException;
-import com.gsma.services.rcs.JoynServiceListener;
-import com.gsma.services.rcs.JoynServiceNotAvailableException;
-import com.gsma.services.rcs.contacts.ContactId;
-import com.gsma.services.rcs.vsh.VideoDescriptor;
-import com.gsma.services.rcs.vsh.VideoSharing;
-import com.gsma.services.rcs.vsh.VideoSharingListener;
-import com.gsma.services.rcs.vsh.VideoSharingService;
-import com.orangelabs.rcs.core.ims.protocol.rtp.codec.video.h264.H264Config;
-import com.orangelabs.rcs.ri.R;
-import com.orangelabs.rcs.ri.RiApplication;
-import com.orangelabs.rcs.ri.sharing.video.media.TerminatingVideoPlayer;
-import com.orangelabs.rcs.ri.sharing.video.media.VideoPlayerListener;
-import com.orangelabs.rcs.ri.sharing.video.media.VideoSurfaceView;
-import com.orangelabs.rcs.ri.utils.LockAccess;
-import com.orangelabs.rcs.ri.utils.LogUtils;
-import com.orangelabs.rcs.ri.utils.Utils;
-
-/**
- * Receive video sharing
- *  
- * @author Jean-Marc AUFFRET
- * @author YPLO6403
- */
-public class ReceiveVideoSharing extends Activity implements JoynServiceListener, VideoPlayerListener {
-
-	/**
-	 * UI handler
-	 */
-	private final Handler handler = new Handler();
-
-    /**
-	 * Video sharing API
-	 */
-	private VideoSharingService vshApi;
-	
-	/**
-	 * Video sharing
-	 */
-	private VideoSharing videoSharing;
-	
-    /**
-     * The Video Sharing Data Object 
-     */
-	private VideoSharingDAO vshDao;
-
-    /**
-     * Video renderer
-     */
-    private TerminatingVideoPlayer videoRenderer;
-
-    /**
-     * Video width
-     */
-    private int videoWidth = H264Config.QCIF_WIDTH;
-    
-    /**
-     * Video height
-     */
-    private int videoHeight = H264Config.QCIF_HEIGHT;
-    
-    /**
-     * Live video preview
-     */
-    private VideoSurfaceView videoView;
-    
-    /**
-     * Video surface holder
-     */
-    private SurfaceHolder surface;
-    
-    private boolean serviceConnected = false;
-    
-	/**
-	 * A locker to exit only once
-	 */
-	private LockAccess exitOnce = new LockAccess();
-    
-    /**
-	 * The log tag for this class
-	 */
-	private static final String LOGTAG = LogUtils.getTag(ReceiveVideoSharing.class.getSimpleName());
-	
-	/**
-	 * Array of Video sharing states
-	 */
-	private static final String[] VSH_STATES = RiApplication.getContext().getResources().getStringArray(R.array.vsh_states);
-	
-	/**
-	 * Array of Video sharing reason codes
-	 */
-	private static final String[] VSH_REASON_CODES = RiApplication.getContext().getResources()
-			.getStringArray(R.array.vsh_reason_codes);
-<<<<<<< HEAD
-	
-	   /**
-     * Video sharing listener
-     */
-    private VideoSharingListener vshListener = new VideoSharingListener() {
-
-		@Override
-		public void onVideoSharingStateChanged(ContactId contact, String sharingId, final int state) {
-			if (LogUtils.isActive) {
-				Log.d(LOGTAG, "onVideoSharingStateChanged contact=" + contact + " sharingId=" + sharingId + " state=" + state);
-			}
-			if (state > VSH_STATES.length) {
-				if (LogUtils.isActive) {
-					Log.e(LOGTAG, "onVideoSharingStateChanged unhandled state=" + state);
-				}
-				return;
-			}
-			// TODO : handle reason code (CR025)
-			final String reason = VSH_REASON_CODES[0];
-			final String notif = getString(R.string.label_vsh_state_changed, VSH_STATES[state], reason);
-			handler.post(new Runnable() {
-				public void run() {
-					switch (state) {
-					case VideoSharing.State.STARTED:
-						// Session is established
-						break;
-
-					case VideoSharing.State.ABORTED:
-						// Display session status
-						Utils.showMessageAndExit(ReceiveVideoSharing.this, getString(R.string.label_sharing_aborted, reason),
-								exitOnce);
-						break;
-
-					case VideoSharing.State.FAILED:
-						// Session is failed: exit
-						Utils.showMessageAndExit(ReceiveVideoSharing.this, getString(R.string.label_sharing_failed, reason),
-								exitOnce);
-						break;
-
-					case VideoSharing.State.TERMINATED:
-						// Session is failed: exit
-						Utils.showMessageAndExit(ReceiveVideoSharing.this, getString(R.string.label_vsh_terminated), exitOnce);
-						break;
-
-					default:
-						if (LogUtils.isActive) {
-							Log.d(LOGTAG, "onVideoSharingStateChanged " + notif);
-						}
-					}
-				}
-			});
-		}
-		
-		@Override
-		public void onVideoDescriptorChanged(ContactId contact, String sharingId, VideoDescriptor descriptor) {
-			// TODO
-		}		
-	};
-=======
->>>>>>> fbfdea25
-    
-    @Override
-    public void onCreate(Bundle savedInstanceState) {
-        super.onCreate(savedInstanceState);
-
-        // Always on window
-        getWindow().addFlags(WindowManager.LayoutParams.FLAG_KEEP_SCREEN_ON);
-        getWindow().addFlags(WindowManager.LayoutParams.FLAG_SHOW_WHEN_LOCKED);
-        getWindow().addFlags(WindowManager.LayoutParams.FLAG_DISMISS_KEYGUARD);
-
-        // Set layout
-        setContentView(R.layout.video_sharing_receive);
-
-        // Set title
-        setTitle(R.string.menu_video_sharing);
-
-        // Get invitation info
-        vshDao = (VideoSharingDAO) (getIntent().getExtras().getParcelable(VideoSharingIntentService.BUNDLE_VSHDAO_ID));
-		if (vshDao == null) {
-			if (LogUtils.isActive) {
-				Log.e(LOGTAG, "onCreate cannot read Video Sharing invitation");
-			}
-			finish();
-			return;
-		}
-
-		if (LogUtils.isActive) {
-			Log.d(LOGTAG, "onCreate "+vshDao);
-		}
-		
-        // Create the live video view
-        videoView = (VideoSurfaceView)findViewById(R.id.video_view);
-        videoView.setAspectRatio(videoWidth, videoHeight);
-        surface = videoView.getHolder();
-        surface.setType(SurfaceHolder.SURFACE_TYPE_PUSH_BUFFERS);
-        surface.setKeepScreenOn(true);
-
-        // Instantiate the renderer
-        videoRenderer = new TerminatingVideoPlayer(videoView, this);
-
-		// Instantiate API
-        vshApi = new VideoSharingService(getApplicationContext(), this);
-		
-		// Connect API
-        vshApi.connect();
-    }
-
-    @Override
-	public void onDestroy() {
-		super.onDestroy();
-		if (serviceConnected) {
-			// Remove video sharing listener
-			try {
-				if (LogUtils.isActive) {
-					Log.d(LOGTAG, "onDestroy Remove listener");
-				}
-				vshApi.removeEventListener(vshListener);
-			} catch (Exception e) {
-				e.printStackTrace();
-			}
-			// Disconnect API
-			vshApi.disconnect();
-		}
-	}
-
-    /**
-     * Callback called when service is connected. This method is called when the
-     * service is well connected to the RCS service (binding procedure successful):
-     * this means the methods of the API may be used.
-     */
-    public void onServiceConnected() {
-		try {
-			// Add service listener
-			vshApi.addEventListener(vshListener);
-			serviceConnected = true;
-			
-			// Get the video sharing
-			videoSharing = vshApi.getVideoSharing(vshDao.getSharingId());
-			if (videoSharing == null) {
-				// Session not found or expired
-				Utils.showMessageAndExit(ReceiveVideoSharing.this, getString(R.string.label_session_not_found), exitOnce);
-				return;
-			}
-			
-	    	// Display sharing infos
-    		TextView from = (TextView)findViewById(R.id.from);
-	        from.setText(getString(R.string.label_from) + " " + vshDao.getContact());
-	    	
-			// Display accept/reject dialog
-			AlertDialog.Builder builder = new AlertDialog.Builder(this);
-			builder.setTitle(R.string.title_video_sharing);
-			builder.setMessage(getString(R.string.label_from) +	" " + vshDao.getContact());
-			builder.setCancelable(false);
-			builder.setIcon(R.drawable.ri_notif_csh_icon);
-			builder.setPositiveButton(getString(R.string.label_accept), acceptBtnListener);
-			builder.setNegativeButton(getString(R.string.label_decline), declineBtnListener);
-			builder.show();
-	    } catch(JoynServiceNotAvailableException e) {
-	    	e.printStackTrace();
-			Utils.showMessageAndExit(ReceiveVideoSharing.this, getString(R.string.label_api_disabled), exitOnce);
-	    } catch(JoynServiceException e) {
-	    	e.printStackTrace();
-			Utils.showMessageAndExit(ReceiveVideoSharing.this, getString(R.string.label_api_failed), exitOnce);
-		}
-    }
-    
-    /**
-     * Callback called when service has been disconnected. This method is called when
-     * the service is disconnected from the RCS service (e.g. service deactivated).
-     * 
-     * @param error Error
-     * @see JoynService.Error
-     */
-    public void onServiceDisconnected(int error) {
-    	serviceConnected = false;
-		Utils.showMessageAndExit(ReceiveVideoSharing.this, getString(R.string.label_api_disabled), exitOnce);
-    }    
-    
-    /**
-	 * Accept invitation
-	 */
-	private void acceptInvitation() {
-    	try {
-    		if (LogUtils.isActive) {
-				Log.d(LOGTAG, "acceptInvitation");
-			}
-    		// Accept the invitation
-    		videoSharing.acceptInvitation(videoRenderer);
-    	} catch(Exception e) {
-    		e.printStackTrace();
-			Utils.showMessageAndExit(ReceiveVideoSharing.this, getString(R.string.label_invitation_failed), exitOnce);
-    	}
-	}
-	
-	/**
-	 * Reject invitation
-	 */
-	private void rejectInvitation() {
-    	try {
-    		// Reject the invitation
-    		videoSharing.rejectInvitation();
-    	} catch(Exception e) {
-    		e.printStackTrace();
-    	}
-	}	
-	
-	/**
-     * Accept button listener
-     */
-    private OnClickListener acceptBtnListener = new OnClickListener() {
-        public void onClick(DialogInterface dialog, int which) {     
-        	// Accept invitation
-        	acceptInvitation();
-        }
-    };
-
-    /**
-     * Reject button listener
-     */    
-    private OnClickListener declineBtnListener = new OnClickListener() {
-        public void onClick(DialogInterface dialog, int which) {
-        	// Reject invitation
-        	rejectInvitation();
-        	
-            // Exit activity
-			finish();
-        }
-    };     
-    
-    /**
-     * Quit the session
-     */
-    private void quitSession() {
-    	// Stop the sharing
-    	try {
-            if (videoSharing != null) {
-            	videoSharing.abortSharing();
-            }
-    	} catch(Exception e) {
-    		e.printStackTrace();
-    	}
-    	videoSharing = null;
-		
-	    // Exit activity
-		finish();
-    }    
-    
-    @Override
-    public boolean onKeyDown(int keyCode, KeyEvent event) {
-        switch (keyCode) {
-            case KeyEvent.KEYCODE_BACK:
-            	// Quit the session
-            	quitSession();
-                return true;
-        }
-
-        return super.onKeyDown(keyCode, event);
-    }
-    
-    @Override
-	public boolean onCreateOptionsMenu(Menu menu) {
-		MenuInflater inflater=new MenuInflater(getApplicationContext());
-		inflater.inflate(R.menu.menu_video_sharing, menu);
-		return true;
-	}
-    
-    @Override
-	public boolean onOptionsItemSelected(MenuItem item) {
-		switch (item.getItemId()) {
-			case R.id.menu_close_session:
-				// Quit the session
-				quitSession();
-				break;
-		}
-		return true;
-	}
-<<<<<<< HEAD
-=======
-    
-    /*-------------------------- Session callbacks ------------------*/
-    
-    /**
-     * Video sharing listener
-     */
-    private VideoSharingListener vshListener = new VideoSharingListener() {
-
-		@Override
-		public void onVideoSharingStateChanged(ContactId contact, String sharingId, final int state) {
-			if (LogUtils.isActive) {
-				Log.d(LOGTAG, "onVideoSharingStateChanged contact=" + contact + " sharingId=" + sharingId + " state=" + state);
-			}
-			if (state > VSH_STATES.length) {
-				if (LogUtils.isActive) {
-					Log.e(LOGTAG, "onVideoSharingStateChanged unhandled state=" + state);
-				}
-				return;
-			}
-			// TODO : handle reason code (CR025)
-			final String reason = VSH_REASON_CODES[0];
-			final String notif = getString(R.string.label_vsh_state_changed, VSH_STATES[state], reason);
-			handler.post(new Runnable() {
-				public void run() {
-					switch (state) {
-					case VideoSharing.State.STARTED:
-						// Start the renderer
-						videoRenderer.open();
-						videoRenderer.start();
-						break;
-
-					case VideoSharing.State.ABORTED:
-						// Stop the renderer
-						videoRenderer.stop();
-						videoRenderer.close();
-						
-						// Display message info and exit
-						Utils.showMessageAndExit(ReceiveVideoSharing.this, getString(R.string.label_sharing_aborted, reason),
-								exitOnce);
-						break;
-
-					case VideoSharing.State.FAILED:
-						// Stop the renderer
-						videoRenderer.stop();
-						videoRenderer.close();						
-						
-						// Display error info and exit
-						Utils.showMessageAndExit(ReceiveVideoSharing.this, getString(R.string.label_sharing_failed, reason),
-								exitOnce);
-						break;
-
-					case VideoSharing.State.TERMINATED:
-						// Stop the renderer
-						videoRenderer.stop();
-						videoRenderer.close();									
-						
-						// Display message info and exit
-						Utils.showMessageAndExit(ReceiveVideoSharing.this, getString(R.string.label_vsh_terminated), exitOnce);
-						break;
-
-					default:
-						if (LogUtils.isActive) {
-							Log.d(LOGTAG, "onVideoSharingStateChanged " + notif);
-						}
-					}
-				}
-			});
-		}
-	};
->>>>>>> fbfdea25
-
-    /*-------------------------- Video player callbacks ------------------*/
-    
-	/**
-	 * Callback called when the player is opened
-	 */
-	public void onPlayerOpened() {
-<<<<<<< HEAD
-		// TODO
-=======
-		if (LogUtils.isActive) {
-			Log.d(LOGTAG, "onPlayerOpened");
-		}		
->>>>>>> fbfdea25
-	}
-
-	/**
-	 * Callback called when the player is started
-	 */
-	public void onPlayerStarted() {
-<<<<<<< HEAD
-		// TODO
-=======
-		if (LogUtils.isActive) {
-			Log.d(LOGTAG, "onPlayerStarted");
-		}		
->>>>>>> fbfdea25
-	}
-
-	/**
-	 * Callback called when the player is stopped
-	 */
-	public void onPlayerStopped() {
-<<<<<<< HEAD
-		// TODO
-=======
-		if (LogUtils.isActive) {
-			Log.d(LOGTAG, "onPlayerStopped");
-		}
->>>>>>> fbfdea25
-	}
-
-	/**
-	 * Callback called when the player is closed
-	 */
-	public void onPlayerClosed() {
-<<<<<<< HEAD
-		// TODO
-=======
-		if (LogUtils.isActive) {
-			Log.d(LOGTAG, "onPlayerClosed");
-		}
->>>>>>> fbfdea25
-	}
-
-	/**
-	 * Callback called when the player has failed
-	 */
-	public void onPlayerError() {
-		// TODO
-<<<<<<< HEAD
-=======
-		if (LogUtils.isActive) {
-			Log.d(LOGTAG, "onPlayerError");
-		}
->>>>>>> fbfdea25
-	}
-	
-	/**
-	 * Callback called when the player has been resized
-	 */
-	public void onPlayerResized(int width, int height) {
-<<<<<<< HEAD
-		// TODO
-	}
-=======
-		if (LogUtils.isActive) {
-			Log.d(LOGTAG, "onPlayerResized");
-		}
-	}	
-
->>>>>>> fbfdea25
-}
-
+/*******************************************************************************
+ * Software Name : RCS IMS Stack
+ *
+ * Copyright (C) 2010 France Telecom S.A.
+ *
+ * Licensed under the Apache License, Version 2.0 (the "License");
+ * you may not use this file except in compliance with the License.
+ * You may obtain a copy of the License at
+ *
+ *      http://www.apache.org/licenses/LICENSE-2.0
+ *
+ * Unless required by applicable law or agreed to in writing, software
+ * distributed under the License is distributed on an "AS IS" BASIS,
+ * WITHOUT WARRANTIES OR CONDITIONS OF ANY KIND, either express or implied.
+ * See the License for the specific language governing permissions and
+ * limitations under the License.
+ ******************************************************************************/
+package com.orangelabs.rcs.ri.sharing.video;
+
+import android.app.Activity;
+import android.app.AlertDialog;
+import android.content.DialogInterface;
+import android.content.DialogInterface.OnClickListener;
+import android.os.Bundle;
+import android.os.Handler;
+import android.util.Log;
+import android.view.KeyEvent;
+import android.view.Menu;
+import android.view.MenuInflater;
+import android.view.MenuItem;
+import android.view.SurfaceHolder;
+import android.view.WindowManager;
+import android.widget.TextView;
+
+import com.gsma.services.rcs.JoynService;
+import com.gsma.services.rcs.JoynServiceException;
+import com.gsma.services.rcs.JoynServiceListener;
+import com.gsma.services.rcs.JoynServiceNotAvailableException;
+import com.gsma.services.rcs.contacts.ContactId;
+import com.gsma.services.rcs.vsh.VideoDescriptor;
+import com.gsma.services.rcs.vsh.VideoSharing;
+import com.gsma.services.rcs.vsh.VideoSharingListener;
+import com.gsma.services.rcs.vsh.VideoSharingService;
+import com.orangelabs.rcs.core.ims.protocol.rtp.codec.video.h264.H264Config;
+import com.orangelabs.rcs.ri.R;
+import com.orangelabs.rcs.ri.RiApplication;
+import com.orangelabs.rcs.ri.sharing.video.media.TerminatingVideoPlayer;
+import com.orangelabs.rcs.ri.sharing.video.media.VideoPlayerListener;
+import com.orangelabs.rcs.ri.sharing.video.media.VideoSurfaceView;
+import com.orangelabs.rcs.ri.utils.LockAccess;
+import com.orangelabs.rcs.ri.utils.LogUtils;
+import com.orangelabs.rcs.ri.utils.Utils;
+
+/**
+ * Receive video sharing
+ *  
+ * @author Jean-Marc AUFFRET
+ * @author YPLO6403
+ */
+public class ReceiveVideoSharing extends Activity implements JoynServiceListener, VideoPlayerListener {
+
+	/**
+	 * UI handler
+	 */
+	private final Handler handler = new Handler();
+
+    /**
+	 * Video sharing API
+	 */
+	private VideoSharingService vshApi;
+	
+	/**
+	 * Video sharing
+	 */
+	private VideoSharing videoSharing;
+	
+    /**
+     * The Video Sharing Data Object 
+     */
+	private VideoSharingDAO vshDao;
+
+    /**
+     * Video renderer
+     */
+    private TerminatingVideoPlayer videoRenderer;
+
+    /**
+     * Video width
+     */
+    private int videoWidth = H264Config.QCIF_WIDTH;
+    
+    /**
+     * Video height
+     */
+    private int videoHeight = H264Config.QCIF_HEIGHT;
+    
+    /**
+     * Live video preview
+     */
+    private VideoSurfaceView videoView;
+    
+    /**
+     * Video surface holder
+     */
+    private SurfaceHolder surface;
+    
+    private boolean serviceConnected = false;
+    
+	/**
+	 * A locker to exit only once
+	 */
+	private LockAccess exitOnce = new LockAccess();
+    
+    /**
+	 * The log tag for this class
+	 */
+	private static final String LOGTAG = LogUtils.getTag(ReceiveVideoSharing.class.getSimpleName());
+	
+	/**
+	 * Array of Video sharing states
+	 */
+	private static final String[] VSH_STATES = RiApplication.getContext().getResources().getStringArray(R.array.vsh_states);
+	
+	/**
+	 * Array of Video sharing reason codes
+	 */
+	private static final String[] VSH_REASON_CODES = RiApplication.getContext().getResources()
+			.getStringArray(R.array.vsh_reason_codes);
+    
+    @Override
+    public void onCreate(Bundle savedInstanceState) {
+        super.onCreate(savedInstanceState);
+
+        // Always on window
+        getWindow().addFlags(WindowManager.LayoutParams.FLAG_KEEP_SCREEN_ON);
+        getWindow().addFlags(WindowManager.LayoutParams.FLAG_SHOW_WHEN_LOCKED);
+        getWindow().addFlags(WindowManager.LayoutParams.FLAG_DISMISS_KEYGUARD);
+
+        // Set layout
+        setContentView(R.layout.video_sharing_receive);
+
+        // Set title
+        setTitle(R.string.menu_video_sharing);
+
+        // Get invitation info
+        vshDao = (VideoSharingDAO) (getIntent().getExtras().getParcelable(VideoSharingIntentService.BUNDLE_VSHDAO_ID));
+		if (vshDao == null) {
+			if (LogUtils.isActive) {
+				Log.e(LOGTAG, "onCreate cannot read Video Sharing invitation");
+			}
+			finish();
+			return;
+		}
+
+		if (LogUtils.isActive) {
+			Log.d(LOGTAG, "onCreate "+vshDao);
+		}
+		
+        // Create the live video view
+        videoView = (VideoSurfaceView)findViewById(R.id.video_view);
+        videoView.setAspectRatio(videoWidth, videoHeight);
+        surface = videoView.getHolder();
+        surface.setType(SurfaceHolder.SURFACE_TYPE_PUSH_BUFFERS);
+        surface.setKeepScreenOn(true);
+
+        // Instantiate the renderer
+        videoRenderer = new TerminatingVideoPlayer(videoView, this);
+
+		// Instantiate API
+        vshApi = new VideoSharingService(getApplicationContext(), this);
+		
+		// Connect API
+        vshApi.connect();
+    }
+
+    @Override
+	public void onDestroy() {
+		super.onDestroy();
+		if (serviceConnected) {
+			// Remove video sharing listener
+			try {
+				if (LogUtils.isActive) {
+					Log.d(LOGTAG, "onDestroy Remove listener");
+				}
+				vshApi.removeEventListener(vshListener);
+			} catch (Exception e) {
+				e.printStackTrace();
+			}
+			// Disconnect API
+			vshApi.disconnect();
+		}
+	}
+
+    /**
+     * Callback called when service is connected. This method is called when the
+     * service is well connected to the RCS service (binding procedure successful):
+     * this means the methods of the API may be used.
+     */
+    public void onServiceConnected() {
+		try {
+			// Add service listener
+			vshApi.addEventListener(vshListener);
+			serviceConnected = true;
+			
+			// Get the video sharing
+			videoSharing = vshApi.getVideoSharing(vshDao.getSharingId());
+			if (videoSharing == null) {
+				// Session not found or expired
+				Utils.showMessageAndExit(ReceiveVideoSharing.this, getString(R.string.label_session_not_found), exitOnce);
+				return;
+			}
+			
+	    	// Display sharing infos
+    		TextView from = (TextView)findViewById(R.id.from);
+	        from.setText(getString(R.string.label_from) + " " + vshDao.getContact());
+	    	
+			// Display accept/reject dialog
+			AlertDialog.Builder builder = new AlertDialog.Builder(this);
+			builder.setTitle(R.string.title_video_sharing);
+			builder.setMessage(getString(R.string.label_from) +	" " + vshDao.getContact());
+			builder.setCancelable(false);
+			builder.setIcon(R.drawable.ri_notif_csh_icon);
+			builder.setPositiveButton(getString(R.string.label_accept), acceptBtnListener);
+			builder.setNegativeButton(getString(R.string.label_decline), declineBtnListener);
+			builder.show();
+	    } catch(JoynServiceNotAvailableException e) {
+	    	e.printStackTrace();
+			Utils.showMessageAndExit(ReceiveVideoSharing.this, getString(R.string.label_api_disabled), exitOnce);
+	    } catch(JoynServiceException e) {
+	    	e.printStackTrace();
+			Utils.showMessageAndExit(ReceiveVideoSharing.this, getString(R.string.label_api_failed), exitOnce);
+		}
+    }
+    
+    /**
+     * Callback called when service has been disconnected. This method is called when
+     * the service is disconnected from the RCS service (e.g. service deactivated).
+     * 
+     * @param error Error
+     * @see JoynService.Error
+     */
+    public void onServiceDisconnected(int error) {
+    	serviceConnected = false;
+		Utils.showMessageAndExit(ReceiveVideoSharing.this, getString(R.string.label_api_disabled), exitOnce);
+    }    
+    
+    /**
+	 * Accept invitation
+	 */
+	private void acceptInvitation() {
+    	try {
+    		if (LogUtils.isActive) {
+				Log.d(LOGTAG, "acceptInvitation");
+			}
+    		// Accept the invitation
+    		videoSharing.acceptInvitation(videoRenderer);
+    	} catch(Exception e) {
+    		e.printStackTrace();
+			Utils.showMessageAndExit(ReceiveVideoSharing.this, getString(R.string.label_invitation_failed), exitOnce);
+    	}
+	}
+	
+	/**
+	 * Reject invitation
+	 */
+	private void rejectInvitation() {
+    	try {
+    		// Reject the invitation
+    		videoSharing.rejectInvitation();
+    	} catch(Exception e) {
+    		e.printStackTrace();
+    	}
+	}	
+	
+	/**
+     * Accept button listener
+     */
+    private OnClickListener acceptBtnListener = new OnClickListener() {
+        public void onClick(DialogInterface dialog, int which) {     
+        	// Accept invitation
+        	acceptInvitation();
+        }
+    };
+
+    /**
+     * Reject button listener
+     */    
+    private OnClickListener declineBtnListener = new OnClickListener() {
+        public void onClick(DialogInterface dialog, int which) {
+        	// Reject invitation
+        	rejectInvitation();
+        	
+            // Exit activity
+			finish();
+        }
+    };     
+    
+    /**
+     * Quit the session
+     */
+    private void quitSession() {
+    	// Stop the sharing
+    	try {
+            if (videoSharing != null) {
+            	videoSharing.abortSharing();
+            }
+    	} catch(Exception e) {
+    		e.printStackTrace();
+    	}
+    	videoSharing = null;
+		
+	    // Exit activity
+		finish();
+    }    
+    
+    @Override
+    public boolean onKeyDown(int keyCode, KeyEvent event) {
+        switch (keyCode) {
+            case KeyEvent.KEYCODE_BACK:
+            	// Quit the session
+            	quitSession();
+                return true;
+        }
+
+        return super.onKeyDown(keyCode, event);
+    }
+    
+    @Override
+	public boolean onCreateOptionsMenu(Menu menu) {
+		MenuInflater inflater=new MenuInflater(getApplicationContext());
+		inflater.inflate(R.menu.menu_video_sharing, menu);
+		return true;
+	}
+    
+    @Override
+	public boolean onOptionsItemSelected(MenuItem item) {
+		switch (item.getItemId()) {
+			case R.id.menu_close_session:
+				// Quit the session
+				quitSession();
+				break;
+		}
+		return true;
+	}
+    
+    /*-------------------------- Session callbacks ------------------*/
+    
+    /**
+     * Video sharing listener
+     */
+    private VideoSharingListener vshListener = new VideoSharingListener() {
+
+		@Override
+		public void onVideoSharingStateChanged(ContactId contact, String sharingId, final int state) {
+			if (LogUtils.isActive) {
+				Log.d(LOGTAG, "onVideoSharingStateChanged contact=" + contact + " sharingId=" + sharingId + " state=" + state);
+			}
+			if (state > VSH_STATES.length) {
+				if (LogUtils.isActive) {
+					Log.e(LOGTAG, "onVideoSharingStateChanged unhandled state=" + state);
+				}
+				return;
+			}
+			// TODO : handle reason code (CR025)
+			final String reason = VSH_REASON_CODES[0];
+			final String notif = getString(R.string.label_vsh_state_changed, VSH_STATES[state], reason);
+			handler.post(new Runnable() {
+				public void run() {
+					switch (state) {
+					case VideoSharing.State.STARTED:
+						// Start the renderer
+						videoRenderer.open();
+						videoRenderer.start();
+						break;
+
+					case VideoSharing.State.ABORTED:
+						// Stop the renderer
+						videoRenderer.stop();
+						videoRenderer.close();
+						
+						// Display message info and exit
+						Utils.showMessageAndExit(ReceiveVideoSharing.this, getString(R.string.label_sharing_aborted, reason),
+								exitOnce);
+						break;
+
+					case VideoSharing.State.FAILED:
+						// Stop the renderer
+						videoRenderer.stop();
+						videoRenderer.close();						
+						
+						// Display error info and exit
+						Utils.showMessageAndExit(ReceiveVideoSharing.this, getString(R.string.label_sharing_failed, reason),
+								exitOnce);
+						break;
+
+					case VideoSharing.State.TERMINATED:
+						// Stop the renderer
+						videoRenderer.stop();
+						videoRenderer.close();									
+						
+						// Display message info and exit
+						Utils.showMessageAndExit(ReceiveVideoSharing.this, getString(R.string.label_vsh_terminated), exitOnce);
+						break;
+
+					default:
+						if (LogUtils.isActive) {
+							Log.d(LOGTAG, "onVideoSharingStateChanged " + notif);
+						}
+					}
+				}
+			});
+		}
+		
+		@Override
+		public void onVideoDescriptorChanged(ContactId contact, String sharingId, VideoDescriptor descriptor) {
+			// TODO
+		}
+    };
+
+    /*-------------------------- Video player callbacks ------------------*/
+    
+	/**
+	 * Callback called when the player is opened
+	 */
+	public void onPlayerOpened() {
+		if (LogUtils.isActive) {
+			Log.d(LOGTAG, "onPlayerOpened");
+		}		
+	}
+
+	/**
+	 * Callback called when the player is started
+	 */
+	public void onPlayerStarted() {
+		if (LogUtils.isActive) {
+			Log.d(LOGTAG, "onPlayerStarted");
+		}		
+	}
+
+	/**
+	 * Callback called when the player is stopped
+	 */
+	public void onPlayerStopped() {
+		if (LogUtils.isActive) {
+			Log.d(LOGTAG, "onPlayerStopped");
+		}
+	}
+
+	/**
+	 * Callback called when the player is closed
+	 */
+	public void onPlayerClosed() {
+		if (LogUtils.isActive) {
+			Log.d(LOGTAG, "onPlayerClosed");
+		}
+	}
+
+	/**
+	 * Callback called when the player has failed
+	 */
+	public void onPlayerError() {
+		// TODO
+		if (LogUtils.isActive) {
+			Log.d(LOGTAG, "onPlayerError");
+		}
+	}
+	
+	/**
+	 * Callback called when the player has been resized
+	 */
+	public void onPlayerResized(int width, int height) {
+		// TODO
+		if (LogUtils.isActive) {
+			Log.d(LOGTAG, "onPlayerResized");
+		}
+	}	
+}
+