--- conflicted
+++ resolved
@@ -18,17 +18,11 @@
  *
  * NOTE: This file has been modified by Sony Mobile Communications Inc.
  * Modifications are licensed under the License.
-<<<<<<< HEAD
  ******************************************************************************/
 
 package com.orangelabs.rcs.core.ims.service.richcall.video;
-=======
- ******************************************************************************/
-
-package com.orangelabs.rcs.core.ims.service.richcall.video;
 
 import static com.orangelabs.rcs.utils.StringUtils.UTF8;
->>>>>>> 4b2b4118
 
 import java.util.Collection;
 import java.util.Vector;
@@ -48,7 +42,6 @@
 import com.orangelabs.rcs.core.ims.service.ImsService;
 import com.orangelabs.rcs.core.ims.service.ImsServiceSession;
 import com.orangelabs.rcs.core.ims.service.ImsSessionListener;
-<<<<<<< HEAD
 import com.orangelabs.rcs.core.ims.service.SessionTimerManager;
 import com.orangelabs.rcs.core.ims.service.richcall.ContentSharingError;
 import com.orangelabs.rcs.core.ims.service.richcall.RichcallService;
@@ -92,61 +85,7 @@
             send180Ringing(dialogPath.getInvite(), dialogPath.getLocalTag());
 
             // Parse the remote SDP part
-            SdpParser parser = new SdpParser(dialogPath.getRemoteContent().getBytes());
-            MediaDescription mediaVideo = parser.getMediaDescription("video");
-            String remoteHost = SdpUtils.extractRemoteHost(parser.sessionDescription, mediaVideo);
-            int remotePort = mediaVideo.port;
-
-            // Extract video codecs from SDP
-            Vector<MediaDescription> medias = parser.getMediaDescriptions("video");
-            Vector<VideoCodec> proposedCodecs = VideoCodecManager.extractVideoCodecsFromSdp(medias);
-
-            // Notify listener
-=======
-import com.orangelabs.rcs.core.ims.service.SessionTimerManager;
-import com.orangelabs.rcs.core.ims.service.richcall.ContentSharingError;
-import com.orangelabs.rcs.core.ims.service.richcall.RichcallService;
-import com.orangelabs.rcs.utils.ContactUtils;
-import com.orangelabs.rcs.utils.logger.Logger;
-
-/**
- * Terminating live video content sharing session (streaming)
- *
- * @author Jean-Marc AUFFRET
- */
-public class TerminatingVideoStreamingSession extends VideoStreamingSession {
-    /**
-     * The logger
-     */
-    private final static Logger logger = Logger.getLogger(TerminatingVideoStreamingSession.class.getSimpleName());
-
-    /**
-     * Constructor
-     *
-     * @param parent IMS service
-     * @param invite Initial INVITE request
-     * @param contact Contact Id
-     */
-	public TerminatingVideoStreamingSession(ImsService parent, SipRequest invite, ContactId contact) {
-		super(parent, ContentManager.createLiveVideoContentFromSdp(invite.getContentBytes()), contact);
-
-		// Create dialog path
-		createTerminatingDialogPath(invite);
-	}
-
-    /**
-     * Background processing
-     */
-    public void run() {
-        try {
-            if (logger.isActivated()) {
-                logger.info("Initiate a new live video sharing session as terminating");
-            }
-
-            send180Ringing(getDialogPath().getInvite(), getDialogPath().getLocalTag());
-
-            // Parse the remote SDP part
-            SdpParser parser = new SdpParser(getDialogPath().getRemoteContent().getBytes(
+            SdpParser parser = new SdpParser(dialogPath.getRemoteContent().getBytes(
                     UTF8));
             MediaDescription mediaVideo = parser.getMediaDescription("video");
             String remoteHost = SdpUtils.extractRemoteHost(parser.sessionDescription, mediaVideo);
@@ -156,7 +95,7 @@
             Vector<MediaDescription> medias = parser.getMediaDescriptions("video");
             Vector<VideoCodec> proposedCodecs = VideoCodecManager.extractVideoCodecsFromSdp(medias);
 
->>>>>>> 4b2b4118
+            // Notify listener
             Collection<ImsSessionListener> listeners = getListeners();
             for (ImsSessionListener listener : listeners) {
                 listener.handleSessionInvited();
