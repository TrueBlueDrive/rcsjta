--- conflicted
+++ resolved
@@ -682,7 +682,6 @@
 	 * Country area code
 	 */
 	public static final String COUNTRY_AREA_CODE = RcsServiceConfiguration.Settings.MY_COUNTRY_AREA_CODE;
-<<<<<<< HEAD
 	/* package private */static final String DEFAULT_COUNTRY_AREA_CODE = "0";
 
 	/**
@@ -788,13 +787,13 @@
 	/**
 	 * IMS authentication procedure for mobile access
 	 */
-	public static final String IMS_AUTHENT_PROCEDURE_MOBILE = "ImsAuhtenticationProcedureForMobile";
+	public static final String IMS_AUTHENT_PROCEDURE_MOBILE = "ImsAuthenticationProcedureForMobile";
 	/* package private */static final String DEFAULT_IMS_AUTHENT_PROCEDURE_MOBILE = AuthenticationProcedure.DIGEST.name();
 	
 	/**
 	 * IMS authentication procedure for Wi-Fi access
 	 */
-	public static final String IMS_AUTHENT_PROCEDURE_WIFI = "ImsAuhtenticationProcedureForWifi";
+	public static final String IMS_AUTHENT_PROCEDURE_WIFI = "ImsAuthenticationProcedureForWifi";
 	/* package private */static final String DEFAULT_IMS_AUTHENT_PROCEDURE_WIFI = AuthenticationProcedure.DIGEST.name();
 
 	/**
@@ -1227,473 +1226,4 @@
 	public static final String KEY_IMAGE_RESIZE_OPTION = "ImageResizeOption";
 	/* package private */static final Integer DEFAULT_KEY_IMAGE_RESIZE_OPTION = ImageResizeOption.ONLY_ABOVE_MAX_SIZE.toInt();
 	
-}
-=======
-	
-    /**
-     * Msisdn
-     */
-	public static final String MSISDN = "MSISDN";
-
-	// ---------------------------------------------------------------------------
-	// Stack settings
-	// ---------------------------------------------------------------------------
-
-	/**
-	 * Polling period used before each IMS service check (e.g. test subscription state for presence service)
-	 */
-	public static final String IMS_SERVICE_POLLING_PERIOD = "ImsServicePollingPeriod";
-
-	/**
-     * Default SIP port
-     */
-	public static final String SIP_DEFAULT_PORT = "SipListeningPort";
-
-	/**
-     * Default SIP protocol for mobile
-     */
-    public static final String SIP_DEFAULT_PROTOCOL_FOR_MOBILE = "SipDefaultProtocolForMobile";
-
-    /**
-     * Default SIP protocol for Wi-Fi
-     */
-    public static final String SIP_DEFAULT_PROTOCOL_FOR_WIFI = "SipDefaultProtocolForWifi";
-    
-    /**
-     * TLS Certifcate root
-     */
-    public static final String TLS_CERTIFICATE_ROOT = "TlsCertificateRoot";
-
-    /**
-     * TLS Certifcate intermediate
-     */
-    public static final String TLS_CERTIFICATE_INTERMEDIATE = "TlsCertificateIntermediate";
-
-	/**
-	 * SIP transaction timeout used to wait a SIP response
-	 */
-	public static final String SIP_TRANSACTION_TIMEOUT = "SipTransactionTimeout";
-
-	/**
-     * Default TCP port for MSRP session
-     */
-	public static final String MSRP_DEFAULT_PORT = "DefaultMsrpPort";
-
-	/**
-     * Default UDP port for RTP session
-     */
-	public static final String RTP_DEFAULT_PORT = "DefaultRtpPort";
-
-	/**
-	 * MSRP transaction timeout used to wait MSRP response
-	 */
-    public static final String MSRP_TRANSACTION_TIMEOUT = "MsrpTransactionTimeout";
-
-	/**
-     * Registration expire period
-     */
-	public static final String REGISTER_EXPIRE_PERIOD = "RegisterExpirePeriod";
-
-	/**
-     * Registration retry base time
-     */
-	public static final String REGISTER_RETRY_BASE_TIME = "RegisterRetryBaseTime";
-
-	/**
-     * Registration retry max time
-     */
-	public static final String REGISTER_RETRY_MAX_TIME = "RegisterRetryMaxTime";
-
-	/**
-	 * Publish expire period
-	 */
-	public static final String PUBLISH_EXPIRE_PERIOD = "PublishExpirePeriod";
-
-	/**
-     * Revoke timeout
-     */
-	public static final String REVOKE_TIMEOUT = "RevokeTimeout";
-
-	/**
-	 * IMS authentication procedure for mobile access
-	 */
-	public static final String IMS_AUTHENT_PROCEDURE_MOBILE = "ImsAuthenticationProcedureForMobile";
-
-	/**
-	 * IMS authentication procedure for Wi-Fi access
-	 */
-	public static final String IMS_AUTHENT_PROCEDURE_WIFI = "ImsAuthenticationProcedureForWifi";
-
-	/**
-	 * Activate or not Tel-URI format
-	 */
-	public static final String TEL_URI_FORMAT = "TelUriFormat";
-
-	/**
-     * Ringing session period. At the end of the period the session is cancelled
-     */
-	public static final String RINGING_SESSION_PERIOD = "RingingPeriod";
-
-	/**
-	 * Subscribe expiration timeout
-	 */
-	public static final String SUBSCRIBE_EXPIRE_PERIOD = "SubscribeExpirePeriod";
-
-	/**
-	 * "Is-composing" timeout for chat service
-	 */
-	public static final String IS_COMPOSING_TIMEOUT = "IsComposingTimeout";
-
-	/**
-	 * SIP session refresh expire period
-	 */
-	public static final String SESSION_REFRESH_EXPIRE_PERIOD = "SessionRefreshExpirePeriod";
-
-	/**
-	 * Activate or not permanent state mode
-	 */
-	public static final String PERMANENT_STATE_MODE = "PermanentState";
-
-	/**
-	 * Activate or not the traces
-	 */
-	public static final String TRACE_ACTIVATED = "TraceActivated";
-
-	/**
-	 * Logger trace level
-	 */
-	public static final String TRACE_LEVEL = "TraceLevel";
-
-	/**
-	 * Activate or not the SIP trace
-	 */
-	public static final String SIP_TRACE_ACTIVATED = "SipTraceActivated";
-
-    /**
-     * SIP trace file
-     */
-    public static final String SIP_TRACE_FILE = "SipTraceFile";
-	
-	/**
-	 * Activate or not the media trace
-	 */
-	public static final String MEDIA_TRACE_ACTIVATED = "MediaTraceActivated";
-
-	/**
-	 * Capability refresh timeout used to avoid too many requests in a short time
-	 */
-	public static final String CAPABILITY_REFRESH_TIMEOUT = "CapabilityRefreshTimeout";
-
-	/**
-	 * Capability refresh timeout used to decide when to refresh contact capabilities
-	 */
-	public static final String CAPABILITY_EXPIRY_TIMEOUT = "CapabilityExpiryTimeout";
-
-	/**
-	 * Polling period used to decide when to refresh contacts capabilities
-	 */
-	public static final String CAPABILITY_POLLING_PERIOD = "CapabilityPollingPeriod";
-
-	/**
-	 * CS video capability
-	 */
-	public static final String CAPABILITY_CS_VIDEO = "CapabilityCsVideo";
-
-	/**
-	 * Image sharing capability
-	 */
-	public static final String CAPABILITY_IMAGE_SHARING = "CapabilityImageShare";
-
-	/**
-	 * Video sharing capability
-	 */
-	public static final String CAPABILITY_VIDEO_SHARING = "CapabilityVideoShare";
-
-	/**
-	 * IP voice call capability
-	 */
-	public static final String CAPABILITY_IP_VOICE_CALL = "CapabilityIPVoiceCall";
-	
-	/**
-	 * IP video call capability
-	 */
-	public static final String CAPABILITY_IP_VIDEO_CALL = "CapabilityIPVideoCall";
-	
-	/**
-	 * Instant Messaging session capability
-	 */
-	public static final String CAPABILITY_IM_SESSION = "CapabilityImSession";
-	
-	/**
-	 * Group Instant Messaging session capability
-	 */
-	public static final String CAPABILITY_IM_GROUP_SESSION = "CapabilityImGroupSession";
-
-	/**
-	 * File transfer capability
-	 */
-	public static final String CAPABILITY_FILE_TRANSFER = "CapabilityFileTransfer";
-
-	/**
-	 * File transfer via HTTP capability
-	 */
-	public static final String CAPABILITY_FILE_TRANSFER_HTTP = "CapabilityFileTransferHttp";
-
-	/**
-	 * Presence discovery capability
-	 */
-	public static final String CAPABILITY_PRESENCE_DISCOVERY = "CapabilityPresenceDiscovery";
-
-	/**
-	 * Social presence capability
-	 */
-	public static final String CAPABILITY_SOCIAL_PRESENCE = "CapabilitySocialPresence";
-
-	/**
-	 * Geolocation push capability
-	 */
-	public static final String CAPABILITY_GEOLOCATION_PUSH = "CapabilityGeoLocationPush";
-	
-	/**
-	 * File transfer thumbnail capability
-	 */
-	public static final String CAPABILITY_FILE_TRANSFER_THUMBNAIL = "CapabilityFileTransferThumbnail";
-	
-	/**
-	 * File transfer Store & Forward
-	 */
-	public static final String CAPABILITY_FILE_TRANSFER_SF = "CapabilityFileTransferSF";
-
-	/**
-	 * Group chat Store & Forward
-	 */
-	public static final String CAPABILITY_GROUP_CHAT_SF = "CapabilityGroupChatSF";
-
-	/**
-     * RCS extensions capability
-     */
-	public static final String CAPABILITY_RCS_EXTENSIONS = "CapabilityRcsExtensions";
-	
-	/**
-     * Instant messaging is always on (Store & Forward server)
-     */
-	public static final String IM_CAPABILITY_ALWAYS_ON = "ImAlwaysOn";
-	
-	/**
-	 * SIP Automata capability (@see RFC3840)
-	 */
-	public static final String CAPABILITY_SIP_AUTOMATA = "CapabilitySipAutomata";
-	
-	/**
-     * File transfer always on (Store & Forward server)
-     */
-	public static final String FT_CAPABILITY_ALWAYS_ON = "FtAlwaysOn";
-
-	/**
-     * Instant messaging use report
-     */
-	public static final String IM_USE_REPORTS = "ImUseReports";
-
-	/**
-	 * Network access authorized
-	 */
-	public static final String NETWORK_ACCESS = "NetworkAccess";
-
-	/**
-     * SIP stack timer T1
-     */
-	public static final String SIP_TIMER_T1 = "SipTimerT1";
-
-	/**
-     * SIP stack timer T2
-     */
-	public static final String SIP_TIMER_T2 = "SipTimerT2";
-
-	/**
-     * SIP stack timer T4
-     */
-	public static final String SIP_TIMER_T4 = "SipTimerT4";
-
-	/**
-     * Enable SIP keep alive
-     */
-	public static final String SIP_KEEP_ALIVE = "SipKeepAlive";
-
-	/**
-     * SIP keep alive period
-     */
-	public static final String SIP_KEEP_ALIVE_PERIOD = "SipKeepAlivePeriod";
-
-	/**
-	 * RCS APN
-	 */
-	public static final String RCS_APN = "RcsApn";
-
-	/**
-	 * RCS operator
-	 */
-	public static final String RCS_OPERATOR = "RcsOperator";	
-
-	/**
-	 * GRUU support
-	 */
-	public static final String GRUU = "GRUU";
-
-    /**
-     * IMEI used as device ID
-     */
-    public static final String USE_IMEI_AS_DEVICE_ID = "ImeiDeviceId";
-
-    /**
-     * CPU always_on support
-     */
-    public static final String CPU_ALWAYS_ON = "CpuAlwaysOn";
-
-    /**
-     * Auto configuration mode
-     */
-    public static final String AUTO_CONFIG_MODE = "Autoconfig";
-
-    /**
-     * Provisioning terms accepted
-     */
-    public static final String PROVISIONING_TERMS_ACCEPTED = "ProvisioningTermsAccepted";
-
-    /**
-     * Provisioning version
-     */
-    public static final String PROVISIONING_VERSION = "ProvisioningVersion";
-    
-    /**
-     * Provisioning version
-     */
-    public static final String PROVISIONING_TOKEN = "ProvisioningToken";
-
-    /**
-     * Secondary provisioning address
-     */
-    public static final String SECONDARY_PROVISIONING_ADDRESS = "SecondaryProvisioningAddress";
-
-    /**
-     * Use only the secondary provisioning address
-     */
-    public static final String SECONDARY_PROVISIONING_ADDRESS_ONLY = "SecondaryProvisioningAddressOnly";
-
-    /**
-     * Directory path for photos
-     */
-    public static final String DIRECTORY_PATH_PHOTOS = "DirectoryPathPhotos";
-
-    /**
-     * Directory path for videos
-     */
-    public static final String DIRECTORY_PATH_VIDEOS = "DirectoryPathVideos";
-
-    /**
-     * Directory path for files
-     */
-    public static final String DIRECTORY_PATH_FILES = "DirectoryPathFiles";
-
-    /**
-     * Secure MSRP over Wi-Fi
-     */
-    public static final String SECURE_MSRP_OVER_WIFI = "SecureMsrpOverWifi";
-
-    /**
-     * Secured RTP over Wi-Fi
-     */
-    public static final String SECURE_RTP_OVER_WIFI = "SecureRtpOverWifi";
-
-    /**
-     * Key and associated values for GSMA release of the device as provisioned by the network
-     */
-    public static final String KEY_GSMA_RELEASE = "GsmaRelease";
-    
-    /**
-     * Albatros release
-     */
-    public static final int VALUE_GSMA_REL_ALBATROS = 0;
-
-    /**
-     * Blackbird release
-     */
-    public static final int VALUE_GSMA_REL_BLACKBIRD = 1;
-    
-	/**
-     * IP voice call breakout capabilities in RCS-AA mode
-     */
-	public static final String IPVOICECALL_BREAKOUT_AA ="IPCallBreakOutAA";
-	
-	/**
-     * IP voice call breakout capabilities in RCS-CS mode
-     */
-	public static final String IPVOICECALL_BREAKOUT_CS ="IPCallBreakOutCS";
-	
-	/**
-     * CS call upgrade to IP Video Call in RCS-CS mode
-     */
-	public static final String IPVIDEOCALL_UPGRADE_FROM_CS = "rcsIPVideoCallUpgradeFromCS";
-	
-	/** 
-     * CS call upgrade to IP Video Call in case of capability error
-     */
-	public static final String IPVIDEOCALL_UPGRADE_ON_CAPERROR = "rcsIPVideoCallUpgradeOnCapError";
-	
-	/**
-     * Leaf node that tells an RCS-CS device whether it can initiate an RCS IP Video Call upgrade without first tearing down the CS voice call
-     */
-	public static final String IPVIDEOCALL_UPGRADE_ATTEMPT_EARLY = "rcsIPVideoCallUpgradeAttemptEarly";
-	
-	/**
-     * TCP fallback option
-     */
-    public static final String TCP_FALLBACK = "TcpFallback";
-    
-    /**
-     * Vendor name of the Client.
-     */
-    public static final String VENDOR_NAME = "VendorName";
-
-    /**
-     * Control RCS extensions
-     */
-	public static final String CONTROL_EXTENSIONS = "ControlRcsExtensions";
-
-	/**
-     * Allow RCS extensions
-     */
-	public static final String ALLOW_EXTENSIONS = "AllowRcsExtensions";
-	
-	/**
-     * Max lenght for extensions using real time messaging (MSRP)  
-     */
-	public static final String MAX_MSRP_SIZE_EXTENSIONS = "ExtensionsMaxMsrpSize";
-    
-    /**
-     * Validity of the RCS configuration.
-     */
-    public static final String CONFIGURATION_VALID = RcsServiceConfiguration.Settings.CONFIGURATION_VALIDITY;
-
-    /**
-	 * Auto accept file transfer invitation in roaming
-	 */
-	public static final String AUTO_ACCEPT_FT_IN_ROAMING = "AutoAcceptFtInRoaming";
-	
-	/**
-	* Auto accept file transfer enabled
-	*/
-	public static final String AUTO_ACCEPT_FT_CHANGEABLE = "AutoAcceptFtChangeable";
-
-	/**
-	 * List of possible values for the Image Resize Option
-	 */
-	public static final int VALUE_IMAGE_RESIZE_ALWAYS_PERFORM = 0;
-	public static final int VALUE_IMAGE_RESIZE_ONLY_ABOVE_MAX_SIZE = 1;
-	public static final int VALUE_IMAGE_RESIZE_ASK = 2;
-	/**
-	 * Image resize option
-	 */
-	public static final String KEY_IMAGE_RESIZE_OPTION = "ImageResizeOption";
-	
-}
->>>>>>> c489abe3
+}