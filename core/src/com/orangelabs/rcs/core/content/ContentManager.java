--- conflicted
+++ resolved
@@ -18,10 +18,11 @@
  *
  * NOTE: This file has been modified by Sony Mobile Communications AB.
  * Modifications are licensed under the License.
-<<<<<<< HEAD
  ******************************************************************************/
 
 package com.orangelabs.rcs.core.content;
+
+import static com.orangelabs.rcs.utils.StringUtils.UTF8;
 
 import com.orangelabs.rcs.core.ims.network.sip.SipUtils;
 import com.orangelabs.rcs.core.ims.protocol.rtp.codec.video.h264.H264Config;
@@ -29,19 +30,6 @@
 import com.orangelabs.rcs.core.ims.protocol.sdp.MediaDescription;
 import com.orangelabs.rcs.core.ims.protocol.sdp.SdpParser;
 import com.orangelabs.rcs.core.ims.protocol.sip.SipRequest;
-=======
- ******************************************************************************/
-
-package com.orangelabs.rcs.core.content;
-
-import static com.orangelabs.rcs.utils.StringUtils.UTF8;
-
-import com.orangelabs.rcs.core.ims.network.sip.SipUtils;
-import com.orangelabs.rcs.core.ims.protocol.sdp.MediaAttribute;
-import com.orangelabs.rcs.core.ims.protocol.sdp.MediaDescription;
-import com.orangelabs.rcs.core.ims.protocol.sdp.SdpParser;
-import com.orangelabs.rcs.core.ims.protocol.sip.SipRequest;
->>>>>>> 4b2b4118
 import com.orangelabs.rcs.platform.AndroidFactory;
 import com.orangelabs.rcs.platform.file.FileFactory;
 import com.orangelabs.rcs.provider.settings.RcsSettings;
@@ -192,7 +180,6 @@
 	}
 
     /**
-<<<<<<< HEAD
      * Create a live video content object
      * 
      * @param codec Codec
@@ -347,143 +334,6 @@
 	public static MmContent createMmContentFromSdp(SipRequest invite) {
 		try {
 			String remoteSdp = invite.getSdpContent();
-	    	SdpParser parser = new SdpParser(remoteSdp.getBytes());
-			Vector<MediaDescription> media = parser.getMediaDescriptions();
-			MediaDescription desc = media.elementAt(0);
-			MediaAttribute attr1 = desc.getMediaAttribute("file-selector");
-			String fileSelectorValue = attr1.getValue();
-			String mime = SipUtils.extractParameter(fileSelectorValue, "type:", "application/octet-stream");
-			long size = Long.parseLong(SipUtils.extractParameter(fileSelectorValue, "size:", "-1"));
-			String filename = SipUtils.extractParameter(fileSelectorValue, "name:", "");
-=======
-     * Create a live video content object
-     * 
-     * @param codec Codec
-     * @return Content instance
-     */
-	public static LiveVideoContent createLiveVideoContent(String codec) {
-		return new LiveVideoContent("video/"+codec);
-	}
-	
-    /**
-     * Create a live audio content object
-     * 
-     * @param codec Codec
-     * @return Content instance
-     */
-	public static LiveAudioContent createLiveAudioContent(String codec) {
-		return new LiveAudioContent("audio/"+codec);
-	}
-
-    /**
-     * Create a generic live video content object
-     * 
-     * @return Content instance
-     */
-    public static LiveVideoContent createGenericLiveVideoContent() {
-        return new LiveVideoContent("video/*");
-    }
-    
-    /**
-     * Create a generic live audio content object
-     * 
-     * @return Content instance
-     */
-    public static LiveAudioContent createGenericLiveAudioContent() {
-        return new LiveAudioContent("audio/*");
-    }
-
-	/**
-     * Create a live video content object
-     * 
-     * @param sdp SDP part
-     * @return Content instance
-     */
-	public static LiveVideoContent createLiveVideoContentFromSdp(byte[] sdp) {
-		 // Parse the remote SDP part
-        SdpParser parser = new SdpParser(sdp);
-    	Vector<MediaDescription> media = parser.getMediaDescriptions();
-    	if (media.size()==0) { // there is no media in SDP
-    		return null;
-    	}
-    	MediaDescription desc = media.elementAt(0);
-    	if (media.size()==1) { // if only one media in SDP, test if 'video', if not then return null 		
-    		if (!desc.name.equals("video")) {
-    			return null;
-    		}	
-    	}	
-    	if (media.size()==2) { // if two media in SDP, test if first 'video', if not then choose second and test if video, if not return null
-    		if (!desc.name.equals("video")) {
-    			desc = media.elementAt(1);
-    			if (!desc.name.equals("video")) {
-    				return null;
-    			}
-    		}	
-    	}		
-	
-        String rtpmap = desc.getMediaAttribute("rtpmap").getValue();
-
-        // Extract the video encoding
-        String encoding = rtpmap.substring(rtpmap.indexOf(desc.payload)+desc.payload.length()+1);
-        String codec = encoding.toLowerCase().trim();
-        int index = encoding.indexOf("/");
-		if (index != -1) {
-			codec = encoding.substring(0, index);
-        }
-		return createLiveVideoContent(codec);
-	}
-	
-	/**
-     * Create a live audio content object
-     * 
-     * @param sdp SDP part
-     * @return Content instance
-     */
-	public static LiveAudioContent createLiveAudioContentFromSdp(byte[] sdp) {
-		 // Parse the remote SDP part
-        SdpParser parser = new SdpParser(sdp);
-    	Vector<MediaDescription> media = parser.getMediaDescriptions(); // TODO replace with getMediaDescriptions(audio)
-    	if (media.size()==0) {
-    		return null;
-    	}
-		MediaDescription desc = media.elementAt(0);
-    	if (media.size()==1) { // if only one media in SDP, test if 'audio', if not then return null 		
-    		if (!desc.name.equals("audio")) {
-    			return null;
-    		}	
-    	}	
-    	if (media.size()==2) { // if two media in SDP, test if first 'audio', if not then choose second and test if 'audio', if not return null
-    		if (!desc.name.equals("audio")) {
-    			desc = media.elementAt(1);
-    			if (!desc.name.equals("audio")) {
-    				return null;
-    			}
-    		}	
-    	}	
-		if (!desc.name.equals("audio")) {
-			return null;
-		}	
-        String rtpmap = desc.getMediaAttribute("rtpmap").getValue();
-
-        // Extract the audio encoding
-        String encoding = rtpmap.substring(rtpmap.indexOf(desc.payload)+desc.payload.length()+1);
-        String codec = encoding.toLowerCase().trim();        
-        int index = encoding.indexOf("/");
-		if (index != -1) {
-			codec = encoding.substring(0, index);
-        }
-		return createLiveAudioContent(codec);
-	}
-
-	/**
-     * Create a content object from SDP description of a SIP invite request
-     * 
-     * @param invite SIP invite request
-     * @return Content instance
-     */
-	public static MmContent createMmContentFromSdp(SipRequest invite) {
-		try {
-			String remoteSdp = invite.getSdpContent();
 	    	SdpParser parser = new SdpParser(remoteSdp.getBytes(UTF8));
 			Vector<MediaDescription> media = parser.getMediaDescriptions();
 			MediaDescription desc = media.elementAt(0);
@@ -492,7 +342,6 @@
 			String mime = SipUtils.extractParameter(fileSelectorValue, "type:", "application/octet-stream");
 			long size = Long.parseLong(SipUtils.extractParameter(fileSelectorValue, "size:", "-1"));
 			String filename = SipUtils.extractParameter(fileSelectorValue, "name:", "");
->>>>>>> 4b2b4118
 			Uri file = ContentManager.generateUriForReceivedContent(filename, mime);
 			MmContent mContent = ContentManager.createMmContent(file, size, filename);
 			return mContent;
