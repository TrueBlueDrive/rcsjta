<<<<<<< HEAD
/*******************************************************************************
 * Software Name : RCS IMS Stack
 *
 * Copyright (C) 2010 France Telecom S.A.
 *
 * Licensed under the Apache License, Version 2.0 (the "License");
 * you may not use this file except in compliance with the License.
 * You may obtain a copy of the License at
 *
 *      http://www.apache.org/licenses/LICENSE-2.0
 *
 * Unless required by applicable law or agreed to in writing, software
 * distributed under the License is distributed on an "AS IS" BASIS,
 * WITHOUT WARRANTIES OR CONDITIONS OF ANY KIND, either express or implied.
 * See the License for the specific language governing permissions and
 * limitations under the License.
 ******************************************************************************/

package com.orangelabs.rcs.core.ims.service.im.chat;


/**
 * Geolocation push info
 * 
 * @author Orange
 */
public class GeolocPush {
    
    /**
     * Label associated to the location
     */
    private String label;

    /**
     * Latitude
     */
    private double latitude;

    /**
     * Longitude
     */
    private double longitude;

    /**
     * Expiration date
     */
    private long expiration;
    
    /**
     * Accuracy (in meters)
     */
    private float accuracy = 0;

    /**
     * Constructor
     *
     * @param label Label
     * @param latitude Latitude
     * @param longitude Longitude
     * @param expiration Expiration date
     */
    public GeolocPush(String label, double latitude, double longitude, long expiration) {
        this.label = label;
        this.latitude = latitude;
        this.longitude = longitude;
        this.expiration = expiration;
    }

    /**
     * Constructor
     *
     * @param label Label
     * @param latitude Latitude
     * @param longitude Longitude
     * @param expiration Expiration date
     * @param accuracy Accuracy 
     */
    public GeolocPush(String label, double latitude, double longitude, long expiration, float accuracy) {
    	this(label, latitude, longitude, expiration);
    	
        this.accuracy = accuracy;
    }

    /**
     * Returns the label
     *
     * @return Label
     */
    public String getLabel() {
		return label;
    }

    /**
     * Set the label
     *
     * @param label Label
     */
    public void setLabel(String label) {
        this.label = label;
    }

    /**
     * Returns the latitude
     *
     * @return Latitude
     */
    public double getLatitude() {
        return latitude;
    }

    /**
     * Set the latitude
     *
     * @param latitude Latitude
     */
    public void setLatitude(double latitude) {
        this.latitude = latitude;
    }

    /**
     * Returns the longitude
     *
     * @return Longitude
     */
    public double getLongitude() {
        return longitude;
    }

    /**
     * Set the longitude
     *
     * @param longitude Longitude
     */
    public void setLongitude(double longitude) {
        this.longitude = longitude;
    }
    
    /**
     * Returns the expiration date
     *
     * @return Expiration date
     */
    public long getExpiration() {
        return expiration;
    }
 
    /**
     * Set the expiration
     *
     * @param expiration Expiration
     */
    public void setExpiration(long expiration) {
        this.expiration = expiration;
    }
 
    /**
     * Returns the accuracy
     *
     * @return Accuracy in meters
     */
    public float getAccuracy() {
        return accuracy;
    }
 
    /**
     * Set the accuracy
     *
     * @param accuracy Accuracy
     */
    public void setAcuracy(float accuracy) {
        this.accuracy = accuracy;
    }
    
    /**
     * Returns a string representation of the object
     *
     * @return String
     */
    public String toString() {
        return "Label=" + label +
                ", Latitude=" + latitude +
                ", Longitude=" + longitude +
        		", Expiration=" + expiration +
        		", Accuracy=" + accuracy;
    }
}
=======
/*******************************************************************************
 * Software Name : RCS IMS Stack
 *
 * Copyright (C) 2010 France Telecom S.A.
 *
 * Licensed under the Apache License, Version 2.0 (the "License");
 * you may not use this file except in compliance with the License.
 * You may obtain a copy of the License at
 *
 *      http://www.apache.org/licenses/LICENSE-2.0
 *
 * Unless required by applicable law or agreed to in writing, software
 * distributed under the License is distributed on an "AS IS" BASIS,
 * WITHOUT WARRANTIES OR CONDITIONS OF ANY KIND, either express or implied.
 * See the License for the specific language governing permissions and
 * limitations under the License.
 ******************************************************************************/

package com.orangelabs.rcs.core.ims.service.im.chat;


/**
 * Geolocation push info
 * 
 * @author Orange
 */
public class GeolocPush {
    
    /**
     * Label associated to the location
     */
    private String label;

    /**
     * Latitude
     */
    private double latitude;

    /**
     * Longitude
     */
    private double longitude;

    /**
     * Expiration date
     */
    private long expiration;
    
    /**
     * Accuracy (in meters)
     */
    private float accuracy = 0;

    /**
     * Constructor
     *
     * @param label Label
     * @param latitude Latitude
     * @param longitude Longitude
     * @param expiration Expiration date
     */
    public GeolocPush(String label, double latitude, double longitude, long expiration) {
        this.label = label;
        this.latitude = latitude;
        this.longitude = longitude;
        this.expiration = expiration;
    }

    /**
     * Constructor
     *
     * @param label Label
     * @param latitude Latitude
     * @param longitude Longitude
     * @param expiration Expiration date
     * @param accuracy Accuracy 
     */
    public GeolocPush(String label, double latitude, double longitude, long expiration, float accuracy) {
    	this(label, latitude, longitude, expiration);
    	
        this.accuracy = accuracy;
    }

    /**
     * Returns the label
     *
     * @return Label
     */
    public String getLabel() {
		return label;
    }

    /**
     * Set the label
     *
     * @param label Label
     */
    public void setLabel(String label) {
        this.label = label;
    }

    /**
     * Returns the latitude
     *
     * @return Latitude
     */
    public double getLatitude() {
        return latitude;
    }

    /**
     * Set the latitude
     *
     * @param latitude Latitude
     */
    public void setLatitude(double latitude) {
        this.latitude = latitude;
    }

    /**
     * Returns the longitude
     *
     * @return Longitude
     */
    public double getLongitude() {
        return longitude;
    }

    /**
     * Set the longitude
     *
     * @param longitude Longitude
     */
    public void setLongitude(double longitude) {
        this.longitude = longitude;
    }
    
    /**
     * Returns the expiration date
     *
     * @return Expiration date
     */
    public long getExpiration() {
        return expiration;
    }
 
    /**
     * Set the expiration
     *
     * @param expiration Expiration
     */
    public void setExpiration(long expiration) {
        this.expiration = expiration;
    }
 
    /**
     * Returns the accuracy
     *
     * @return Accuracy in meters
     */
    public float getAccuracy() {
        return accuracy;
    }
 
    /**
     * Set the accuracy
     *
     * @param accuracy Accuracy
     */
    public void setAcuracy(float accuracy) {
        this.accuracy = accuracy;
    }
    
    /**
     * Returns a string representation of the object
     *
     * @return String
     */
    public String toString() {
        StringBuilder providerContent;
        if (label == null) {
            providerContent = new StringBuilder();
        } else {
            providerContent = new StringBuilder(label);
        }
        return providerContent.append(",").append(latitude).append(",").append(longitude)
                .append(",").append(expiration).append(",").append(accuracy).toString();
    }
}
>>>>>>> df3ac423
<|MERGE_RESOLUTION|>--- conflicted
+++ resolved
@@ -1,191 +1,3 @@
-<<<<<<< HEAD
-/*******************************************************************************
- * Software Name : RCS IMS Stack
- *
- * Copyright (C) 2010 France Telecom S.A.
- *
- * Licensed under the Apache License, Version 2.0 (the "License");
- * you may not use this file except in compliance with the License.
- * You may obtain a copy of the License at
- *
- *      http://www.apache.org/licenses/LICENSE-2.0
- *
- * Unless required by applicable law or agreed to in writing, software
- * distributed under the License is distributed on an "AS IS" BASIS,
- * WITHOUT WARRANTIES OR CONDITIONS OF ANY KIND, either express or implied.
- * See the License for the specific language governing permissions and
- * limitations under the License.
- ******************************************************************************/
-
-package com.orangelabs.rcs.core.ims.service.im.chat;
-
-
-/**
- * Geolocation push info
- * 
- * @author Orange
- */
-public class GeolocPush {
-    
-    /**
-     * Label associated to the location
-     */
-    private String label;
-
-    /**
-     * Latitude
-     */
-    private double latitude;
-
-    /**
-     * Longitude
-     */
-    private double longitude;
-
-    /**
-     * Expiration date
-     */
-    private long expiration;
-    
-    /**
-     * Accuracy (in meters)
-     */
-    private float accuracy = 0;
-
-    /**
-     * Constructor
-     *
-     * @param label Label
-     * @param latitude Latitude
-     * @param longitude Longitude
-     * @param expiration Expiration date
-     */
-    public GeolocPush(String label, double latitude, double longitude, long expiration) {
-        this.label = label;
-        this.latitude = latitude;
-        this.longitude = longitude;
-        this.expiration = expiration;
-    }
-
-    /**
-     * Constructor
-     *
-     * @param label Label
-     * @param latitude Latitude
-     * @param longitude Longitude
-     * @param expiration Expiration date
-     * @param accuracy Accuracy 
-     */
-    public GeolocPush(String label, double latitude, double longitude, long expiration, float accuracy) {
-    	this(label, latitude, longitude, expiration);
-    	
-        this.accuracy = accuracy;
-    }
-
-    /**
-     * Returns the label
-     *
-     * @return Label
-     */
-    public String getLabel() {
-		return label;
-    }
-
-    /**
-     * Set the label
-     *
-     * @param label Label
-     */
-    public void setLabel(String label) {
-        this.label = label;
-    }
-
-    /**
-     * Returns the latitude
-     *
-     * @return Latitude
-     */
-    public double getLatitude() {
-        return latitude;
-    }
-
-    /**
-     * Set the latitude
-     *
-     * @param latitude Latitude
-     */
-    public void setLatitude(double latitude) {
-        this.latitude = latitude;
-    }
-
-    /**
-     * Returns the longitude
-     *
-     * @return Longitude
-     */
-    public double getLongitude() {
-        return longitude;
-    }
-
-    /**
-     * Set the longitude
-     *
-     * @param longitude Longitude
-     */
-    public void setLongitude(double longitude) {
-        this.longitude = longitude;
-    }
-    
-    /**
-     * Returns the expiration date
-     *
-     * @return Expiration date
-     */
-    public long getExpiration() {
-        return expiration;
-    }
- 
-    /**
-     * Set the expiration
-     *
-     * @param expiration Expiration
-     */
-    public void setExpiration(long expiration) {
-        this.expiration = expiration;
-    }
- 
-    /**
-     * Returns the accuracy
-     *
-     * @return Accuracy in meters
-     */
-    public float getAccuracy() {
-        return accuracy;
-    }
- 
-    /**
-     * Set the accuracy
-     *
-     * @param accuracy Accuracy
-     */
-    public void setAcuracy(float accuracy) {
-        this.accuracy = accuracy;
-    }
-    
-    /**
-     * Returns a string representation of the object
-     *
-     * @return String
-     */
-    public String toString() {
-        return "Label=" + label +
-                ", Latitude=" + latitude +
-                ", Longitude=" + longitude +
-        		", Expiration=" + expiration +
-        		", Accuracy=" + accuracy;
-    }
-}
-=======
 /*******************************************************************************
  * Software Name : RCS IMS Stack
  *
@@ -374,5 +186,4 @@
         return providerContent.append(",").append(latitude).append(",").append(longitude)
                 .append(",").append(expiration).append(",").append(accuracy).toString();
     }
-}
->>>>>>> df3ac423
+}