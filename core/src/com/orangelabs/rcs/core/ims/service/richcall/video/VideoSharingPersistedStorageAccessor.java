--- conflicted
+++ resolved
@@ -17,11 +17,8 @@
 package com.orangelabs.rcs.core.ims.service.richcall.video;
 
 import com.gsma.services.rcs.contacts.ContactId;
-<<<<<<< HEAD
 import com.gsma.services.rcs.vsh.VideoDescriptor;
-=======
 import com.gsma.services.rcs.vsh.VideoSharingLog;
->>>>>>> e14c1b58
 import com.orangelabs.rcs.core.content.VideoContent;
 import com.orangelabs.rcs.provider.sharing.RichCallHistory;
 import com.orangelabs.rcs.utils.ContactUtils;
@@ -82,12 +79,6 @@
 		mVideoDescriptor = new VideoDescriptor(width, height);
 	}
 
-<<<<<<< HEAD
-	/**
-	 * Gets remote contact
-	 * @return remote contact
-	 */
-=======
 	private void cacheData() {
 		Cursor cursor = null;
 		try {
@@ -98,6 +89,10 @@
 				mContact = ContactUtils.createContactId(contact);
 			}
 			mDirection = cursor.getInt(cursor.getColumnIndexOrThrow(VideoSharingLog.DIRECTION));
+			mVideoEncoding = cursor.getString(cursor.getColumnIndexOrThrow(VideoSharingLog.VIDEO_ENCODING));
+			int width = cursor.getInt(cursor.getColumnIndexOrThrow(VideoSharingLog.WIDTH));
+			int height = cursor.getInt(cursor.getColumnIndexOrThrow(VideoSharingLog.HEIGHT));
+			mVideoDescriptor = new VideoDescriptor(width, height);
 		} finally {
 			if (cursor != null) {
 				cursor.close();
@@ -105,7 +100,10 @@
 		}
 	}
 
->>>>>>> e14c1b58
+	/**
+	 * Gets remote contact
+	 * @return remote contact
+	 */
 	public ContactId getRemoteContact() {
 		/*
 		 * Utilizing cache here as contact can't be changed in persistent
@@ -193,7 +191,7 @@
 		 * multiple times.
 		 */
 		if (mVideoEncoding == null) {
-			mVideoEncoding = mRichCallLog.getVideoSharingEncoding(mSharingId);
+			cacheData();
 		}
 		return mVideoEncoding;
 	}
@@ -203,8 +201,13 @@
 	 * @return descriptor
 	 */
 	public VideoDescriptor getVideoDescriptor() {
+		/*
+		 * Utilizing cache here as video descriptor can't be changed in persistent
+		 * storage after entry insertion anyway so no need to query for it
+		 * multiple times.
+		 */
 		if (mVideoDescriptor == null) {
-			mVideoDescriptor = mRichCallLog.getVideoSharingDescriptor(mSharingId);
+			cacheData();
 		}
 		return mVideoDescriptor;
 	}
