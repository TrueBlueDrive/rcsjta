--- conflicted
+++ resolved
@@ -1,355 +1,352 @@
-/*******************************************************************************
- * Software Name : RCS IMS Stack
- *
- * Copyright (C) 2010 France Telecom S.A.
- *
- * Licensed under the Apache License, Version 2.0 (the "License");
- * you may not use this file except in compliance with the License.
- * You may obtain a copy of the License at
- *
- *      http://www.apache.org/licenses/LICENSE-2.0
- *
- * Unless required by applicable law or agreed to in writing, software
- * distributed under the License is distributed on an "AS IS" BASIS,
- * WITHOUT WARRANTIES OR CONDITIONS OF ANY KIND, either express or implied.
- * See the License for the specific language governing permissions and
- * limitations under the License.
- ******************************************************************************/
-package com.orangelabs.rcs.core.ims.service.im.filetransfer;
-
-import java.io.ByteArrayInputStream;
-import java.io.InputStream;
-
-import javax2.sip.header.ContentDispositionHeader;
-import javax2.sip.header.ContentLengthHeader;
-import javax2.sip.header.ContentTypeHeader;
-
-import com.orangelabs.rcs.core.content.MmContent;
-import com.orangelabs.rcs.core.ims.network.sip.Multipart;
-import com.orangelabs.rcs.core.ims.network.sip.SipUtils;
-import com.orangelabs.rcs.core.ims.protocol.msrp.MsrpEventListener;
-import com.orangelabs.rcs.core.ims.protocol.msrp.MsrpManager;
-import com.orangelabs.rcs.core.ims.protocol.msrp.MsrpSession;
-import com.orangelabs.rcs.core.ims.protocol.msrp.MsrpSession.TypeMsrpChunk;
-import com.orangelabs.rcs.core.ims.protocol.sdp.SdpUtils;
-import com.orangelabs.rcs.core.ims.protocol.sip.SipRequest;
-import com.orangelabs.rcs.core.ims.service.ImsService;
-import com.orangelabs.rcs.core.ims.service.ImsServiceError;
-import com.orangelabs.rcs.core.ims.service.ImsServiceSession;
-import com.orangelabs.rcs.core.ims.service.im.InstantMessagingService;
-import com.orangelabs.rcs.core.ims.service.im.chat.ChatUtils;
-import com.orangelabs.rcs.core.ims.service.im.chat.ContributionIdGenerator;
-import com.orangelabs.rcs.core.ims.service.im.chat.imdn.ImdnDocument;
-import com.orangelabs.rcs.platform.file.FileFactory;
-import com.orangelabs.rcs.provider.settings.RcsSettings;
-import com.orangelabs.rcs.utils.Base64;
-import com.orangelabs.rcs.utils.IdGenerator;
-import com.orangelabs.rcs.utils.MimeManager;
-import com.orangelabs.rcs.utils.NetworkRessourceManager;
-import com.orangelabs.rcs.utils.logger.Logger;
-
-/**
- * Originating file transfer session
- * 
- * @author jexa7410
- */
-public class OriginatingFileSharingSession extends ImsFileSharingSession implements MsrpEventListener {
-	/**
-	 * Boundary tag
-	 */
-	private final static String BOUNDARY_TAG = "boundary1";
-	
-	/**
-	 * MSRP manager
-	 */
-	private MsrpManager msrpMgr = null;
-	
-	/**
-     * The logger
-     */
-    private Logger logger = Logger.getLogger(this.getClass().getName());
-<<<<<<< HEAD
-=======
-    
-    /**
-     * 
-     */
-    private String thumbnailEncoding = null;
->>>>>>> 6dab7bb0
-
-	/**
-	 * Constructor
-	 * 
-	 * @param parent IMS service
-	 * @param content Content to be shared
-	 * @param contact Remote contact
-	 * @param thumbnail Thumbnail filename
-	 */
-	public OriginatingFileSharingSession(ImsService parent, MmContent content, String contact, String thumbnail) {
-		super(parent, content, contact, ChatUtils.getFileThumbnail(thumbnail));
-		
-		// Create dialog path
-		createOriginatingDialogPath();
-		
-		// Set contribution ID
-		String id = ContributionIdGenerator.getContributionId(getDialogPath().getCallId());
-		setContributionID(id);	
-		
-		// Save the thumbnail mime type
-		thumbnailEncoding = MimeManager.getMimeType(MimeManager.getMimeExtension(thumbnail));
-	}
-
-	/**
-	 * Background processing
-	 */
-	public void run() {
-		try {
-	    	if (logger.isActivated()) {
-	    		logger.info("Initiate a file transfer session as originating");
-	    	}
-	    	
-    		// Set setup mode
-	    	String localSetup = createSetupOffer();
-            if (logger.isActivated()){
-				logger.debug("Local setup attribute is " + localSetup);
-			}
-
-            // Set local port
-            int localMsrpPort;
-            if ("active".equals(localSetup)) {
-                localMsrpPort = 9; // See RFC4145, Page 4
-            } else {
-                localMsrpPort = NetworkRessourceManager.generateLocalMsrpPort();
-            }
-
-			// Create the MSRP manager
-			String localIpAddress = getImsService().getImsModule().getCurrentNetworkInterface().getNetworkAccess().getIpAddress();
-			msrpMgr = new MsrpManager(localIpAddress, localMsrpPort,  getImsService());
-            if (getImsService().getImsModule().isConnectedToWifiAccess()) {
-                msrpMgr.setSecured(RcsSettings.getInstance().isSecureMsrpOverWifi());
-            }
-
-			// Build SDP part
-	    	String ipAddress = getDialogPath().getSipStack().getLocalIpAddress();
-	    	String encoding = getContent().getEncoding();
-	    	int maxSize = FileSharingSession.getMaxFileSharingSize();
-	    	// Set File-selector attribute
-	    	String selector = getFileSelectorAttribute();
-	    	String sdp = SdpUtils.buildFileSDP(ipAddress, localMsrpPort,
-                    msrpMgr.getLocalSocketProtocol(), encoding, getFileTransferId(), selector,
-                    "attachment", localSetup, msrpMgr.getLocalMsrpPath(),
-                    SdpUtils.DIRECTION_SENDONLY, maxSize);
-
-	    	// Set File-location attribute
-	    	String location = getFileLocationAttribute();
-	    	if (location != null) {
-	    		sdp += "a=file-location:" + location + SipUtils.CRLF;
-	    	}
-
-	    	if (getThumbnail() != null && thumbnailEncoding != null) {
-	    		sdp += "a=file-icon:cid:image@joyn.com" + SipUtils.CRLF;
-
-	    		// Encode the thumbnail file
-	    	    String imageEncoded = Base64.encodeBase64ToString(getThumbnail());
-
-	    		// Build multipart
-	    		String multipart = 
-	    				Multipart.BOUNDARY_DELIMITER + BOUNDARY_TAG + SipUtils.CRLF +
-	    				ContentTypeHeader.NAME + ": application/sdp" + SipUtils.CRLF +
-	    				ContentLengthHeader.NAME + ": " + sdp.getBytes().length + SipUtils.CRLF +
-	    				SipUtils.CRLF +
-	    				sdp + SipUtils.CRLF + 
-	    				Multipart.BOUNDARY_DELIMITER + BOUNDARY_TAG + SipUtils.CRLF +
-	    				ContentTypeHeader.NAME + ": " + thumbnailEncoding + SipUtils.CRLF +
-	    				SipUtils.HEADER_CONTENT_TRANSFER_ENCODING + ": base64" + SipUtils.CRLF +
-	    				SipUtils.HEADER_CONTENT_ID + ": <image@joyn.com>" + SipUtils.CRLF +
-	    				ContentLengthHeader.NAME + ": "+ imageEncoded.length() + SipUtils.CRLF +
-	    				ContentDispositionHeader.NAME + ": icon" + SipUtils.CRLF +
-	    				SipUtils.CRLF +
-	    				imageEncoded + SipUtils.CRLF +
-	    				Multipart.BOUNDARY_DELIMITER + BOUNDARY_TAG + Multipart.BOUNDARY_DELIMITER;
-
-	    		// Set the local SDP part in the dialog path
-	    		getDialogPath().setLocalContent(multipart);	    		
-	    	} else {
-	    		// Set the local SDP part in the dialog path
-	    		getDialogPath().setLocalContent(sdp);
-	    	}
-	    	
-	        // Create an INVITE request
-	        if (logger.isActivated()) {
-	        	logger.info("Send INVITE");
-	        }
-	        SipRequest invite = createInvite();
-	        
-	        // Set the Authorization header
-	        getAuthenticationAgent().setAuthorizationHeader(invite);
-	        	        
-	        // Set initial request in the dialog path
-	        getDialogPath().setInvite(invite);
-
-	        // Send INVITE request
-	        sendInvite(invite);	        
-		} catch(Exception e) {
-        	if (logger.isActivated()) {
-        		logger.error("Session initiation has failed", e);
-        	}
-
-        	// Unexpected error
-			handleError(new FileSharingError(FileSharingError.UNEXPECTED_EXCEPTION,
-					e.getMessage()));
-		}
-		
-		if (logger.isActivated()) {
-    		logger.debug("End of thread");
-    	}
-	}
-
-    /**
-     * Prepare media session
-     * 
-     * @throws Exception 
-     */
-    public void prepareMediaSession() throws Exception {
-        // Changed by Deutsche Telekom
-        // Get the remote SDP part
-        byte[] sdp = getDialogPath().getRemoteContent().getBytes();
-
-        // Changed by Deutsche Telekom
-        // Create the MSRP session
-        MsrpSession session = msrpMgr.createMsrpSession(sdp, this);
-
-        session.setFailureReportOption(true);
-        session.setSuccessReportOption(false);
-        // Changed by Deutsche Telekom
-        // Do not use right now the mapping to do not increase memory and cpu consumption
-        session.setMapMsgIdFromTransationId(false);
-    }
-
-    /**
-     * Start media session
-     * 
-     * @throws Exception 
-     */
-    public void startMediaSession() throws Exception {
-        // Open the MSRP session
-        msrpMgr.openMsrpSession();
-
-        Thread thread = new Thread() {
-            public void run() {
-                try {
-                    // Start sending data chunks
-                    byte[] data = getContent().getData();
-                    InputStream stream; 
-                    if (data == null) {
-                        // Load data from URL
-                        stream = FileFactory.getFactory().openFileInputStream(getContent().getUrl());
-                    } else {
-                        // Load data from memory
-                        stream = new ByteArrayInputStream(data);
-                    }
-                    msrpMgr.sendChunks(stream, IdGenerator.generateMessageID(), getContent().getEncoding(), getContent().getSize(), TypeMsrpChunk.FileSharing);
-                } catch(Exception e) {
-                    // Unexpected error
-                    if (logger.isActivated()) {
-                        logger.error("Session initiation has failed", e);
-                    }
-                    handleError(new ImsServiceError(ImsServiceError.UNEXPECTED_EXCEPTION,
-                            e.getMessage()));
-                }
-            }
-        };
-        thread.start();
-    }
-
-	/**
-	 * Data has been transfered
-	 * 
-	 * @param msgId Message ID
-	 */
-	public void msrpDataTransfered(String msgId) {
-    	if (logger.isActivated()) {
-    		logger.info("Data transfered");
-    	}
-    	
-    	// File has been transfered
-    	fileTransfered();
-    	
-        // Close the media session
-        closeMediaSession();
-		
-		// Terminate session
-		terminateSession(ImsServiceSession.TERMINATION_BY_USER);
-	   	
-    	// Remove the current session
-    	getImsService().removeSession(this);
-
-    	// Notify listeners
-    	for(int j=0; j < getListeners().size(); j++) {
-    		((FileSharingSessionListener)getListeners().get(j)).handleFileTransfered(getContent().getUrl());
-        }
-
-        // Notify delivery
-        ((InstantMessagingService) getImsService()).receiveFileDeliveryStatus(getSessionID(), ImdnDocument.DELIVERY_STATUS_DELIVERED, getRemoteContact());
-        ((InstantMessagingService) getImsService()).receiveFileDeliveryStatus(getSessionID(), ImdnDocument.DELIVERY_STATUS_DISPLAYED, getRemoteContact());
-	}
-	
-	/**
-	 * Data transfer has been received
-	 * 
-	 * @param msgId Message ID
-	 * @param data Received data
-	 * @param mimeType Data mime-type 
-	 */
-	public void msrpDataReceived(String msgId, byte[] data, String mimeType) {
-		// Not used in originating side
-	}
-    
-	/**
-	 * Data transfer in progress
-	 * 
-	 * @param currentSize Current transfered size in bytes
-	 * @param totalSize Total size in bytes
-	 */
-	public void msrpTransferProgress(long currentSize, long totalSize) {
-		// Notify listeners
-    	for(int j=0; j < getListeners().size(); j++) {
-    		((FileSharingSessionListener)getListeners().get(j)).handleTransferProgress(currentSize, totalSize);
-        }
-	}	
-
-    /**
-     * Data transfer in progress
-     *
-     * @param currentSize Current transfered size in bytes
-     * @param totalSize Total size in bytes
-     * @param data received data chunk
-     */
-    public boolean msrpTransferProgress(long currentSize, long totalSize, byte[] data) {
-        // Not used in originating side
-        return false;
-    }
-
-	/**
-	 * Data transfer has been aborted
-	 */
-	public void msrpTransferAborted() {
-    	if (logger.isActivated()) {
-    		logger.info("Data transfer aborted");
-    	}
-	}
-
-    /**
-     * Close media session
-     */
-    public void closeMediaSession() {
-        // Close MSRP session
-        if (msrpMgr != null) {
-            msrpMgr.closeSession();
-        }
-        if (logger.isActivated()) {
-            logger.debug("MSRP session has been closed");
-        }
-    }
-
-}
+/*******************************************************************************
+ * Software Name : RCS IMS Stack
+ *
+ * Copyright (C) 2010 France Telecom S.A.
+ *
+ * Licensed under the Apache License, Version 2.0 (the "License");
+ * you may not use this file except in compliance with the License.
+ * You may obtain a copy of the License at
+ *
+ *      http://www.apache.org/licenses/LICENSE-2.0
+ *
+ * Unless required by applicable law or agreed to in writing, software
+ * distributed under the License is distributed on an "AS IS" BASIS,
+ * WITHOUT WARRANTIES OR CONDITIONS OF ANY KIND, either express or implied.
+ * See the License for the specific language governing permissions and
+ * limitations under the License.
+ ******************************************************************************/
+package com.orangelabs.rcs.core.ims.service.im.filetransfer;
+
+import java.io.ByteArrayInputStream;
+import java.io.InputStream;
+
+import javax2.sip.header.ContentDispositionHeader;
+import javax2.sip.header.ContentLengthHeader;
+import javax2.sip.header.ContentTypeHeader;
+
+import com.orangelabs.rcs.core.content.MmContent;
+import com.orangelabs.rcs.core.ims.network.sip.Multipart;
+import com.orangelabs.rcs.core.ims.network.sip.SipUtils;
+import com.orangelabs.rcs.core.ims.protocol.msrp.MsrpEventListener;
+import com.orangelabs.rcs.core.ims.protocol.msrp.MsrpManager;
+import com.orangelabs.rcs.core.ims.protocol.msrp.MsrpSession;
+import com.orangelabs.rcs.core.ims.protocol.msrp.MsrpSession.TypeMsrpChunk;
+import com.orangelabs.rcs.core.ims.protocol.sdp.SdpUtils;
+import com.orangelabs.rcs.core.ims.protocol.sip.SipRequest;
+import com.orangelabs.rcs.core.ims.service.ImsService;
+import com.orangelabs.rcs.core.ims.service.ImsServiceError;
+import com.orangelabs.rcs.core.ims.service.ImsServiceSession;
+import com.orangelabs.rcs.core.ims.service.im.InstantMessagingService;
+import com.orangelabs.rcs.core.ims.service.im.chat.ChatUtils;
+import com.orangelabs.rcs.core.ims.service.im.chat.ContributionIdGenerator;
+import com.orangelabs.rcs.core.ims.service.im.chat.imdn.ImdnDocument;
+import com.orangelabs.rcs.platform.file.FileFactory;
+import com.orangelabs.rcs.provider.settings.RcsSettings;
+import com.orangelabs.rcs.utils.Base64;
+import com.orangelabs.rcs.utils.IdGenerator;
+import com.orangelabs.rcs.utils.MimeManager;
+import com.orangelabs.rcs.utils.NetworkRessourceManager;
+import com.orangelabs.rcs.utils.logger.Logger;
+
+/**
+ * Originating file transfer session
+ * 
+ * @author jexa7410
+ */
+public class OriginatingFileSharingSession extends ImsFileSharingSession implements MsrpEventListener {
+	/**
+	 * Boundary tag
+	 */
+	private final static String BOUNDARY_TAG = "boundary1";
+	
+	/**
+	 * MSRP manager
+	 */
+	private MsrpManager msrpMgr = null;
+	
+	/**
+     * The logger
+     */
+    private Logger logger = Logger.getLogger(this.getClass().getName());
+    
+    /**
+     * Thumbnail type 
+     */
+    private String thumbnailEncoding = null;
+
+	/**
+	 * Constructor
+	 * 
+	 * @param parent IMS service
+	 * @param content Content to be shared
+	 * @param contact Remote contact
+	 * @param thumbnail Thumbnail filename
+	 */
+	public OriginatingFileSharingSession(ImsService parent, MmContent content, String contact, String thumbnail) {
+		super(parent, content, contact, ChatUtils.getFileThumbnail(thumbnail));
+		
+		// Create dialog path
+		createOriginatingDialogPath();
+		
+		// Set contribution ID
+		String id = ContributionIdGenerator.getContributionId(getDialogPath().getCallId());
+		setContributionID(id);	
+		
+		// Save the thumbnail mime type
+		thumbnailEncoding = MimeManager.getMimeType(MimeManager.getMimeExtension(thumbnail));
+	}
+
+	/**
+	 * Background processing
+	 */
+	public void run() {
+		try {
+	    	if (logger.isActivated()) {
+	    		logger.info("Initiate a file transfer session as originating");
+	    	}
+	    	
+    		// Set setup mode
+	    	String localSetup = createSetupOffer();
+            if (logger.isActivated()){
+				logger.debug("Local setup attribute is " + localSetup);
+			}
+
+            // Set local port
+            int localMsrpPort;
+            if ("active".equals(localSetup)) {
+                localMsrpPort = 9; // See RFC4145, Page 4
+            } else {
+                localMsrpPort = NetworkRessourceManager.generateLocalMsrpPort();
+            }
+
+			// Create the MSRP manager
+			String localIpAddress = getImsService().getImsModule().getCurrentNetworkInterface().getNetworkAccess().getIpAddress();
+			msrpMgr = new MsrpManager(localIpAddress, localMsrpPort,  getImsService());
+            if (getImsService().getImsModule().isConnectedToWifiAccess()) {
+                msrpMgr.setSecured(RcsSettings.getInstance().isSecureMsrpOverWifi());
+            }
+
+			// Build SDP part
+	    	String ipAddress = getDialogPath().getSipStack().getLocalIpAddress();
+	    	String encoding = getContent().getEncoding();
+	    	int maxSize = FileSharingSession.getMaxFileSharingSize();
+	    	// Set File-selector attribute
+	    	String selector = getFileSelectorAttribute();
+	    	String sdp = SdpUtils.buildFileSDP(ipAddress, localMsrpPort,
+                    msrpMgr.getLocalSocketProtocol(), encoding, getFileTransferId(), selector,
+                    "attachment", localSetup, msrpMgr.getLocalMsrpPath(),
+                    SdpUtils.DIRECTION_SENDONLY, maxSize);
+
+	    	// Set File-location attribute
+	    	String location = getFileLocationAttribute();
+	    	if (location != null) {
+	    		sdp += "a=file-location:" + location + SipUtils.CRLF;
+	    	}
+
+	    	if (getThumbnail() != null && thumbnailEncoding != null) {
+	    		sdp += "a=file-icon:cid:image@joyn.com" + SipUtils.CRLF;
+
+	    		// Encode the thumbnail file
+	    	    String imageEncoded = Base64.encodeBase64ToString(getThumbnail());
+
+	    		// Build multipart
+	    		String multipart = 
+	    				Multipart.BOUNDARY_DELIMITER + BOUNDARY_TAG + SipUtils.CRLF +
+	    				ContentTypeHeader.NAME + ": application/sdp" + SipUtils.CRLF +
+	    				ContentLengthHeader.NAME + ": " + sdp.getBytes().length + SipUtils.CRLF +
+	    				SipUtils.CRLF +
+	    				sdp + SipUtils.CRLF + 
+	    				Multipart.BOUNDARY_DELIMITER + BOUNDARY_TAG + SipUtils.CRLF +
+	    				ContentTypeHeader.NAME + ": " + thumbnailEncoding + SipUtils.CRLF +
+	    				SipUtils.HEADER_CONTENT_TRANSFER_ENCODING + ": base64" + SipUtils.CRLF +
+	    				SipUtils.HEADER_CONTENT_ID + ": <image@joyn.com>" + SipUtils.CRLF +
+	    				ContentLengthHeader.NAME + ": "+ imageEncoded.length() + SipUtils.CRLF +
+	    				ContentDispositionHeader.NAME + ": icon" + SipUtils.CRLF +
+	    				SipUtils.CRLF +
+	    				imageEncoded + SipUtils.CRLF +
+	    				Multipart.BOUNDARY_DELIMITER + BOUNDARY_TAG + Multipart.BOUNDARY_DELIMITER;
+
+	    		// Set the local SDP part in the dialog path
+	    		getDialogPath().setLocalContent(multipart);	    		
+	    	} else {
+	    		// Set the local SDP part in the dialog path
+	    		getDialogPath().setLocalContent(sdp);
+	    	}
+	    	
+	        // Create an INVITE request
+	        if (logger.isActivated()) {
+	        	logger.info("Send INVITE");
+	        }
+	        SipRequest invite = createInvite();
+	        
+	        // Set the Authorization header
+	        getAuthenticationAgent().setAuthorizationHeader(invite);
+	        	        
+	        // Set initial request in the dialog path
+	        getDialogPath().setInvite(invite);
+
+	        // Send INVITE request
+	        sendInvite(invite);	        
+		} catch(Exception e) {
+        	if (logger.isActivated()) {
+        		logger.error("Session initiation has failed", e);
+        	}
+
+        	// Unexpected error
+			handleError(new FileSharingError(FileSharingError.UNEXPECTED_EXCEPTION,
+					e.getMessage()));
+		}
+		
+		if (logger.isActivated()) {
+    		logger.debug("End of thread");
+    	}
+	}
+
+    /**
+     * Prepare media session
+     * 
+     * @throws Exception 
+     */
+    public void prepareMediaSession() throws Exception {
+        // Changed by Deutsche Telekom
+        // Get the remote SDP part
+        byte[] sdp = getDialogPath().getRemoteContent().getBytes();
+
+        // Changed by Deutsche Telekom
+        // Create the MSRP session
+        MsrpSession session = msrpMgr.createMsrpSession(sdp, this);
+
+        session.setFailureReportOption(true);
+        session.setSuccessReportOption(false);
+        // Changed by Deutsche Telekom
+        // Do not use right now the mapping to do not increase memory and cpu consumption
+        session.setMapMsgIdFromTransationId(false);
+    }
+
+    /**
+     * Start media session
+     * 
+     * @throws Exception 
+     */
+    public void startMediaSession() throws Exception {
+        // Open the MSRP session
+        msrpMgr.openMsrpSession();
+
+        Thread thread = new Thread() {
+            public void run() {
+                try {
+                    // Start sending data chunks
+                    byte[] data = getContent().getData();
+                    InputStream stream; 
+                    if (data == null) {
+                        // Load data from URL
+                        stream = FileFactory.getFactory().openFileInputStream(getContent().getUrl());
+                    } else {
+                        // Load data from memory
+                        stream = new ByteArrayInputStream(data);
+                    }
+                    msrpMgr.sendChunks(stream, IdGenerator.generateMessageID(), getContent().getEncoding(), getContent().getSize(), TypeMsrpChunk.FileSharing);
+                } catch(Exception e) {
+                    // Unexpected error
+                    if (logger.isActivated()) {
+                        logger.error("Session initiation has failed", e);
+                    }
+                    handleError(new ImsServiceError(ImsServiceError.UNEXPECTED_EXCEPTION,
+                            e.getMessage()));
+                }
+            }
+        };
+        thread.start();
+    }
+
+	/**
+	 * Data has been transfered
+	 * 
+	 * @param msgId Message ID
+	 */
+	public void msrpDataTransfered(String msgId) {
+    	if (logger.isActivated()) {
+    		logger.info("Data transfered");
+    	}
+    	
+    	// File has been transfered
+    	fileTransfered();
+    	
+        // Close the media session
+        closeMediaSession();
+		
+		// Terminate session
+		terminateSession(ImsServiceSession.TERMINATION_BY_USER);
+	   	
+    	// Remove the current session
+    	getImsService().removeSession(this);
+
+    	// Notify listeners
+    	for(int j=0; j < getListeners().size(); j++) {
+    		((FileSharingSessionListener)getListeners().get(j)).handleFileTransfered(getContent().getUrl());
+        }
+
+        // Notify delivery
+        ((InstantMessagingService) getImsService()).receiveFileDeliveryStatus(getSessionID(), ImdnDocument.DELIVERY_STATUS_DELIVERED, getRemoteContact());
+        ((InstantMessagingService) getImsService()).receiveFileDeliveryStatus(getSessionID(), ImdnDocument.DELIVERY_STATUS_DISPLAYED, getRemoteContact());
+	}
+	
+	/**
+	 * Data transfer has been received
+	 * 
+	 * @param msgId Message ID
+	 * @param data Received data
+	 * @param mimeType Data mime-type 
+	 */
+	public void msrpDataReceived(String msgId, byte[] data, String mimeType) {
+		// Not used in originating side
+	}
+    
+	/**
+	 * Data transfer in progress
+	 * 
+	 * @param currentSize Current transfered size in bytes
+	 * @param totalSize Total size in bytes
+	 */
+	public void msrpTransferProgress(long currentSize, long totalSize) {
+		// Notify listeners
+    	for(int j=0; j < getListeners().size(); j++) {
+    		((FileSharingSessionListener)getListeners().get(j)).handleTransferProgress(currentSize, totalSize);
+        }
+	}	
+
+    /**
+     * Data transfer in progress
+     *
+     * @param currentSize Current transfered size in bytes
+     * @param totalSize Total size in bytes
+     * @param data received data chunk
+     */
+    public boolean msrpTransferProgress(long currentSize, long totalSize, byte[] data) {
+        // Not used in originating side
+        return false;
+    }
+
+	/**
+	 * Data transfer has been aborted
+	 */
+	public void msrpTransferAborted() {
+    	if (logger.isActivated()) {
+    		logger.info("Data transfer aborted");
+    	}
+	}
+
+    /**
+     * Close media session
+     */
+    public void closeMediaSession() {
+        // Close MSRP session
+        if (msrpMgr != null) {
+            msrpMgr.closeSession();
+        }
+        if (logger.isActivated()) {
+            logger.debug("MSRP session has been closed");
+        }
+    }
+
+}