/*******************************************************************************
 * Software Name : RCS IMS Stack
 *
 * Copyright (C) 2010 France Telecom S.A.
 * Copyright (C) 2014 Sony Mobile Communications Inc.
 *
 * Licensed under the Apache License, Version 2.0 (the "License");
 * you may not use this file except in compliance with the License.
 * You may obtain a copy of the License at
 *
 *      http://www.apache.org/licenses/LICENSE-2.0
 *
 * Unless required by applicable law or agreed to in writing, software
 * distributed under the License is distributed on an "AS IS" BASIS,
 * WITHOUT WARRANTIES OR CONDITIONS OF ANY KIND, either express or implied.
 * See the License for the specific language governing permissions and
 * limitations under the License.
 *
 * NOTE: This file has been modified by Sony Mobile Communications Inc.
 * Modifications are licensed under the License.
 ******************************************************************************/

package com.orangelabs.rcs.service.api;

import javax2.sip.message.Response;

import com.gsma.services.rcs.RcsCommon.Direction;
import com.gsma.services.rcs.contacts.ContactId;
import com.gsma.services.rcs.extension.IMultimediaMessagingSession;
import com.gsma.services.rcs.extension.MultimediaSession;
import com.gsma.services.rcs.extension.MultimediaSession.ReasonCode;
import com.orangelabs.rcs.core.ims.protocol.sip.SipDialogPath;
import com.orangelabs.rcs.core.ims.service.ImsServiceSession;
<<<<<<< HEAD
import com.orangelabs.rcs.core.ims.service.extension.ExtensionManager;
=======
import com.orangelabs.rcs.core.ims.service.sip.SipService;
>>>>>>> df3ac423
import com.orangelabs.rcs.core.ims.service.sip.SipSessionError;
import com.orangelabs.rcs.core.ims.service.sip.SipSessionListener;
import com.orangelabs.rcs.core.ims.service.sip.messaging.GenericSipMsrpSession;
import com.orangelabs.rcs.core.ims.service.sip.messaging.TerminatingSipMsrpSession;
import com.orangelabs.rcs.service.broadcaster.IMultimediaMessagingSessionEventBroadcaster;
import com.orangelabs.rcs.utils.logger.Logger;

/**
 * Multimedia messaging session
 *
 * @author Jean-Marc AUFFRET
 */
public class MultimediaMessagingSessionImpl extends IMultimediaMessagingSession.Stub implements SipSessionListener {

	private final String mSessionId;

	private final IMultimediaMessagingSessionEventBroadcaster mBroadcaster;

	private final SipService mSipService;

	private final MultimediaSessionServiceImpl mMultimediaSessionService;

	/**
	 * Lock used for synchronization
	 */
	private final Object lock = new Object();
	
    /**
	 * The logger
	 */
<<<<<<< HEAD
	private static final Logger logger = Logger.getLogger(MultimediaMessagingSessionImpl.class.getSimpleName());
	
	private ExtensionManager mServiceExtensionManager;

    /**
     * Constructor
     *
     * @param session Session
     * @param broadcaster IMultimediaMessagingSessionEventBroadcaster
     */
	public MultimediaMessagingSessionImpl(GenericSipMsrpSession session,
			IMultimediaMessagingSessionEventBroadcaster broadcaster) {
		this.session = session;
		mMultimediaMessagingSessionEventBroadcaster = broadcaster;
		session.addListener(this);
		
		mServiceExtensionManager = ExtensionManager.getInstance();
=======
	private final Logger logger = Logger.getLogger(getClass().getName());

	/**
	 * Constructor
	 * 
	 * @param sessionId Session ID
	 * @param broadcaster IMultimediaMessagingSessionEventBroadcaster
	 * @param sipService SipService
	 * @param multimediaSessionService MultimediaSessionServiceImpl
	 */
	public MultimediaMessagingSessionImpl(String sessionId,
			IMultimediaMessagingSessionEventBroadcaster broadcaster, SipService sipService,
			MultimediaSessionServiceImpl multimediaSessionService) {
		mSessionId = sessionId;
		mBroadcaster = broadcaster;
		mSipService = sipService;
		mMultimediaSessionService = multimediaSessionService;
>>>>>>> df3ac423
	}

	private void handleSessionRejected(int reasonCode) {
		if (logger.isActivated()) {
			logger.info("Session rejected; reasonCode=" + reasonCode + ".");
		}
		String sessionId = getSessionId();
		synchronized (lock) {
			mBroadcaster.broadcastStateChanged(
					getRemoteContact(), sessionId, MultimediaSession.State.REJECTED,
					reasonCode);

			mMultimediaSessionService.removeMultimediaMessaging(sessionId);
		}
	}

    /**
	 * Returns the session ID of the multimedia session
	 * 
	 * @return Session ID
	 */
	public String getSessionId() {
		return mSessionId;
	}

	/**
	 * Returns the remote contact ID
	 * 
	 * @return ContactId
	 */
	public ContactId getRemoteContact() {
		GenericSipMsrpSession session = mSipService.getGenericSipMsrpSession(mSessionId);
		if (session == null) {
			/*
			 * TODO: Throw correct exception as part of CR037 as persisted storage not
			 * available for this service!
			 */
			throw new IllegalStateException(
					"Unable to retrieve contact since session with session ID '" + mSessionId
							+ "' not available.");
		}

		return session.getRemoteContact();
	}
	
	/**
	 * Returns the state of the session
	 * 
	 * @return State
	 */
	public int getState() {
		GenericSipMsrpSession session = mSipService.getGenericSipMsrpSession(mSessionId);
		if (session == null) {
			/*
			 * TODO: Throw correct exception as part of CR037 as persisted storage not
			 * available for this service!
			 */
			throw new IllegalStateException(
					"Unable to retrieve state since session with session ID '" + mSessionId
							+ "' not available.");
		}
		SipDialogPath dialogPath = session.getDialogPath();
		if (dialogPath != null && dialogPath.isSessionEstablished()) {
			return MultimediaSession.State.STARTED;

		} else if (session.isInitiatedByRemote()) {
			if (session.isSessionAccepted()) {
				return MultimediaSession.State.ACCEPTING;
			}
			return MultimediaSession.State.INVITED;
		}
		return MultimediaSession.State.INITIATED;
	}

	/**
	 * Returns the reason code of the state of the multimedia messaging session
	 *
	 * @return ReasonCode
	 */
	public int getReasonCode() {
		return ReasonCode.UNSPECIFIED;
	}

	/**
	 * Returns the direction of the session (incoming or outgoing)
	 * 
	 * @return Direction
	 * @see Direction
	 */
	public int getDirection() {
		GenericSipMsrpSession session = mSipService.getGenericSipMsrpSession(mSessionId);
		if (session == null) {
			/*
			 * TODO: Throw correct exception as part of CR037 as persisted storage not
			 * available for this service!
			 */
			throw new IllegalStateException(
					"Unable to retrieve direction since session with session ID '" + mSessionId
							+ "' not available.");
		}
		if (session.isInitiatedByRemote()) {
			return Direction.INCOMING;
		}
		return Direction.OUTGOING;
	}		
	
	/**
	 * Returns the service ID
	 * 
	 * @return Service ID
	 */
	public String getServiceId() {
		GenericSipMsrpSession session = mSipService.getGenericSipMsrpSession(mSessionId);
		if (session == null) {
			/*
			 * TODO: Throw correct exception as part of CR037 as persisted storage not
			 * available for this service!
			 */
			throw new IllegalStateException(
					"Unable to retrieve service Id since session with session ID '" + mSessionId
							+ "' not available.");
		}

		return session.getServiceId();
	}
	
	/**
	 * Accepts session invitation
	 * 
	 * @throws ServerApiException
	 */
	public void acceptInvitation() throws ServerApiException {
		if (logger.isActivated()) {
			logger.info("Accept session invitation");
		}
<<<<<<< HEAD
		
		ServerApiUtils.assertExtensionIsAuthorized(mServiceExtensionManager, session.getServiceId());
=======
		final GenericSipMsrpSession session = mSipService.getGenericSipMsrpSession(mSessionId);
		if (session == null) {
			/*
			 * TODO: Throw correct exception as part of CR037 implementation
			 */
			throw new ServerApiException("Session with session ID '" + mSessionId
					+ "' not available.");
		}

		// Test API permission
		ServerApiUtils.testApiExtensionPermission(session.getServiceId());
>>>>>>> df3ac423
		
		// Accept invitation
        new Thread() {
    		public void run() {
    			session.acceptSession();
    		}
    	}.start();
	}

	/**
	 * Rejects session invitation
	 * 
	 * @throws ServerApiException
	 */
	public void rejectInvitation() throws ServerApiException {
		if (logger.isActivated()) {
			logger.info("Reject session invitation");
		}

		final GenericSipMsrpSession session = mSipService.getGenericSipMsrpSession(mSessionId);
		if (session == null) {
			/*
			 * TODO: Throw correct exception as part of CR037 implementation
			 */
			throw new ServerApiException("Session with session ID '" + mSessionId
					+ "' not available.");
		}

		// Test API permission
		ServerApiUtils.assertExtensionIsAuthorized(mServiceExtensionManager, session.getServiceId());

		// Reject invitation
        new Thread() {
    		public void run() {
    			session.rejectSession(Response.DECLINE);
    		}
    	}.start();
    }

	/**
	 * Aborts the session
	 * 
	 * @throws ServerApiException
	 */
	public void abortSession() throws ServerApiException {
		if (logger.isActivated()) {
			logger.info("Cancel session");
		}
		final GenericSipMsrpSession session = mSipService.getGenericSipMsrpSession(mSessionId);
		if (session == null) {
			/*
			 * TODO: Throw correct exception as part of CR037 implementation
			 */
			throw new ServerApiException("Session with session ID '" + mSessionId
					+ "' not available.");
		}

		// Test API permission
		ServerApiUtils.assertExtensionIsAuthorized(mServiceExtensionManager, session.getServiceId());

		// Abort the session
        new Thread() {
    		public void run() {
    			session.abortSession(ImsServiceSession.TERMINATION_BY_USER);
    		}
    	}.start();
	}

	/**
	 * Sends a message in real time
	 * 
	 * @param content Message content
	 * @throws ServerApiException
	 */
	public void sendMessage(byte[] content) throws ServerApiException {
		GenericSipMsrpSession session = mSipService.getGenericSipMsrpSession(mSessionId);
		if (session == null) {
			/*
			 * TODO: Throw correct exception as part of CR037 implementation
			 */
			throw new ServerApiException("Session with session ID '" + mSessionId
					+ "' not available.");
		}

		// Test API permission
		ServerApiUtils.assertExtensionIsAuthorized(mServiceExtensionManager, session.getServiceId());

		/* TODO: This exception handling is not correct. Will be fixed CR037. */
		// Do not consider max message size if null
		if (session.getMaxMessageSize() != 0 && content.length > session.getMaxMessageSize()) {
			throw new ServerApiException("Max message length exceeded!");
		}
		/* TODO: This exception handling is not correct. Will be fixed CR037. */
		if (!session.sendMessage(content)) {
			throw new ServerApiException("Unable to send message!");
		}
	}
	
    /*------------------------------- SESSION EVENTS ----------------------------------*/

	/**
	 * Session is started
	 */
    public void handleSessionStarted() {
		if (logger.isActivated()) {
			logger.info("Session started");
		}
    	synchronized(lock) {
			mBroadcaster.broadcastStateChanged(
					getRemoteContact(), getSessionId(), MultimediaSession.State.STARTED,
					ReasonCode.UNSPECIFIED);
	    }
    }
    
	/**
	 * Session has been aborted
	 *
	 * @param reason Termination reason
	 */
	public void handleSessionAborted(int reason) {
		if (logger.isActivated()) {
			logger.info("Session aborted (reason " + reason + ")");
		}
		synchronized (lock) {
			mMultimediaSessionService.removeMultimediaMessaging(mSessionId);

			mBroadcaster.broadcastStateChanged(
					getRemoteContact(), mSessionId, MultimediaSession.State.ABORTED,
					ReasonCode.UNSPECIFIED);
		}
	}

	/**
	 * Session has been terminated by remote
	 */
	public void handleSessionTerminatedByRemote() {
		if (logger.isActivated()) {
			logger.info("Session terminated by remote");
		}
		synchronized (lock) {
			mMultimediaSessionService.removeMultimediaMessaging(mSessionId);

			mBroadcaster.broadcastStateChanged(
					getRemoteContact(), mSessionId, MultimediaSession.State.ABORTED,
					ReasonCode.UNSPECIFIED);
		}
	}

	/**
	 * Session error
	 * 
	 * @param error Error
	 */
	public void handleSessionError(SipSessionError error) {
		if (logger.isActivated()) {
			logger.info("Session error " + error.getErrorCode());
		}
		synchronized (lock) {
			mMultimediaSessionService.removeMultimediaMessaging(mSessionId);

			switch (error.getErrorCode()) {
				case SipSessionError.SESSION_INITIATION_DECLINED:
					mBroadcaster
							.broadcastStateChanged(getRemoteContact(),
									mSessionId, MultimediaSession.State.REJECTED,
									ReasonCode.REJECTED_BY_REMOTE);
					break;
				case SipSessionError.MEDIA_FAILED:
					mBroadcaster
							.broadcastStateChanged(getRemoteContact(),
									mSessionId, MultimediaSession.State.FAILED,
									ReasonCode.FAILED_MEDIA);
					break;
				default:
					mBroadcaster
							.broadcastStateChanged(getRemoteContact(),
									mSessionId, MultimediaSession.State.FAILED,
									ReasonCode.FAILED_SESSION);
			}
		}
	}
    
    /**
     * Receive data
     * 
     * @param data Data
     */
    public void handleReceiveData(byte[] data) {
    	synchronized(lock) {
			// Notify event listeners
			mBroadcaster.broadcastMessageReceived(getRemoteContact(),
					mSessionId, data);
	    }  	
    }

	@Override
	public void handleSessionAccepted() {
		if (logger.isActivated()) {
			logger.info("Accepting session");
		}
		synchronized (lock) {
			mBroadcaster.broadcastStateChanged(
					getRemoteContact(), mSessionId, MultimediaSession.State.ACCEPTING,
					ReasonCode.UNSPECIFIED);
		}
	}

	@Override
	public void handleSessionRejectedByUser() {
		handleSessionRejected(ReasonCode.REJECTED_BY_USER);
	}

	@Override
	public void handleSessionRejectedByTimeout() {
		handleSessionRejected(ReasonCode.REJECTED_TIME_OUT);
	}

	@Override
	public void handleSessionRejectedByRemote() {
		handleSessionRejected(ReasonCode.REJECTED_BY_REMOTE);
	}

	@Override
	public void handleSessionInvited() {
		if (logger.isActivated()) {
			logger.info("Invited to multimedia messaging session");
		}
		GenericSipMsrpSession session = mSipService.getGenericSipMsrpSession(mSessionId);
		mBroadcaster.broadcastInvitation(
				getSessionId(), ((TerminatingSipMsrpSession)session).getSessionInvite());
	}

	@Override
	public void handle180Ringing() {
		synchronized (lock) {
			mBroadcaster.broadcastStateChanged(
					getRemoteContact(), getSessionId(), MultimediaSession.State.RINGING,
					ReasonCode.UNSPECIFIED);
		}
	}
	
	
}<|MERGE_RESOLUTION|>--- conflicted
+++ resolved
@@ -31,11 +31,8 @@
 import com.gsma.services.rcs.extension.MultimediaSession.ReasonCode;
 import com.orangelabs.rcs.core.ims.protocol.sip.SipDialogPath;
 import com.orangelabs.rcs.core.ims.service.ImsServiceSession;
-<<<<<<< HEAD
 import com.orangelabs.rcs.core.ims.service.extension.ExtensionManager;
-=======
 import com.orangelabs.rcs.core.ims.service.sip.SipService;
->>>>>>> df3ac423
 import com.orangelabs.rcs.core.ims.service.sip.SipSessionError;
 import com.orangelabs.rcs.core.ims.service.sip.SipSessionListener;
 import com.orangelabs.rcs.core.ims.service.sip.messaging.GenericSipMsrpSession;
@@ -66,26 +63,9 @@
     /**
 	 * The logger
 	 */
-<<<<<<< HEAD
-	private static final Logger logger = Logger.getLogger(MultimediaMessagingSessionImpl.class.getSimpleName());
+	private final Logger logger = Logger.getLogger(getClass().getName());
 	
 	private ExtensionManager mServiceExtensionManager;
-
-    /**
-     * Constructor
-     *
-     * @param session Session
-     * @param broadcaster IMultimediaMessagingSessionEventBroadcaster
-     */
-	public MultimediaMessagingSessionImpl(GenericSipMsrpSession session,
-			IMultimediaMessagingSessionEventBroadcaster broadcaster) {
-		this.session = session;
-		mMultimediaMessagingSessionEventBroadcaster = broadcaster;
-		session.addListener(this);
-		
-		mServiceExtensionManager = ExtensionManager.getInstance();
-=======
-	private final Logger logger = Logger.getLogger(getClass().getName());
 
 	/**
 	 * Constructor
@@ -102,7 +82,8 @@
 		mBroadcaster = broadcaster;
 		mSipService = sipService;
 		mMultimediaSessionService = multimediaSessionService;
->>>>>>> df3ac423
+		
+		mServiceExtensionManager = ExtensionManager.getInstance();
 	}
 
 	private void handleSessionRejected(int reasonCode) {
@@ -238,10 +219,6 @@
 		if (logger.isActivated()) {
 			logger.info("Accept session invitation");
 		}
-<<<<<<< HEAD
-		
-		ServerApiUtils.assertExtensionIsAuthorized(mServiceExtensionManager, session.getServiceId());
-=======
 		final GenericSipMsrpSession session = mSipService.getGenericSipMsrpSession(mSessionId);
 		if (session == null) {
 			/*
@@ -251,9 +228,7 @@
 					+ "' not available.");
 		}
 
-		// Test API permission
-		ServerApiUtils.testApiExtensionPermission(session.getServiceId());
->>>>>>> df3ac423
+		ServerApiUtils.assertExtensionIsAuthorized(mServiceExtensionManager, session.getServiceId());
 		
 		// Accept invitation
         new Thread() {
