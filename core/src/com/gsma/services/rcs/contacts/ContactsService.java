--- conflicted
+++ resolved
@@ -53,8 +53,6 @@
  * @author Jean-Marc AUFFRET
  */
 public class ContactsService extends RcsService {
-<<<<<<< HEAD
-=======
 	/**
 	 * API
 	 */
@@ -62,7 +60,6 @@
 	
 	private static final String ERROR_CNX = "Contacts service not connected";
 	
->>>>>>> 77bb47fb
     /**
      * API
      */
@@ -82,28 +79,17 @@
      * Connects to the API
      */
     public void connect() {
-<<<<<<< HEAD
-        ctx.bindService(new Intent(IContactsService.class.getName()), apiConnection, 0);
-=======
     	mCtx.bindService(new Intent(IContactsService.class.getName()), apiConnection, 0);
->>>>>>> 77bb47fb
     }
 
     /**
      * Disconnects from the API
      */
     public void disconnect() {
-<<<<<<< HEAD
-        try {
-            ctx.unbindService(apiConnection);
-        } catch (IllegalArgumentException e) {
-            // Nothing to do
-=======
     	try {
     		mCtx.unbindService(apiConnection);
         } catch(IllegalArgumentException e) {
         	// Nothing to do
->>>>>>> 77bb47fb
         }
     }
 
@@ -113,14 +99,8 @@
      * @param api API interface
      */
     protected void setApi(IInterface api) {
-<<<<<<< HEAD
-        super.setApi(api);
-
-        this.api = (IContactsService)api;
-=======
     	super.setApi(api);
         mApi = (IContactsService)api;
->>>>>>> 77bb47fb
     }
 
     /**
@@ -128,19 +108,6 @@
      */
     private ServiceConnection apiConnection = new ServiceConnection() {
         public void onServiceConnected(ComponentName className, IBinder service) {
-<<<<<<< HEAD
-            setApi(IContactsService.Stub.asInterface(service));
-            if (serviceListener != null) {
-                serviceListener.onServiceConnected();
-            }
-        }
-
-        public void onServiceDisconnected(ComponentName className) {
-            setApi(null);
-            if (serviceListener != null) {
-                serviceListener.onServiceDisconnected(Error.CONNECTION_LOST);
-            }
-=======
         	setApi(IContactsService.Stub.asInterface(service));
         	if (mListener != null) {
         		mListener.onServiceConnected();
@@ -152,7 +119,6 @@
         	if (mListener != null) {
         		mListener.onServiceDisconnected(Error.CONNECTION_LOST);
         	}
->>>>>>> 77bb47fb
         }
     };
 
@@ -164,18 +130,6 @@
      * @throws RcsServiceException
      * @see RcsContact
      */
-<<<<<<< HEAD
-    public RcsContact getRcsContact(ContactId contact) throws RcsServiceException {
-        if (api != null) {
-            try {
-                return api.getRcsContact(contact);
-            } catch (Exception e) {
-                throw new RcsServiceException(e.getMessage());
-            }
-        } else {
-            throw new RcsServiceNotAvailableException();
-        }
-=======
 	public RcsContact getRcsContact(ContactId contact) throws RcsServiceException {
 		if (mApi != null) {
 			try {
@@ -186,7 +140,6 @@
 		} else {
 			throw new RcsServiceNotAvailableException(ERROR_CNX);
 		}
->>>>>>> 77bb47fb
     }
 
     /**
@@ -197,23 +150,6 @@
      * @see RcsContact
      */
     public Set<RcsContact> getRcsContacts() throws RcsServiceException {
-<<<<<<< HEAD
-        if (api != null) {
-            try {
-                Set<RcsContact> result = new HashSet<RcsContact>();
-                List<RcsContact> contacts = api.getRcsContacts();
-                for (int i = 0; i < contacts.size(); i++) {
-                    RcsContact contact = contacts.get(i);
-                    result.add(contact);
-                }
-                return result;
-            } catch (Exception e) {
-                throw new RcsServiceException(e.getMessage());
-            }
-        } else {
-            throw new RcsServiceNotAvailableException();
-        }
-=======
 		if (mApi != null) {
 			try {
 	    		Set<RcsContact> result = new HashSet<RcsContact>();
@@ -229,7 +165,6 @@
 		} else {
 			throw new RcsServiceNotAvailableException(ERROR_CNX);
 		}
->>>>>>> 77bb47fb
     }
 
     /**
@@ -240,19 +175,6 @@
      * @see RcsContact
      */
     public Set<RcsContact> getRcsContactsOnline() throws RcsServiceException {
-<<<<<<< HEAD
-        if (api != null) {
-            try {
-                Set<RcsContact> result = new HashSet<RcsContact>();
-                result.addAll(api.getRcsContactsOnline());
-                return result;
-            } catch (Exception e) {
-                throw new RcsServiceException(e.getMessage());
-            }
-        } else {
-            throw new RcsServiceNotAvailableException();
-        }
-=======
 		if (mApi != null) {
 			try {
 	    		Set<RcsContact> result = new HashSet<RcsContact>();
@@ -264,7 +186,6 @@
 		} else {
 			throw new RcsServiceNotAvailableException(ERROR_CNX);
 		}
->>>>>>> 77bb47fb
     }
 
     /**
@@ -276,19 +197,6 @@
      * @see RcsContact
      */
     public Set<RcsContact> getRcsContactsSupporting(String serviceId) throws RcsServiceException {
-<<<<<<< HEAD
-        if (api != null) {
-            try {
-                Set<RcsContact> result = new HashSet<RcsContact>();
-                result.addAll(api.getRcsContactsSupporting(serviceId));
-                return result;
-            } catch (Exception e) {
-                throw new RcsServiceException(e.getMessage());
-            }
-        } else {
-            throw new RcsServiceNotAvailableException();
-        }
-=======
 		if (mApi != null) {
 			try {
 	    		Set<RcsContact> result = new HashSet<RcsContact>();
@@ -300,7 +208,6 @@
 		} else {
 			throw new RcsServiceNotAvailableException(ERROR_CNX);
 		}
->>>>>>> 77bb47fb
     }
 
     /**
@@ -352,11 +259,7 @@
             return fileName;
 
         } catch (IOException e) {
-<<<<<<< HEAD
-            throw new RcsServiceException(e.getMessage());
-=======
             throw new RcsServiceException(e);
->>>>>>> 77bb47fb
 
         } finally {
             if (cursor != null) {
