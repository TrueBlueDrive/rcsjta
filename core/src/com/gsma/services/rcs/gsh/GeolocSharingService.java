--- conflicted
+++ resolved
@@ -18,7 +18,6 @@
  *
  * NOTE: This file has been modified by Sony Mobile Communications Inc.
  * Modifications are licensed under the License.
-<<<<<<< HEAD
  ******************************************************************************/
 package com.gsma.services.rcs.gsh;
 
@@ -33,29 +32,11 @@
 import android.os.IBinder;
 import android.os.IInterface;
 
-=======
- ******************************************************************************/
-package com.gsma.services.rcs.gsh;
-
-import java.util.HashSet;
-import java.util.List;
-import java.util.Set;
-
-import android.content.ComponentName;
-import android.content.Context;
-import android.content.Intent;
-import android.content.ServiceConnection;
-import android.os.IBinder;
-import android.os.IInterface;
-
 import com.gsma.services.rcs.Geoloc;
->>>>>>> df3ac423
 import com.gsma.services.rcs.RcsService;
 import com.gsma.services.rcs.RcsServiceException;
 import com.gsma.services.rcs.RcsServiceListener;
 import com.gsma.services.rcs.RcsServiceNotAvailableException;
-<<<<<<< HEAD
-import com.gsma.services.rcs.chat.Geoloc;
 import com.gsma.services.rcs.contacts.ContactId;
 
 /**
@@ -69,21 +50,6 @@
  * 
  * @author Jean-Marc AUFFRET
  */
-=======
-import com.gsma.services.rcs.contacts.ContactId;
-
-/**
- * This class offers the main entry point to share geolocation info
- * during a CS call. Several applications may connect/disconnect to
- * the API.
- * 
- * The parameter contact in the API supports the following formats:
- * MSISDN in national or international format, SIP address, SIP-URI
- * or Tel-URI.
- * 
- * @author Jean-Marc AUFFRET
- */
->>>>>>> df3ac423
 public class GeolocSharingService extends RcsService {
 	/**
 	 * API
@@ -209,22 +175,10 @@
      * @throws RcsServiceException
      */
     public GeolocSharing getGeolocSharing(String sharingId) throws RcsServiceException {
-<<<<<<< HEAD
-		if (api != null) {
-			try {
-				IGeolocSharing sharingIntf = api.getGeolocSharing(sharingId);
-				if (sharingIntf != null) {
-					return new GeolocSharing(sharingIntf);
-				} else {
-					return null;
-				}
-			} catch(Exception e) {
-=======
 		if (api != null) {
 			try {
 				return new GeolocSharing(api.getGeolocSharing(sharingId));
 			} catch(Exception e) {
->>>>>>> df3ac423
 				throw new RcsServiceException(e.getMessage());
 			}
 		} else {
