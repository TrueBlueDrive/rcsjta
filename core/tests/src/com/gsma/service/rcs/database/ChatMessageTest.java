<<<<<<< HEAD
/*******************************************************************************
 * Software Name : RCS IMS Stack
 *
 * Copyright (C) 2010 France Telecom S.A.
 *
 * Licensed under the Apache License, Version 2.0 (the "License");
 * you may not use this file except in compliance with the License.
 * You may obtain a copy of the License at
 *
 *      http://www.apache.org/licenses/LICENSE-2.0
 *
 * Unless required by applicable law or agreed to in writing, software
 * distributed under the License is distributed on an "AS IS" BASIS,
 * WITHOUT WARRANTIES OR CONDITIONS OF ANY KIND, either express or implied.
 * See the License for the specific language governing permissions and
 * limitations under the License.
 ******************************************************************************/
package com.gsma.service.rcs.database;

import android.database.Cursor;
import android.net.Uri;
import android.test.AndroidTestCase;

import com.gsma.services.rcs.RcsContactFormatException;
import com.gsma.services.rcs.RcsCommon;
import com.gsma.services.rcs.contacts.ContactId;
import com.gsma.services.rcs.contacts.ContactUtils;
import com.gsma.services.rcs.chat.ChatLog;
import com.gsma.services.rcs.chat.Geoloc;
import com.orangelabs.rcs.core.ims.service.im.chat.GeolocMessage;
import com.orangelabs.rcs.core.ims.service.im.chat.GeolocPush;
import com.orangelabs.rcs.core.ims.service.im.chat.InstantMessage;
import com.orangelabs.rcs.provider.messaging.MessagingLog;

public class ChatMessageTest extends AndroidTestCase {
	private ContactId remote = null;
	
	protected void setUp() throws Exception {
		super.setUp();
		
		MessagingLog.createInstance(getContext());
		ContactUtils contactUtils = ContactUtils.getInstance(getContext());
		try {
			remote = contactUtils.formatContact("+339000000");
		} catch (RcsContactFormatException e) {
			fail( "Cannot create contactID");
		}
	}

	protected void tearDown() throws Exception {
		super.tearDown();
	}
	
	public void testTextMessage() {
		String msgId = "" + System.currentTimeMillis();
		String txt = "Hello";
		InstantMessage msg = new InstantMessage(msgId, remote, txt, true, "display");
		
		// Add entry
		MessagingLog.getInstance().addOutgoingOneToOneChatMessage(msg, ChatLog.Message.Status.Content.SENT, ChatLog.Message.ReasonCode.UNSPECIFIED);
		
		// Read entry
		Uri uri = Uri.withAppendedPath(ChatLog.Message.CONTENT_URI, msgId);		
    	Cursor cursor = getContext().getContentResolver().query(uri, 
    			new String[] {
    				ChatLog.Message.DIRECTION,
    				ChatLog.Message.CONTACT,
    				ChatLog.Message.CONTENT,
    				ChatLog.Message.MIME_TYPE,
    				ChatLog.Message.MESSAGE_ID
    				},
    				"(" + ChatLog.Message.MESSAGE_ID + "='" + msgId + "')", 
    			null, 
    			ChatLog.Message.TIMESTAMP + " ASC");
    	assertEquals(cursor.getCount(), 1);
    	while(cursor.moveToNext()) {
    		int direction = cursor.getInt(cursor.getColumnIndex(ChatLog.Message.DIRECTION));
    		String contact = cursor.getString(cursor.getColumnIndex(ChatLog.Message.CONTACT));
    		String content = cursor.getString(cursor.getColumnIndex(ChatLog.Message.CONTENT));
    		assertNotNull(content);
    		String readTxt = new String(content);
    		String mimeType = cursor.getString(cursor.getColumnIndex(ChatLog.Message.MIME_TYPE));
    		String id = cursor.getString(cursor.getColumnIndex(ChatLog.Message.MESSAGE_ID));
    		
    		assertEquals(direction, RcsCommon.Direction.OUTGOING);
    		assertEquals(contact, remote.toString());
    		assertEquals(readTxt, txt);
    		assertEquals(mimeType, com.gsma.services.rcs.chat.ChatLog.Message.MimeType.TEXT_MESSAGE);
    		assertEquals(id, msgId);
    	}
	}

	public void testGeolocMessage() {
		String msgId = "" + System.currentTimeMillis();
		GeolocPush geoloc = new GeolocPush("test", 10.0, 11.0, 2000);
		GeolocMessage geolocMsg = new GeolocMessage(msgId, remote, geoloc, true,"display");
		
		// Add entry
		MessagingLog.getInstance().addOutgoingOneToOneChatMessage(geolocMsg, ChatLog.Message.Status.Content.SENT, ChatLog.Message.ReasonCode.UNSPECIFIED);
		
		// Read entry
		Uri uri = Uri.withAppendedPath(ChatLog.Message.CONTENT_URI, msgId);		
    	Cursor cursor = getContext().getContentResolver().query(uri, 
    			new String[] {
    				ChatLog.Message.DIRECTION,
    				ChatLog.Message.CONTACT,
    				ChatLog.Message.CONTENT,
    				ChatLog.Message.MIME_TYPE,
    				ChatLog.Message.MESSAGE_ID
    				},
    				"(" + ChatLog.Message.MESSAGE_ID + "='" + msgId + "')", 
    			null, 
    			ChatLog.Message.TIMESTAMP + " ASC");
    	assertEquals(cursor.getCount(), 1);
    	while(cursor.moveToNext()) {
    		int direction = cursor.getInt(cursor.getColumnIndex(ChatLog.Message.DIRECTION));
    		String contact = cursor.getString(cursor.getColumnIndex(ChatLog.Message.CONTACT));
    		String content = cursor.getString(cursor.getColumnIndex(ChatLog.Message.CONTENT));
    		assertNotNull(content);
			Geoloc readGeoloc = ChatLog.getGeoloc(content);
    		assertNotNull(readGeoloc);
			
    		String contentType = cursor.getString(cursor.getColumnIndex(ChatLog.Message.MIME_TYPE));
    		String id = cursor.getString(cursor.getColumnIndex(ChatLog.Message.MESSAGE_ID));
    		
    		assertEquals(direction, RcsCommon.Direction.OUTGOING);
    		assertEquals(contact, remote.toString());
    		assertEquals(readGeoloc.getLabel(), geoloc.getLabel());
    		assertEquals(readGeoloc.getLatitude(), geoloc.getLatitude());
    		assertEquals(readGeoloc.getLongitude(), geoloc.getLongitude());
    		assertEquals(readGeoloc.getExpiration(), geoloc.getExpiration());
    		assertEquals(readGeoloc.getAccuracy(), geoloc.getAccuracy());
    		assertEquals(contentType, com.gsma.services.rcs.chat.ChatLog.Message.MimeType.GEOLOC_MESSAGE);
    		assertEquals(id, msgId);
    	}
	}
}
=======
/*******************************************************************************
 * Software Name : RCS IMS Stack
 *
 * Copyright (C) 2010 France Telecom S.A.
 *
 * Licensed under the Apache License, Version 2.0 (the "License");
 * you may not use this file except in compliance with the License.
 * You may obtain a copy of the License at
 *
 *      http://www.apache.org/licenses/LICENSE-2.0
 *
 * Unless required by applicable law or agreed to in writing, software
 * distributed under the License is distributed on an "AS IS" BASIS,
 * WITHOUT WARRANTIES OR CONDITIONS OF ANY KIND, either express or implied.
 * See the License for the specific language governing permissions and
 * limitations under the License.
 ******************************************************************************/
package com.gsma.service.rcs.database;

import android.content.ContentResolver;
import android.content.Context;
import android.database.Cursor;
import android.net.Uri;
import android.test.AndroidTestCase;

import com.gsma.services.rcs.RcsContactFormatException;
import com.gsma.services.rcs.RcsCommon;
import com.gsma.services.rcs.contacts.ContactId;
import com.gsma.services.rcs.contacts.ContactUtils;
import com.gsma.services.rcs.chat.ChatLog;
import com.gsma.services.rcs.chat.Geoloc;
import com.orangelabs.rcs.core.ims.service.im.chat.GeolocMessage;
import com.orangelabs.rcs.core.ims.service.im.chat.GeolocPush;
import com.orangelabs.rcs.core.ims.service.im.chat.InstantMessage;
import com.orangelabs.rcs.provider.LocalContentResolver;
import com.orangelabs.rcs.provider.messaging.MessagingLog;

public class ChatMessageTest extends AndroidTestCase {
	private ContactId mContact;
	private Context mContext;
	private ContentResolver mContentResolver;
	
	protected void setUp() throws Exception {
		super.setUp();
		mContext = getContext();
		mContentResolver = mContext.getContentResolver();
		LocalContentResolver localContentResolver = new LocalContentResolver(mContentResolver);
		MessagingLog.createInstance(mContext, localContentResolver);
		ContactUtils contactUtils = ContactUtils.getInstance(mContext);
		try {
			mContact = contactUtils.formatContact("+339000000");
		} catch (RcsContactFormatException e) {
			fail( "Cannot create contactID");
		}
	}

	protected void tearDown() throws Exception {
		super.tearDown();
	}
	
	public void testTextMessage() {
		String msgId = "" + System.currentTimeMillis();
		String txt = "Hello";
		InstantMessage msg = new InstantMessage(msgId, mContact, txt, true, "display");
		
		// Add entry
		MessagingLog.getInstance().addOutgoingOneToOneChatMessage(msg, ChatLog.Message.Status.Content.SENT, ChatLog.Message.ReasonCode.UNSPECIFIED);
		
		// Read entry
		Uri uri = Uri.withAppendedPath(ChatLog.Message.CONTENT_URI, msgId);		
    	Cursor cursor = mContentResolver.query(uri, 
    			new String[] {
    				ChatLog.Message.DIRECTION,
    				ChatLog.Message.CONTACT,
    				ChatLog.Message.CONTENT,
    				ChatLog.Message.MIME_TYPE,
    				ChatLog.Message.MESSAGE_ID
    				},
    				"(" + ChatLog.Message.MESSAGE_ID + "='" + msgId + "')", 
    			null, 
    			ChatLog.Message.TIMESTAMP + " ASC");
    	assertEquals(cursor.getCount(), 1);
    	while(cursor.moveToNext()) {
    		int direction = cursor.getInt(cursor.getColumnIndex(ChatLog.Message.DIRECTION));
    		String contact = cursor.getString(cursor.getColumnIndex(ChatLog.Message.CONTACT));
    		String content = cursor.getString(cursor.getColumnIndex(ChatLog.Message.CONTENT));
    		assertNotNull(content);
    		String readTxt = new String(content);
    		String mimeType = cursor.getString(cursor.getColumnIndex(ChatLog.Message.MIME_TYPE));
    		String id = cursor.getString(cursor.getColumnIndex(ChatLog.Message.MESSAGE_ID));
    		
    		assertEquals(direction, RcsCommon.Direction.OUTGOING);
    		assertEquals(contact, mContact.toString());
    		assertEquals(readTxt, txt);
    		assertEquals(mimeType, com.gsma.services.rcs.chat.ChatLog.Message.MimeType.TEXT_MESSAGE);
    		assertEquals(id, msgId);
    	}
	}

	public void testGeolocMessage() {
		String msgId = "" + System.currentTimeMillis();
		GeolocPush geoloc = new GeolocPush("test", 10.0, 11.0, 2000);
		GeolocMessage geolocMsg = new GeolocMessage(msgId, mContact, geoloc, true,"display");
		
		// Add entry
		MessagingLog.getInstance().addOutgoingOneToOneChatMessage(geolocMsg, ChatLog.Message.Status.Content.SENT, ChatLog.Message.ReasonCode.UNSPECIFIED);
		
		// Read entry
		Uri uri = Uri.withAppendedPath(ChatLog.Message.CONTENT_URI, msgId);		
    	Cursor cursor = mContentResolver.query(uri, 
    			new String[] {
    				ChatLog.Message.DIRECTION,
    				ChatLog.Message.CONTACT,
    				ChatLog.Message.CONTENT,
    				ChatLog.Message.MIME_TYPE,
    				ChatLog.Message.MESSAGE_ID
    				},
    				"(" + ChatLog.Message.MESSAGE_ID + "='" + msgId + "')", 
    			null, 
    			ChatLog.Message.TIMESTAMP + " ASC");
    	assertEquals(cursor.getCount(), 1);
    	while(cursor.moveToNext()) {
    		int direction = cursor.getInt(cursor.getColumnIndex(ChatLog.Message.DIRECTION));
    		String contact = cursor.getString(cursor.getColumnIndex(ChatLog.Message.CONTACT));
    		String content = cursor.getString(cursor.getColumnIndex(ChatLog.Message.CONTENT));
    		assertNotNull(content);
			Geoloc readGeoloc = ChatLog.getGeoloc(content);
    		assertNotNull(readGeoloc);
			
    		String contentType = cursor.getString(cursor.getColumnIndex(ChatLog.Message.MIME_TYPE));
    		String id = cursor.getString(cursor.getColumnIndex(ChatLog.Message.MESSAGE_ID));
    		
    		assertEquals(direction, RcsCommon.Direction.OUTGOING);
    		assertEquals(contact, mContact.toString());
    		assertEquals(readGeoloc.getLabel(), geoloc.getLabel());
    		assertEquals(readGeoloc.getLatitude(), geoloc.getLatitude());
    		assertEquals(readGeoloc.getLongitude(), geoloc.getLongitude());
    		assertEquals(readGeoloc.getExpiration(), geoloc.getExpiration());
    		assertEquals(readGeoloc.getAccuracy(), geoloc.getAccuracy());
    		assertEquals(contentType, com.gsma.services.rcs.chat.ChatLog.Message.MimeType.GEOLOC_MESSAGE);
    		assertEquals(id, msgId);
    	}
	}
}
>>>>>>> 09d1b856
<|MERGE_RESOLUTION|>--- conflicted
+++ resolved
@@ -1,284 +1,144 @@
-<<<<<<< HEAD
-/*******************************************************************************
- * Software Name : RCS IMS Stack
- *
- * Copyright (C) 2010 France Telecom S.A.
- *
- * Licensed under the Apache License, Version 2.0 (the "License");
- * you may not use this file except in compliance with the License.
- * You may obtain a copy of the License at
- *
- *      http://www.apache.org/licenses/LICENSE-2.0
- *
- * Unless required by applicable law or agreed to in writing, software
- * distributed under the License is distributed on an "AS IS" BASIS,
- * WITHOUT WARRANTIES OR CONDITIONS OF ANY KIND, either express or implied.
- * See the License for the specific language governing permissions and
- * limitations under the License.
- ******************************************************************************/
-package com.gsma.service.rcs.database;
-
-import android.database.Cursor;
-import android.net.Uri;
-import android.test.AndroidTestCase;
-
-import com.gsma.services.rcs.RcsContactFormatException;
-import com.gsma.services.rcs.RcsCommon;
-import com.gsma.services.rcs.contacts.ContactId;
-import com.gsma.services.rcs.contacts.ContactUtils;
-import com.gsma.services.rcs.chat.ChatLog;
-import com.gsma.services.rcs.chat.Geoloc;
-import com.orangelabs.rcs.core.ims.service.im.chat.GeolocMessage;
-import com.orangelabs.rcs.core.ims.service.im.chat.GeolocPush;
-import com.orangelabs.rcs.core.ims.service.im.chat.InstantMessage;
-import com.orangelabs.rcs.provider.messaging.MessagingLog;
-
-public class ChatMessageTest extends AndroidTestCase {
-	private ContactId remote = null;
-	
-	protected void setUp() throws Exception {
-		super.setUp();
-		
-		MessagingLog.createInstance(getContext());
-		ContactUtils contactUtils = ContactUtils.getInstance(getContext());
-		try {
-			remote = contactUtils.formatContact("+339000000");
-		} catch (RcsContactFormatException e) {
-			fail( "Cannot create contactID");
-		}
-	}
-
-	protected void tearDown() throws Exception {
-		super.tearDown();
-	}
-	
-	public void testTextMessage() {
-		String msgId = "" + System.currentTimeMillis();
-		String txt = "Hello";
-		InstantMessage msg = new InstantMessage(msgId, remote, txt, true, "display");
-		
-		// Add entry
-		MessagingLog.getInstance().addOutgoingOneToOneChatMessage(msg, ChatLog.Message.Status.Content.SENT, ChatLog.Message.ReasonCode.UNSPECIFIED);
-		
-		// Read entry
-		Uri uri = Uri.withAppendedPath(ChatLog.Message.CONTENT_URI, msgId);		
-    	Cursor cursor = getContext().getContentResolver().query(uri, 
-    			new String[] {
-    				ChatLog.Message.DIRECTION,
-    				ChatLog.Message.CONTACT,
-    				ChatLog.Message.CONTENT,
-    				ChatLog.Message.MIME_TYPE,
-    				ChatLog.Message.MESSAGE_ID
-    				},
-    				"(" + ChatLog.Message.MESSAGE_ID + "='" + msgId + "')", 
-    			null, 
-    			ChatLog.Message.TIMESTAMP + " ASC");
-    	assertEquals(cursor.getCount(), 1);
-    	while(cursor.moveToNext()) {
-    		int direction = cursor.getInt(cursor.getColumnIndex(ChatLog.Message.DIRECTION));
-    		String contact = cursor.getString(cursor.getColumnIndex(ChatLog.Message.CONTACT));
-    		String content = cursor.getString(cursor.getColumnIndex(ChatLog.Message.CONTENT));
-    		assertNotNull(content);
-    		String readTxt = new String(content);
-    		String mimeType = cursor.getString(cursor.getColumnIndex(ChatLog.Message.MIME_TYPE));
-    		String id = cursor.getString(cursor.getColumnIndex(ChatLog.Message.MESSAGE_ID));
-    		
-    		assertEquals(direction, RcsCommon.Direction.OUTGOING);
-    		assertEquals(contact, remote.toString());
-    		assertEquals(readTxt, txt);
-    		assertEquals(mimeType, com.gsma.services.rcs.chat.ChatLog.Message.MimeType.TEXT_MESSAGE);
-    		assertEquals(id, msgId);
-    	}
-	}
-
-	public void testGeolocMessage() {
-		String msgId = "" + System.currentTimeMillis();
-		GeolocPush geoloc = new GeolocPush("test", 10.0, 11.0, 2000);
-		GeolocMessage geolocMsg = new GeolocMessage(msgId, remote, geoloc, true,"display");
-		
-		// Add entry
-		MessagingLog.getInstance().addOutgoingOneToOneChatMessage(geolocMsg, ChatLog.Message.Status.Content.SENT, ChatLog.Message.ReasonCode.UNSPECIFIED);
-		
-		// Read entry
-		Uri uri = Uri.withAppendedPath(ChatLog.Message.CONTENT_URI, msgId);		
-    	Cursor cursor = getContext().getContentResolver().query(uri, 
-    			new String[] {
-    				ChatLog.Message.DIRECTION,
-    				ChatLog.Message.CONTACT,
-    				ChatLog.Message.CONTENT,
-    				ChatLog.Message.MIME_TYPE,
-    				ChatLog.Message.MESSAGE_ID
-    				},
-    				"(" + ChatLog.Message.MESSAGE_ID + "='" + msgId + "')", 
-    			null, 
-    			ChatLog.Message.TIMESTAMP + " ASC");
-    	assertEquals(cursor.getCount(), 1);
-    	while(cursor.moveToNext()) {
-    		int direction = cursor.getInt(cursor.getColumnIndex(ChatLog.Message.DIRECTION));
-    		String contact = cursor.getString(cursor.getColumnIndex(ChatLog.Message.CONTACT));
-    		String content = cursor.getString(cursor.getColumnIndex(ChatLog.Message.CONTENT));
-    		assertNotNull(content);
-			Geoloc readGeoloc = ChatLog.getGeoloc(content);
-    		assertNotNull(readGeoloc);
-			
-    		String contentType = cursor.getString(cursor.getColumnIndex(ChatLog.Message.MIME_TYPE));
-    		String id = cursor.getString(cursor.getColumnIndex(ChatLog.Message.MESSAGE_ID));
-    		
-    		assertEquals(direction, RcsCommon.Direction.OUTGOING);
-    		assertEquals(contact, remote.toString());
-    		assertEquals(readGeoloc.getLabel(), geoloc.getLabel());
-    		assertEquals(readGeoloc.getLatitude(), geoloc.getLatitude());
-    		assertEquals(readGeoloc.getLongitude(), geoloc.getLongitude());
-    		assertEquals(readGeoloc.getExpiration(), geoloc.getExpiration());
-    		assertEquals(readGeoloc.getAccuracy(), geoloc.getAccuracy());
-    		assertEquals(contentType, com.gsma.services.rcs.chat.ChatLog.Message.MimeType.GEOLOC_MESSAGE);
-    		assertEquals(id, msgId);
-    	}
-	}
-}
-=======
-/*******************************************************************************
- * Software Name : RCS IMS Stack
- *
- * Copyright (C) 2010 France Telecom S.A.
- *
- * Licensed under the Apache License, Version 2.0 (the "License");
- * you may not use this file except in compliance with the License.
- * You may obtain a copy of the License at
- *
- *      http://www.apache.org/licenses/LICENSE-2.0
- *
- * Unless required by applicable law or agreed to in writing, software
- * distributed under the License is distributed on an "AS IS" BASIS,
- * WITHOUT WARRANTIES OR CONDITIONS OF ANY KIND, either express or implied.
- * See the License for the specific language governing permissions and
- * limitations under the License.
- ******************************************************************************/
-package com.gsma.service.rcs.database;
-
+/*******************************************************************************
+ * Software Name : RCS IMS Stack
+ *
+ * Copyright (C) 2010 France Telecom S.A.
+ *
+ * Licensed under the Apache License, Version 2.0 (the "License");
+ * you may not use this file except in compliance with the License.
+ * You may obtain a copy of the License at
+ *
+ *      http://www.apache.org/licenses/LICENSE-2.0
+ *
+ * Unless required by applicable law or agreed to in writing, software
+ * distributed under the License is distributed on an "AS IS" BASIS,
+ * WITHOUT WARRANTIES OR CONDITIONS OF ANY KIND, either express or implied.
+ * See the License for the specific language governing permissions and
+ * limitations under the License.
+ ******************************************************************************/
+package com.gsma.service.rcs.database;
+
 import android.content.ContentResolver;
 import android.content.Context;
-import android.database.Cursor;
-import android.net.Uri;
-import android.test.AndroidTestCase;
-
-import com.gsma.services.rcs.RcsContactFormatException;
-import com.gsma.services.rcs.RcsCommon;
-import com.gsma.services.rcs.contacts.ContactId;
-import com.gsma.services.rcs.contacts.ContactUtils;
-import com.gsma.services.rcs.chat.ChatLog;
-import com.gsma.services.rcs.chat.Geoloc;
-import com.orangelabs.rcs.core.ims.service.im.chat.GeolocMessage;
-import com.orangelabs.rcs.core.ims.service.im.chat.GeolocPush;
-import com.orangelabs.rcs.core.ims.service.im.chat.InstantMessage;
+import android.database.Cursor;
+import android.net.Uri;
+import android.test.AndroidTestCase;
+
+import com.gsma.services.rcs.RcsContactFormatException;
+import com.gsma.services.rcs.RcsCommon;
+import com.gsma.services.rcs.contacts.ContactId;
+import com.gsma.services.rcs.contacts.ContactUtils;
+import com.gsma.services.rcs.chat.ChatLog;
+import com.gsma.services.rcs.chat.Geoloc;
+import com.orangelabs.rcs.core.ims.service.im.chat.GeolocMessage;
+import com.orangelabs.rcs.core.ims.service.im.chat.GeolocPush;
+import com.orangelabs.rcs.core.ims.service.im.chat.InstantMessage;
 import com.orangelabs.rcs.provider.LocalContentResolver;
-import com.orangelabs.rcs.provider.messaging.MessagingLog;
-
-public class ChatMessageTest extends AndroidTestCase {
+import com.orangelabs.rcs.provider.messaging.MessagingLog;
+
+public class ChatMessageTest extends AndroidTestCase {
 	private ContactId mContact;
 	private Context mContext;
 	private ContentResolver mContentResolver;
-	
-	protected void setUp() throws Exception {
-		super.setUp();
+	
+	protected void setUp() throws Exception {
+		super.setUp();
 		mContext = getContext();
 		mContentResolver = mContext.getContentResolver();
 		LocalContentResolver localContentResolver = new LocalContentResolver(mContentResolver);
 		MessagingLog.createInstance(mContext, localContentResolver);
 		ContactUtils contactUtils = ContactUtils.getInstance(mContext);
-		try {
+		try {
 			mContact = contactUtils.formatContact("+339000000");
-		} catch (RcsContactFormatException e) {
-			fail( "Cannot create contactID");
-		}
-	}
-
-	protected void tearDown() throws Exception {
-		super.tearDown();
-	}
-	
-	public void testTextMessage() {
-		String msgId = "" + System.currentTimeMillis();
-		String txt = "Hello";
+		} catch (RcsContactFormatException e) {
+			fail( "Cannot create contactID");
+		}
+	}
+
+	protected void tearDown() throws Exception {
+		super.tearDown();
+	}
+	
+	public void testTextMessage() {
+		String msgId = "" + System.currentTimeMillis();
+		String txt = "Hello";
 		InstantMessage msg = new InstantMessage(msgId, mContact, txt, true, "display");
-		
-		// Add entry
-		MessagingLog.getInstance().addOutgoingOneToOneChatMessage(msg, ChatLog.Message.Status.Content.SENT, ChatLog.Message.ReasonCode.UNSPECIFIED);
-		
-		// Read entry
-		Uri uri = Uri.withAppendedPath(ChatLog.Message.CONTENT_URI, msgId);		
+		
+		// Add entry
+		MessagingLog.getInstance().addOutgoingOneToOneChatMessage(msg, ChatLog.Message.Status.Content.SENT, ChatLog.Message.ReasonCode.UNSPECIFIED);
+		
+		// Read entry
+		Uri uri = Uri.withAppendedPath(ChatLog.Message.CONTENT_URI, msgId);		
     	Cursor cursor = mContentResolver.query(uri, 
-    			new String[] {
-    				ChatLog.Message.DIRECTION,
-    				ChatLog.Message.CONTACT,
-    				ChatLog.Message.CONTENT,
-    				ChatLog.Message.MIME_TYPE,
-    				ChatLog.Message.MESSAGE_ID
-    				},
-    				"(" + ChatLog.Message.MESSAGE_ID + "='" + msgId + "')", 
-    			null, 
-    			ChatLog.Message.TIMESTAMP + " ASC");
-    	assertEquals(cursor.getCount(), 1);
-    	while(cursor.moveToNext()) {
-    		int direction = cursor.getInt(cursor.getColumnIndex(ChatLog.Message.DIRECTION));
-    		String contact = cursor.getString(cursor.getColumnIndex(ChatLog.Message.CONTACT));
-    		String content = cursor.getString(cursor.getColumnIndex(ChatLog.Message.CONTENT));
-    		assertNotNull(content);
-    		String readTxt = new String(content);
-    		String mimeType = cursor.getString(cursor.getColumnIndex(ChatLog.Message.MIME_TYPE));
-    		String id = cursor.getString(cursor.getColumnIndex(ChatLog.Message.MESSAGE_ID));
-    		
-    		assertEquals(direction, RcsCommon.Direction.OUTGOING);
+    			new String[] {
+    				ChatLog.Message.DIRECTION,
+    				ChatLog.Message.CONTACT,
+    				ChatLog.Message.CONTENT,
+    				ChatLog.Message.MIME_TYPE,
+    				ChatLog.Message.MESSAGE_ID
+    				},
+    				"(" + ChatLog.Message.MESSAGE_ID + "='" + msgId + "')", 
+    			null, 
+    			ChatLog.Message.TIMESTAMP + " ASC");
+    	assertEquals(cursor.getCount(), 1);
+    	while(cursor.moveToNext()) {
+    		int direction = cursor.getInt(cursor.getColumnIndex(ChatLog.Message.DIRECTION));
+    		String contact = cursor.getString(cursor.getColumnIndex(ChatLog.Message.CONTACT));
+    		String content = cursor.getString(cursor.getColumnIndex(ChatLog.Message.CONTENT));
+    		assertNotNull(content);
+    		String readTxt = new String(content);
+    		String mimeType = cursor.getString(cursor.getColumnIndex(ChatLog.Message.MIME_TYPE));
+    		String id = cursor.getString(cursor.getColumnIndex(ChatLog.Message.MESSAGE_ID));
+    		
+    		assertEquals(direction, RcsCommon.Direction.OUTGOING);
     		assertEquals(contact, mContact.toString());
-    		assertEquals(readTxt, txt);
-    		assertEquals(mimeType, com.gsma.services.rcs.chat.ChatLog.Message.MimeType.TEXT_MESSAGE);
-    		assertEquals(id, msgId);
-    	}
-	}
-
-	public void testGeolocMessage() {
-		String msgId = "" + System.currentTimeMillis();
-		GeolocPush geoloc = new GeolocPush("test", 10.0, 11.0, 2000);
+    		assertEquals(readTxt, txt);
+    		assertEquals(mimeType, com.gsma.services.rcs.chat.ChatLog.Message.MimeType.TEXT_MESSAGE);
+    		assertEquals(id, msgId);
+    	}
+	}
+
+	public void testGeolocMessage() {
+		String msgId = "" + System.currentTimeMillis();
+		GeolocPush geoloc = new GeolocPush("test", 10.0, 11.0, 2000);
 		GeolocMessage geolocMsg = new GeolocMessage(msgId, mContact, geoloc, true,"display");
-		
-		// Add entry
-		MessagingLog.getInstance().addOutgoingOneToOneChatMessage(geolocMsg, ChatLog.Message.Status.Content.SENT, ChatLog.Message.ReasonCode.UNSPECIFIED);
-		
-		// Read entry
-		Uri uri = Uri.withAppendedPath(ChatLog.Message.CONTENT_URI, msgId);		
+		
+		// Add entry
+		MessagingLog.getInstance().addOutgoingOneToOneChatMessage(geolocMsg, ChatLog.Message.Status.Content.SENT, ChatLog.Message.ReasonCode.UNSPECIFIED);
+		
+		// Read entry
+		Uri uri = Uri.withAppendedPath(ChatLog.Message.CONTENT_URI, msgId);		
     	Cursor cursor = mContentResolver.query(uri, 
-    			new String[] {
-    				ChatLog.Message.DIRECTION,
-    				ChatLog.Message.CONTACT,
-    				ChatLog.Message.CONTENT,
-    				ChatLog.Message.MIME_TYPE,
-    				ChatLog.Message.MESSAGE_ID
-    				},
-    				"(" + ChatLog.Message.MESSAGE_ID + "='" + msgId + "')", 
-    			null, 
-    			ChatLog.Message.TIMESTAMP + " ASC");
-    	assertEquals(cursor.getCount(), 1);
-    	while(cursor.moveToNext()) {
-    		int direction = cursor.getInt(cursor.getColumnIndex(ChatLog.Message.DIRECTION));
-    		String contact = cursor.getString(cursor.getColumnIndex(ChatLog.Message.CONTACT));
-    		String content = cursor.getString(cursor.getColumnIndex(ChatLog.Message.CONTENT));
-    		assertNotNull(content);
-			Geoloc readGeoloc = ChatLog.getGeoloc(content);
-    		assertNotNull(readGeoloc);
-			
-    		String contentType = cursor.getString(cursor.getColumnIndex(ChatLog.Message.MIME_TYPE));
-    		String id = cursor.getString(cursor.getColumnIndex(ChatLog.Message.MESSAGE_ID));
-    		
-    		assertEquals(direction, RcsCommon.Direction.OUTGOING);
+    			new String[] {
+    				ChatLog.Message.DIRECTION,
+    				ChatLog.Message.CONTACT,
+    				ChatLog.Message.CONTENT,
+    				ChatLog.Message.MIME_TYPE,
+    				ChatLog.Message.MESSAGE_ID
+    				},
+    				"(" + ChatLog.Message.MESSAGE_ID + "='" + msgId + "')", 
+    			null, 
+    			ChatLog.Message.TIMESTAMP + " ASC");
+    	assertEquals(cursor.getCount(), 1);
+    	while(cursor.moveToNext()) {
+    		int direction = cursor.getInt(cursor.getColumnIndex(ChatLog.Message.DIRECTION));
+    		String contact = cursor.getString(cursor.getColumnIndex(ChatLog.Message.CONTACT));
+    		String content = cursor.getString(cursor.getColumnIndex(ChatLog.Message.CONTENT));
+    		assertNotNull(content);
+			Geoloc readGeoloc = ChatLog.getGeoloc(content);
+    		assertNotNull(readGeoloc);
+			
+    		String contentType = cursor.getString(cursor.getColumnIndex(ChatLog.Message.MIME_TYPE));
+    		String id = cursor.getString(cursor.getColumnIndex(ChatLog.Message.MESSAGE_ID));
+    		
+    		assertEquals(direction, RcsCommon.Direction.OUTGOING);
     		assertEquals(contact, mContact.toString());
-    		assertEquals(readGeoloc.getLabel(), geoloc.getLabel());
-    		assertEquals(readGeoloc.getLatitude(), geoloc.getLatitude());
-    		assertEquals(readGeoloc.getLongitude(), geoloc.getLongitude());
-    		assertEquals(readGeoloc.getExpiration(), geoloc.getExpiration());
-    		assertEquals(readGeoloc.getAccuracy(), geoloc.getAccuracy());
-    		assertEquals(contentType, com.gsma.services.rcs.chat.ChatLog.Message.MimeType.GEOLOC_MESSAGE);
-    		assertEquals(id, msgId);
-    	}
-	}
-}
->>>>>>> 09d1b856
+    		assertEquals(readGeoloc.getLabel(), geoloc.getLabel());
+    		assertEquals(readGeoloc.getLatitude(), geoloc.getLatitude());
+    		assertEquals(readGeoloc.getLongitude(), geoloc.getLongitude());
+    		assertEquals(readGeoloc.getExpiration(), geoloc.getExpiration());
+    		assertEquals(readGeoloc.getAccuracy(), geoloc.getAccuracy());
+    		assertEquals(contentType, com.gsma.services.rcs.chat.ChatLog.Message.MimeType.GEOLOC_MESSAGE);
+    		assertEquals(id, msgId);
+    	}
+	}
+}