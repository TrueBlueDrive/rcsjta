--- conflicted
+++ resolved
@@ -1,22 +1,3 @@
-<<<<<<< HEAD
-package com.gsma.services.rcs.gsh;
-
-import com.gsma.services.rcs.chat.Geoloc;
-import com.gsma.services.rcs.contacts.ContactId;
-
-/**
- * Geoloc sharing interface
- */
-interface IGeolocSharing {
-
-	String getSharingId();
-
-	ContactId getRemoteContact();
-
-	Geoloc getGeoloc();
-
-	int getState();
-=======
 package com.gsma.services.rcs.gsh;
 
 import com.gsma.services.rcs.Geoloc;
@@ -34,7 +15,6 @@
 	Geoloc getGeoloc();
 
 	int getState();
->>>>>>> df3ac423
 
 	int getReasonCode();
 	
