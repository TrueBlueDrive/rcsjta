--- conflicted
+++ resolved
@@ -19,67 +19,6 @@
  * NOTE: This file has been modified by Sony Mobile Communications Inc.
  * Modifications are licensed under the License.
  ******************************************************************************/
-<<<<<<< HEAD
-package com.orangelabs.rcs.service.api;
-
-import java.util.Hashtable;
-import java.util.List;
-import java.util.Set;
-import java.util.concurrent.Executor;
-import java.util.concurrent.Executors;
-
-import android.os.RemoteException;
-
-import com.gsma.services.rcs.IRcsServiceRegistrationListener;
-import com.gsma.services.rcs.RcsCommon.Direction;
-import com.gsma.services.rcs.RcsService;
-import com.gsma.services.rcs.chat.ChatLog.Message;
-import com.gsma.services.rcs.chat.ChatLog.Message.ReasonCode;
-import com.gsma.services.rcs.chat.ChatServiceConfiguration;
-import com.gsma.services.rcs.chat.GroupChat;
-import com.gsma.services.rcs.chat.IChatService;
-import com.gsma.services.rcs.chat.IGroupChat;
-import com.gsma.services.rcs.chat.IGroupChatListener;
-import com.gsma.services.rcs.chat.IOneToOneChat;
-import com.gsma.services.rcs.chat.IOneToOneChatListener;
-import com.gsma.services.rcs.chat.ParticipantInfo;
-import com.gsma.services.rcs.contacts.ContactId;
-import com.orangelabs.rcs.core.Core;
-import com.orangelabs.rcs.core.CoreException;
-import com.orangelabs.rcs.core.ims.service.im.chat.ChatSession;
-import com.orangelabs.rcs.core.ims.service.im.chat.ContributionIdGenerator;
-import com.orangelabs.rcs.core.ims.service.im.chat.GroupChatSession;
-import com.orangelabs.rcs.core.ims.service.im.chat.InstantMessage;
-import com.orangelabs.rcs.core.ims.service.im.chat.OneOneChatSession;
-import com.orangelabs.rcs.core.ims.service.im.chat.ParticipantInfoUtils;
-import com.orangelabs.rcs.core.ims.service.im.chat.imdn.ImdnDocument;
-import com.orangelabs.rcs.platform.AndroidFactory;
-import com.orangelabs.rcs.provider.eab.ContactsManager;
-import com.orangelabs.rcs.provider.messaging.MessagingLog;
-import com.orangelabs.rcs.provider.settings.RcsSettings;
-import com.orangelabs.rcs.service.broadcaster.GroupChatEventBroadcaster;
-import com.orangelabs.rcs.service.broadcaster.OneToOneChatEventBroadcaster;
-import com.orangelabs.rcs.service.broadcaster.RcsServiceRegistrationEventBroadcaster;
-import com.orangelabs.rcs.utils.logger.Logger;
-
-/**
- * Chat service implementation
- * 
- * @author Jean-Marc AUFFRET
- */
-public class ChatServiceImpl extends IChatService.Stub {
-	/**
-	 * List of one to one chat sessions
-	 */
-	// TODO : This change is only temporary. Will be changed with the implementation of CR018
-	private static Hashtable<ContactId, OneToOneChatImpl> one2oneChatSessions = new Hashtable<ContactId, OneToOneChatImpl>();
-
-	/**
-	 * List of group chat sessions
-	 */
-	private static Hashtable<String, IGroupChat> groupChatSessions = new Hashtable<String, IGroupChat>();  
-
-=======
 package com.orangelabs.rcs.service.api;
 
 import java.util.HashMap;
@@ -92,7 +31,6 @@
 import android.os.RemoteException;
 
 import com.gsma.services.rcs.IRcsServiceRegistrationListener;
-import com.gsma.services.rcs.RcsServiceException;
 import com.gsma.services.rcs.RcsCommon.Direction;
 import com.gsma.services.rcs.RcsService;
 import com.gsma.services.rcs.chat.ChatLog.Message;
@@ -111,9 +49,7 @@
 import com.orangelabs.rcs.core.CoreException;
 import com.orangelabs.rcs.core.ims.service.im.InstantMessagingService;
 import com.orangelabs.rcs.core.ims.service.im.chat.ChatSession;
-import com.orangelabs.rcs.core.ims.service.im.chat.ChatUtils;
 import com.orangelabs.rcs.core.ims.service.im.chat.ContributionIdGenerator;
-import com.orangelabs.rcs.core.ims.service.im.chat.FileTransferMessage;
 import com.orangelabs.rcs.core.ims.service.im.chat.GroupChatPersistedStorageAccessor;
 import com.orangelabs.rcs.core.ims.service.im.chat.GroupChatSession;
 import com.orangelabs.rcs.core.ims.service.im.chat.InstantMessage;
@@ -136,7 +72,6 @@
  */
 public class ChatServiceImpl extends IChatService.Stub {
 
->>>>>>> 98b9b9d6
 	private final static Executor mDisplayNotificationProcessor = Executors
 			.newSingleThreadExecutor();
 
@@ -146,47 +81,29 @@
 
 	private final RcsServiceRegistrationEventBroadcaster mRcsServiceRegistrationEventBroadcaster = new RcsServiceRegistrationEventBroadcaster();
 
-<<<<<<< HEAD
+	private final InstantMessagingService mImService;
+
+	private final MessagingLog mMessagingLog;
+
+	private final RcsSettings mRcsSettings;
+
+	private final ContactsManager mContactsManager;
+
+	private final Core mCore;
+
+	private final Map<ContactId, OneToOneChatImpl> mOneToOneChatCache = new HashMap<ContactId, OneToOneChatImpl>();
+
+	private final Map<String, GroupChatImpl> mGroupChatCache = new HashMap<String, GroupChatImpl>();
+
 	/**
 	 * The logger
 	 */
-=======
-	private final InstantMessagingService mImService;
-
-	private final MessagingLog mMessagingLog;
-
-	private final RcsSettings mRcsSettings;
-
-	private final ContactsManager mContactsManager;
-
-	private final Core mCore;
-
-	private final Map<ContactId, OneToOneChatImpl> mOneToOneChatCache = new HashMap<ContactId, OneToOneChatImpl>();
-
-	private final Map<String, GroupChatImpl> mGroupChatCache = new HashMap<String, GroupChatImpl>();
-
-	/**
-	 * The logger
-	 */
->>>>>>> 98b9b9d6
 	private static final Logger logger = Logger.getLogger(ChatServiceImpl.class.getSimpleName());
 
 	/**
 	 * Lock used for synchronization
 	 */
 	private final Object lock = new Object();
-<<<<<<< HEAD
-
-	/**
-	 * Constructor
-	 */
-	public ChatServiceImpl() {
-		if (logger.isActivated()) {
-			logger.info("Chat service API is loaded");
-		}
-	}
-
-=======
 
 	/**
 	 * Constructor
@@ -209,7 +126,6 @@
 		mCore = core;
 	}
 
->>>>>>> 98b9b9d6
 	private int imdnToFailedReasonCode(ImdnDocument imdn) {
 		String notificationType = imdn.getNotificationType();
 		if (ImdnDocument.DELIVERY_NOTIFICATION.equals(notificationType)) {
@@ -257,13 +173,12 @@
 	}
 
 	/**
-<<<<<<< HEAD
 	 * Close API
 	 */
 	public void close() {
 		// Clear list of sessions
-		one2oneChatSessions.clear();
-		groupChatSessions.clear();
+		mOneToOneChatCache.clear();
+		mGroupChatCache.clear();
 		
 		if (logger.isActivated()) {
 			logger.info("Chat service API is closed");
@@ -281,31 +196,6 @@
 
 	/**
 	 * Registers a listener on service registration events
-=======
-	 * Close API
-	 */
-	public void close() {
-		// Clear list of sessions
-		mOneToOneChatCache.clear();
-		mGroupChatCache.clear();
-		
-		if (logger.isActivated()) {
-			logger.info("Chat service API is closed");
-		}
-	}
-	
-    /**
-     * Returns true if the service is registered to the platform, else returns false
-     * 
-	 * @return Returns true if registered else returns false
-     */
-    public boolean isServiceRegistered() {
-    	return ServerApiUtils.isImsConnected();
-    }
-
-	/**
-	 * Registers a listener on service registration events
->>>>>>> 98b9b9d6
 	 *
 	 * @param listener Service registration listener
 	 */
@@ -347,23 +237,13 @@
 			}
 		}
 	}
-<<<<<<< HEAD
     
     /**
 	 * Receive a new chat invitation
 	 * 
 	 * @param session Chat session
 	 */
-    public void receiveOneOneChatInvitation(OneOneChatSession session) {
-=======
-    
-    /**
-	 * Receive a new chat invitation
-	 * 
-	 * @param session Chat session
-	 */
     public void receiveOneOneChatInvitation(OneToOneChatSession session) {
->>>>>>> 98b9b9d6
 		ContactId contact = session.getRemoteContact();
 		if (logger.isActivated()) {
 			logger.info("Receive chat invitation from " + contact + " (display=" + session.getRemoteDisplayName() + ")");
@@ -381,94 +261,8 @@
 		if (firstMessage != null) {
 			mOneToOneChatEventBroadcaster.broadcastMessageReceived(firstMessage.getMessageId());
 		}
-<<<<<<< HEAD
     }
-    
-    /**
-     * Open a single chat with a given contact and returns a Chat instance.
-     * The parameter contact supports the following formats: MSISDN in national
-     * or international format, SIP address, SIP-URI or Tel-URI.
-     * 
-     * @param contact Contact
-     * @return One-to-One Chat
-	 * @throws ServerApiException
-     */
-    public IOneToOneChat openSingleChat(ContactId contact) throws ServerApiException {
-		if (logger.isActivated()) {
-			logger.info("Open a 1-1 chat session with " + contact);
-		}
-
-		// Test IMS connection
-		ServerApiUtils.testIms();
-		
-		try {
-			// Check if there is an existing chat or not
-			OneToOneChatImpl sessionApi = (OneToOneChatImpl)ChatServiceImpl.getChatSession(contact);
-			if (sessionApi != null) {
-				if (logger.isActivated()) {
-					logger.debug("Chat session already exists for " + contact);
-				}
-
-				// Check core session state
-				final OneOneChatSession coreSession = sessionApi.getCoreSession();
-				if (coreSession != null) {
-					if (logger.isActivated()) {
-						logger.debug("Core chat session already exists: " + coreSession.getSessionID());
-					}
-
-					if (coreSession.getDialogPath().isSessionTerminated() ||
-							coreSession.getDialogPath().isSessionCancelled()) {
-						if (logger.isActivated()) {
-							logger.debug("Core chat session is terminated: reset it");
-						}
-						
-						// Session has expired, remove it
-						sessionApi.resetCoreSession();
-					} else
-					if (!coreSession.getDialogPath().isSessionEstablished()) {
-						if (logger.isActivated()) {
-							logger.debug("Core chat session is pending: auto accept it");
-						}
-						
-						// Auto accept the pending session
-				        Thread t = new Thread() {
-				    		public void run() {
-								coreSession.acceptSession();
-				    		}
-				    	};
-				    	t.start();
-					} else {
-						if (logger.isActivated()) {
-							logger.debug("Core chat session is already established");
-						}
-					}
-				}
-			} else {
-				if (logger.isActivated()) {
-					logger.debug("Create a new chat session with " + contact);
-				}
-
-				// Add session listener
-				sessionApi = new OneToOneChatImpl(contact, mOneToOneChatEventBroadcaster);
-
-				// Add session in the list
-				ChatServiceImpl.addChatSession(contact, sessionApi);
-			}
-		
-			return sessionApi;
-		
-		} catch(Exception e) {
-			if (logger.isActivated()) {
-				logger.error("Unexpected error", e);
-			}
-			throw new ServerApiException(e.getMessage());
-		}
-    }    
-
-=======
-    }
-
->>>>>>> 98b9b9d6
+
 	/**
 	 * Receive message delivery status
 	 *
@@ -515,152 +309,6 @@
 			}
 		}
 	}
-<<<<<<< HEAD
-    
-	/**
-	 * Add a chat session in the list
-	 * 
-	 * @param contact Contact ID
-	 * @param session Chat session
-	 */
-	public static void addChatSession(ContactId contact, OneToOneChatImpl session) {
-		int sizeBefore = one2oneChatSessions.size();
-		one2oneChatSessions.put(contact, session);
-		int sizeAfter = one2oneChatSessions.size();
-		if (logger.isActivated()) {
-			logger.debug("Add " + (sizeAfter - sizeBefore) + " chat session to list (size=" + sizeAfter + ") for " + contact);
-		}
-	}
-
-	/**
-	 * Get a chat session from the list for a given contact
-	 * 
-	 * @param contact Contact ID
-	 * @param GroupChat session
-	 */
-	private static IOneToOneChat getChatSession(ContactId contact) {
-		if (logger.isActivated()) {
-			logger.debug("Get a chat session for " + contact);
-		}
-		
-		return one2oneChatSessions.get(contact);
-	}
-
-	/**
-	 * Remove a chat session from the list
-	 * 
-	 * @param contact Contact ID
-	 */
-	/* package private */ static void removeChatSession(ContactId contact) {
-		int sizeBefore = one2oneChatSessions.size();
-		one2oneChatSessions.remove(contact);
-		int sizeAfter = one2oneChatSessions.size();
-		if (logger.isActivated()) {
-			logger.debug("Remove " + (sizeBefore - sizeAfter) + " chat session from list (size=" + sizeAfter + ") for " + contact);
-		}
-	}
-
-    
-    /**
-     * Returns a chat in progress from its unique ID
-     * 
-     * @param contact Contact ID
-     * @return One-to-One Chat or null if not found
-     * @throws ServerApiException
-     */
-    public IOneToOneChat getChat(ContactId contact) throws ServerApiException {
-		// Return a session instance
-		return one2oneChatSessions.get(contact);
-    }
-    
-    /**
-	 * Receive a new group chat invitation
-	 * 
-	 * @param session Chat session
-	 */
-    public void receiveGroupChatInvitation(GroupChatSession session) {
-		if (logger.isActivated()) {
-			logger.info("Receive group chat invitation from " + session.getRemoteContact() + " (display="
-					+ session.getRemoteDisplayName()+")");
-		}
-
-		// Update displayName of remote contact
-		ContactsManager.getInstance().setContactDisplayName(session.getRemoteContact(), session.getRemoteDisplayName());
-		 
-		// Add session in the list
-		GroupChatImpl sessionApi = new GroupChatImpl(session, mGroupChatEventBroadcaster);
-		ChatServiceImpl.addGroupChatSession(sessionApi);
-    }
-	
-	/**
-	 * Add a group chat session in the list
-	 * 
-	 * @param session Chat session
-	 */
-	private static void addGroupChatSession(GroupChatImpl session) {
-		int sizeBefore = groupChatSessions.size();
-		groupChatSessions.put(session.getChatId(), session);
-		int sizeAfter = groupChatSessions.size();
-		if (logger.isActivated()) {
-			logger.debug("Add " + (sizeAfter - sizeBefore) + " GC session to list (size=" + sizeAfter + ") for chatId "+session.getChatId() );
-		}
-	}
-
-	/**
-	 * Remove a group chat session from the list
-	 * 
-	 * @param chatId Chat ID
-	 */
-	/* package private */ static void removeGroupChatSession(String chatId) {
-		int sizeBefore = groupChatSessions.size();
-		groupChatSessions.remove(chatId);
-		int sizeAfter = groupChatSessions.size();
-		if (logger.isActivated()) {
-			logger.debug("Remove " + (sizeBefore - sizeAfter) + " GC session to list (size=" + sizeAfter + ") for chatId "+chatId );
-		}
-	}
-
-	/**
-	 * Initiates a group chat with a group of contact and returns a GroupChat instance. The subject is optional and may be null.
-	 * 
-	 * @param contact
-	 *            List of contact IDs
-	 * @param subject
-	 *            Subject
-	 * @throws ServerApiException
-	 *             Note: List is used instead of Set because AIDL does only support List
-	 */
-    public IGroupChat initiateGroupChat(List<ContactId> contacts, String subject) throws ServerApiException {
-		if (logger.isActivated()) {
-			logger.info("Initiate an ad-hoc group chat session");
-		}
-		
-		// Test IMS connection
-		ServerApiUtils.testIms();
-
-		try {
-			// Initiate the session
-			final ChatSession session = Core.getInstance().getImService().initiateAdhocGroupChatSession(contacts, subject);
-
-			// Add session listener
-			GroupChatImpl sessionApi = new GroupChatImpl((GroupChatSession)session, mGroupChatEventBroadcaster);
-
-			MessagingLog.getInstance()
-					.addGroupChat(session.getContributionID(), session.getRemoteContact(),
-							session.getSubject(), session.getParticipants(),
-							GroupChat.State.INITIATED, GroupChat.ReasonCode.UNSPECIFIED,
-							Direction.OUTGOING);
-
-			ChatServiceImpl.addGroupChatSession(sessionApi);
-
-			// Start the session
-	        new Thread() {
-	    		public void run() {
-					session.startSession();
-	    		}
-	    	}.start();
-			return sessionApi;
-=======
     
 	/**
 	 * Add a oneToOne chat in the list
@@ -756,7 +404,7 @@
 	/**
 	 * Initiates a group chat with a group of contact and returns a GroupChat instance. The subject is optional and may be null.
 	 * 
-	 * @param contact
+	 * @param contacts
 	 *            List of contact IDs
 	 * @param subject
 	 *            Subject
@@ -793,7 +441,6 @@
 	    	}.start();
 	    	return groupChat;
 
->>>>>>> 98b9b9d6
 		} catch(CoreException e) {
 			if (logger.isActivated()) {
 				logger.error("Core exception", e);
@@ -808,104 +455,6 @@
 					GroupChat.State.REJECTED, GroupChat.ReasonCode.REJECTED_MAX_CHATS,
 					Direction.OUTGOING);
 			throw new ServerApiException(e.getMessage());
-<<<<<<< HEAD
-		} catch(Exception e) {
-			if (logger.isActivated()) {
-				logger.error("Unexpected error", e);
-			}
-			throw new ServerApiException(e.getMessage());
-		}
-    }
-    
-    /**
-     * Rejoins an existing group chat from its unique chat ID
-     * 
-     * @param chatId Chat ID
-     * @return Group chat
-     * @throws ServerApiException
-     */
-    public IGroupChat rejoinGroupChat(String chatId) throws ServerApiException {
-		if (logger.isActivated()) {
-			logger.info("Rejoin group chat session related to the conversation " + chatId);
-		}
-
-		// Test IMS connection
-		ServerApiUtils.testIms();
-
-		try {
-			// Initiate the session
-			final ChatSession session = Core.getInstance().getImService().rejoinGroupChatSession(chatId);
-
-			// Add session in the list
-			GroupChatImpl sessionApi = new GroupChatImpl((GroupChatSession)session, mGroupChatEventBroadcaster);
-
-			ChatServiceImpl.addGroupChatSession(sessionApi);
-
-			// Start the session
-	        Thread t = new Thread() {
-	    		public void run() {
-	    			session.startSession();
-	    		}
-	    	};
-	    	t.start();
-			return sessionApi;
-		} catch(Exception e) {
-			if (logger.isActivated()) {
-				logger.error("Unexpected error", e);
-			}
-			throw new ServerApiException(e.getMessage());
-		}
-    }
-    
-    /**
-     * Restarts a previous group chat from its unique chat ID
-     * 
-     * @param chatId Chat ID
-     * @return Group chat
-     * @throws ServerApiException
-     */
-    public IGroupChat restartGroupChat(String chatId) throws ServerApiException {
-		if (logger.isActivated()) {
-			logger.info("Restart group chat session related to the conversation " + chatId);
-		}
-
-		// Test IMS connection
-		ServerApiUtils.testIms();
-
-		try {
-			// Initiate the session
-			final ChatSession session = Core.getInstance().getImService().restartGroupChatSession(chatId);
-
-			GroupChatImpl sessionApi = new GroupChatImpl((GroupChatSession)session, mGroupChatEventBroadcaster);
-			ChatServiceImpl.addGroupChatSession(sessionApi);
-
-			// Start the session
-	       new Thread() {
-	    		public void run() {
-	    			session.startSession();
-	    		}
-	    	}.start();
-			return sessionApi;
-		} catch(Exception e) {
-			if (logger.isActivated()) {
-				logger.error("Unexpected error", e);
-			}
-			throw new ServerApiException(e.getMessage());
-		}
-    }
-
-    /**
-     * Returns a group chat in progress from its unique ID
-     * 
-     * @param chatId Chat ID
-     * @return Group chat or null if not found
-     * @throws ServerApiException
-     */
-    public IGroupChat getGroupChat(String chatId) throws ServerApiException {
-		// Return a session instance
-		return groupChatSessions.get(chatId);
-	}
-=======
 		} catch(Exception e) {
 			if (logger.isActivated()) {
 				logger.error("Unexpected error", e);
@@ -936,7 +485,6 @@
 	public IGroupChat getGroupChat(String chatId) throws ServerApiException {
 		return getOrCreateGroupChat(chatId);
 	}
->>>>>>> 98b9b9d6
 
 	/**
 	 * Adds a listener on one-to-one chat events
@@ -996,30 +544,6 @@
 		}
 	}
 
-<<<<<<< HEAD
-    /**
-     * Returns the configuration of the chat service
-     * 
-     * @return Configuration
-     */
-    public ChatServiceConfiguration getConfiguration() {
-    	RcsSettings settings = RcsSettings.getInstance();
-    	return new ChatServiceConfiguration(
-    			settings.isImAlwaysOn(),
-    			settings.isStoreForwardWarningActivated(),
-    			settings.getChatIdleDuration(),
-    			settings.getIsComposingTimeout(),
-    			settings.getMaxChatParticipants(),
-    			settings.getMinGroupChatParticipants(),
-    			settings.getMaxChatMessageLength(),
-    			settings.getMaxGroupChatMessageLength(),
-    			settings.getGroupChatSubjectMaxLength(),
-    			settings.isSmsFallbackServiceActivated(),
-    			settings.isRespondToDisplayReports(),
-    			settings.getMaxGeolocLabelLength(),
-    			settings.getGeolocExpirationTime());
-	}    
-=======
     /**
      * Returns the configuration of the chat service
      * 
@@ -1041,7 +565,6 @@
     			mRcsSettings.getMaxGeolocLabelLength(),
     			mRcsSettings.getGeolocExpirationTime());
 	}    
->>>>>>> 98b9b9d6
 
 	/**
 	 * Mark a received message as read (ie. displayed in the UI)
@@ -1051,17 +574,10 @@
 	 */
 	@Override
 	public void markMessageAsRead(String msgId) throws ServerApiException {
-<<<<<<< HEAD
-		MessagingLog.getInstance().markMessageAsRead(msgId);
-		if (RcsSettings.getInstance().isImReportsActivated() && RcsSettings.getInstance().isRespondToDisplayReports()) {
-			if (logger.isActivated()) {
-				logger.debug("tryToDispatchAllPendingDisplayNotifications for msgID "+msgId);
-=======
 		mMessagingLog.markMessageAsRead(msgId);
 		if (mRcsSettings.isImReportsActivated() && mRcsSettings.isRespondToDisplayReports()) {
 			if (logger.isActivated()) {
 				logger.debug("tryToDispatchAllPendingDisplayNotifications for msgID "+msgId);
->>>>>>> 98b9b9d6
 			}
 			tryToDispatchAllPendingDisplayNotifications();
 		}
@@ -1071,25 +587,11 @@
 	 * Returns service version
 	 * 
 	 * @return Version
-	 * @see RcsService.Build.VERSION_CODES
+	 * @see com.gsma.services.rcs.RcsService.Build.VERSION_CODES
 	 * @throws ServerApiException
 	 */
 	public int getServiceVersion() throws ServerApiException {
 		return RcsService.Build.API_VERSION;
-<<<<<<< HEAD
-	}
-
-	/**
-	 * Set the parameter in order to respond or not to display reports when requested by the remote part.
-	 * 
-	 * @param enable true if respond to display reports
-	 * @throws ServerApiException
-	 */
-	@Override
-	public void setRespondToDisplayReports(boolean enable) throws RemoteException {
-		RcsSettings.getInstance().setRespondToDisplayReports(enable);
-	}
-=======
 	}
 
 	/**
@@ -1102,7 +604,6 @@
 	public void setRespondToDisplayReports(boolean enable) throws RemoteException {
 		mRcsSettings.setRespondToDisplayReports(enable);
 	}
->>>>>>> 98b9b9d6
 
 	/**
 	 * Add and broadcast group chat invitation rejections.
@@ -1121,9 +622,6 @@
 
 		mGroupChatEventBroadcaster.broadcastInvitation(chatId);
 	}
-<<<<<<< HEAD
-}
-=======
 
 	/**
 	 * Handle one-to-one chat session initiation
@@ -1143,7 +641,6 @@
 	 * 
 	 * @param msgId
 	 * @return IChatMessage
-	 * @throws RcsServiceException
 	 */
 	public IChatMessage getChatMessage(String msgId) {
 		ChatMessagePersistedStorageAccessor persistentStorage = new ChatMessagePersistedStorageAccessor(
@@ -1174,5 +671,4 @@
 		groupChat.rejoinGroupChat();
 		addGroupChat(groupChat);
 	}
-}
->>>>>>> 98b9b9d6
+}