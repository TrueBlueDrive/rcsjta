--- conflicted
+++ resolved
@@ -92,17 +92,10 @@
 		mLocalContentResolver = localContentResolver;
 		mGroupChatLog = groupChatLog;
 		mGroupChatDeliveryInfoLog = groupChatDeliveryInfoLog;
-<<<<<<< HEAD
-	}
-
-	@Override
-	public void addFileTransfer(ContactId contact, String fileTransferId, int direction,
-=======
 	}
 
 	@Override
 	public void addFileTransfer(String fileTransferId, ContactId contact, int direction,
->>>>>>> 98b9b9d6
 			MmContent content, MmContent fileIcon, int state, int reasonCode) {
 		if (logger.isActivated()) {
 			logger.debug(new StringBuilder("Add file transfer entry: fileTransferId=")
@@ -143,11 +136,11 @@
 			values.put(FileTransferData.KEY_TIMESTAMP_DISPLAYED, 0);
 		}
 		mLocalContentResolver.insert(FileTransferData.CONTENT_URI, values);
-<<<<<<< HEAD
-	}
-
-	@Override
-	public void addOutgoingGroupFileTransfer(String chatId, String fileTransferId, MmContent content, MmContent thumbnail) {
+	}
+
+	@Override
+	public void addOutgoingGroupFileTransfer(String fileTransferId, String chatId,
+			MmContent content, MmContent thumbnail, int state, int reasonCode) {
 		if (logger.isActivated()) {
 			logger.debug("addOutgoingGroupFileTransfer: fileTransferId=" + fileTransferId + ", chatId=" + chatId + " filename="
 					+ content.getName() + ", size=" + content.getSize() + ", MIME=" + content.getEncoding());
@@ -156,21 +149,6 @@
 		values.put(FileTransferData.KEY_FT_ID, fileTransferId);
 		values.put(FileTransferData.KEY_CHAT_ID, chatId);
 		values.put(FileTransferData.KEY_FILE, content.getUri().toString());
-=======
-	}
-
-	@Override
-	public void addOutgoingGroupFileTransfer(String fileTransferId, String chatId,
-			MmContent content, MmContent thumbnail, int state, int reasonCode) {
-		if (logger.isActivated()) {
-			logger.debug("addOutgoingGroupFileTransfer: fileTransferId=" + fileTransferId + ", chatId=" + chatId + " filename="
-					+ content.getName() + ", size=" + content.getSize() + ", MIME=" + content.getEncoding());
-		}
-		ContentValues values = new ContentValues();
-		values.put(FileTransferData.KEY_FT_ID, fileTransferId);
-		values.put(FileTransferData.KEY_CHAT_ID, chatId);
-		values.put(FileTransferData.KEY_FILE, content.getUri().toString());
->>>>>>> 98b9b9d6
 		values.put(FileTransferData.KEY_FILENAME, content.getName());
 		values.put(FileTransferData.KEY_MIME_TYPE, content.getEncoding());
 		values.put(FileTransferData.KEY_DIRECTION, Direction.OUTGOING);
@@ -178,18 +156,6 @@
 		values.put(FileTransferData.KEY_FILESIZE, content.getSize());
 		long date = Calendar.getInstance().getTimeInMillis();
 		values.put(MessageData.KEY_READ_STATUS, ReadStatus.UNREAD);
-<<<<<<< HEAD
-		// Send file
-		values.put(FileTransferData.KEY_TIMESTAMP, date);
-		values.put(FileTransferData.KEY_TIMESTAMP_SENT, date);
-		values.put(FileTransferData.KEY_TIMESTAMP_DELIVERED, 0);
-		values.put(FileTransferData.KEY_TIMESTAMP_DISPLAYED, 0);
-		values.put(FileTransferData.KEY_STATE, FileTransfer.State.INITIATED);
-		values.put(FileTransferData.KEY_REASON_CODE, FileTransfer.ReasonCode.UNSPECIFIED);
-		if (thumbnail != null) {
-			values.put(FileTransferData.KEY_FILEICON, thumbnail.getUri().toString());
-		}
-=======
 		// Send file
 		values.put(FileTransferData.KEY_TIMESTAMP, date);
 		values.put(FileTransferData.KEY_TIMESTAMP_SENT, date);
@@ -200,7 +166,6 @@
 		if (thumbnail != null) {
 			values.put(FileTransferData.KEY_FILEICON, thumbnail.getUri().toString());
 		}
->>>>>>> 98b9b9d6
 		mLocalContentResolver.insert(FileTransferData.CONTENT_URI, values);
 
 		try {
@@ -217,16 +182,6 @@
 			}
 			mLocalContentResolver.delete(Uri.withAppendedPath(FileTransferData.CONTENT_URI, fileTransferId), null, null);
 			mLocalContentResolver.delete(Uri.withAppendedPath(GroupDeliveryInfoData.CONTENT_URI, fileTransferId), null, null);
-<<<<<<< HEAD
-			/* TODO: Throw exception */
-		}
-	}
-
-	@Override
-	public void addIncomingGroupFileTransfer(String chatId, ContactId contact,
-			String fileTransferId, MmContent content, MmContent fileIcon, int state, int reasonCode) {
-		if (logger.isActivated()) {
-=======
 			/* TODO: Throw exception */
 		}
 	}
@@ -235,7 +190,6 @@
 	public void addIncomingGroupFileTransfer(String fileTransferId, String chatId,
 			ContactId contact, MmContent content, MmContent fileIcon, int state, int reasonCode) {
 		if (logger.isActivated()) {
->>>>>>> 98b9b9d6
 			logger.debug(new StringBuilder("Add incoming file transfer entry: fileTransferId=")
 					.append(fileTransferId).append(", chatId=").append(chatId).append(", contact=")
 					.append(contact).append(", filename=").append(content.getName())
@@ -267,17 +221,10 @@
 		}
 
 		mLocalContentResolver.insert(FileTransferData.CONTENT_URI, values);
-<<<<<<< HEAD
-	}
-
-	@Override
-	public void updateFileTransferStateAndReasonCode(String fileTransferId, int state,
-=======
 	}
 
 	@Override
 	public void setFileTransferStateAndReasonCode(String fileTransferId, int state,
->>>>>>> 98b9b9d6
 			int reasonCode) {
 		if (logger.isActivated()) {
 			logger.debug(new StringBuilder("updateFileTransferStatus: fileTransferId=")
@@ -309,7 +256,6 @@
 		values.put(FileTransferData.KEY_READ_STATUS, ReadStatus.READ);
 		if (mLocalContentResolver.update(Uri.withAppendedPath(FileTransferData.CONTENT_URI, fileTransferId), values,
 				null, null) < 1) {
-<<<<<<< HEAD
 			/* TODO: Throw exception */
 			if (logger.isActivated()) {
 				logger.warn("There was no file with fileTransferId '" + fileTransferId + "' to mark as read.");
@@ -318,7 +264,7 @@
 	}
 
 	@Override
-	public void updateFileTransferProgress(String fileTransferId, long currentSize) {
+	public void setFileTransferProgress(String fileTransferId, long currentSize) {
 		ContentValues values = new ContentValues();
 		values.put(FileTransferData.KEY_TRANSFERRED, currentSize);
 		mLocalContentResolver.update(Uri.withAppendedPath(FileTransferData.CONTENT_URI, fileTransferId), values, null,
@@ -326,34 +272,11 @@
 	}
 
 	@Override
-	public void updateFileTransferred(String fileTransferId, MmContent content) {
+	public void setFileTransferred(String fileTransferId, MmContent content) {
 		if (logger.isActivated()) {
 			logger.debug("updateFileTransferUri (fileTransferId=" + fileTransferId + ") (uri=" + content.getUri() + ")");
 		}
 		ContentValues values = new ContentValues();
-=======
-			/* TODO: Throw exception */
-			if (logger.isActivated()) {
-				logger.warn("There was no file with fileTransferId '" + fileTransferId + "' to mark as read.");
-			}
-		}
-	}
-
-	@Override
-	public void setFileTransferProgress(String fileTransferId, long currentSize) {
-		ContentValues values = new ContentValues();
-		values.put(FileTransferData.KEY_TRANSFERRED, currentSize);
-		mLocalContentResolver.update(Uri.withAppendedPath(FileTransferData.CONTENT_URI, fileTransferId), values, null,
-				null);
-	}
-
-	@Override
-	public void setFileTransferred(String fileTransferId, MmContent content) {
-		if (logger.isActivated()) {
-			logger.debug("updateFileTransferUri (fileTransferId=" + fileTransferId + ") (uri=" + content.getUri() + ")");
-		}
-		ContentValues values = new ContentValues();
->>>>>>> 98b9b9d6
 		values.put(FileTransferData.KEY_STATE, FileTransfer.State.TRANSFERRED);
 		values.put(FileTransferData.KEY_REASON_CODE, FileTransfer.ReasonCode.UNSPECIFIED);
 		values.put(FileTransferData.KEY_TRANSFERRED, content.getSize());
@@ -539,9 +462,6 @@
 			}
 		}
 	}
-<<<<<<< HEAD
-}
-=======
 
 	/*
 	 * (non-Javadoc)
@@ -780,5 +700,4 @@
 			}
 		}
 	}
-}
->>>>>>> 98b9b9d6
+}