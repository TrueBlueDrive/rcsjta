--- conflicted
+++ resolved
@@ -29,26 +29,19 @@
 
 import android.os.IBinder;
 
-<<<<<<< HEAD
-=======
 import com.gsma.services.rcs.ICommonServiceConfiguration;
->>>>>>> 4b2b4118
 import com.gsma.services.rcs.IRcsServiceRegistrationListener;
+import com.gsma.services.rcs.RcsCommon.Direction;
 import com.gsma.services.rcs.RcsService;
-import com.gsma.services.rcs.RcsCommon.Direction;
 import com.gsma.services.rcs.RcsService.Build.VERSION_CODES;
 import com.gsma.services.rcs.contacts.ContactId;
 import com.gsma.services.rcs.vsh.IVideoPlayer;
 import com.gsma.services.rcs.vsh.IVideoSharing;
 import com.gsma.services.rcs.vsh.IVideoSharingListener;
 import com.gsma.services.rcs.vsh.IVideoSharingService;
-<<<<<<< HEAD
-=======
 import com.gsma.services.rcs.vsh.IVideoSharingServiceConfiguration;
->>>>>>> 4b2b4118
 import com.gsma.services.rcs.vsh.VideoSharing;
 import com.gsma.services.rcs.vsh.VideoSharing.ReasonCode;
-import com.gsma.services.rcs.vsh.VideoSharingServiceConfiguration;
 import com.orangelabs.rcs.core.Core;
 import com.orangelabs.rcs.core.content.VideoContent;
 import com.orangelabs.rcs.core.ims.service.SessionIdGenerator;
@@ -88,11 +81,7 @@
 	/**
 	 * Lock used for synchronization
 	 */
-<<<<<<< HEAD
 	private final Object mLock = new Object();
-=======
-	private final Object lock = new Object();
->>>>>>> 4b2b4118
 
 	/**
 	 * The logger
@@ -138,11 +127,7 @@
      */
 	private void addVideoSharing(VideoSharingImpl videoSharing) {
 		if (logger.isActivated()) {
-<<<<<<< HEAD
 			logger.debug("Add a video sharing");
-=======
-			logger.debug("Add a video sharing in the list (size=" + mVideoSharingCache.size() + ")");
->>>>>>> 4b2b4118
 		}
 		
 		mVideoSharingCache.put(videoSharing.getSharingId(), videoSharing);
@@ -155,11 +140,7 @@
      */
 	/* package private */ void removeVideoSharing(String sharingId) {
 		if (logger.isActivated()) {
-<<<<<<< HEAD
 			logger.debug("Remove a video sharing");
-=======
-			logger.debug("Remove a video sharing from the list (size=" + mVideoSharingCache.size() + ")");
->>>>>>> 4b2b4118
 		}
 		
 		mVideoSharingCache.remove(sharingId);
@@ -235,14 +216,7 @@
 		try {
 			return mCore.getImsModule().getCallManager().getContact();
 		} catch(Exception e) {
-<<<<<<< HEAD
 			throw new ServerApiException(e);
-=======
-			if (logger.isActivated()) {
-				logger.error("Unexpected error", e);
-			}
-			throw new ServerApiException(e.getMessage());
->>>>>>> 4b2b4118
 		}
 	}
 
@@ -254,13 +228,9 @@
     public void receiveVideoSharingInvitation(VideoStreamingSession session) {
 		ContactId contact = session.getRemoteContact();
 		if (logger.isActivated()) {
-<<<<<<< HEAD
 			logger.info(new StringBuilder("Receive video sharing invitation from ")
 					.append(contact.toString()).append(" displayName=")
 					.append(session.getRemoteDisplayName()).toString());
-=======
-			logger.info("Receive video sharing invitation from " + contact + " displayName=" + session.getRemoteDisplayName());
->>>>>>> 4b2b4118
 		}
 
 		// Update displayName of remote contact
@@ -279,13 +249,8 @@
      * 
      * @return Configuration
      */
-<<<<<<< HEAD
-    public VideoSharingServiceConfiguration getConfiguration() {
-		return new VideoSharingServiceConfiguration(mRcsSettings.getMaxVideoShareDuration());
-=======
     public IVideoSharingServiceConfiguration getConfiguration() {
 		return new IVideoSharingServiceConfigurationImpl(mRcsSettings);
->>>>>>> 4b2b4118
 	}
 
     /**
@@ -302,11 +267,7 @@
      */
     public IVideoSharing shareVideo(ContactId contact, IVideoPlayer player) throws ServerApiException {
 		if (logger.isActivated()) {
-<<<<<<< HEAD
 			logger.info("Initiate a live video session with ".concat(contact.toString()));
-=======
-			logger.info("Initiate a live video session with " + contact);
->>>>>>> 4b2b4118
 		}
 
 		// Test IMS connection
@@ -336,7 +297,6 @@
 			addVideoSharing(videoSharing);
 			session.addListener(videoSharing);
 
-<<<<<<< HEAD
 	        new Thread() {
 	    		public void run() {
 	    			session.startSession();
@@ -346,21 +306,6 @@
 
 		} catch(Exception e) {
 			throw new ServerApiException(e);
-=======
-	        Thread t = new Thread() {
-	    		public void run() {
-	    			session.startSession();
-	    		}
-	    	};
-	    	t.start();	
-			return videoSharing;
-
-		} catch(Exception e) {
-			if (logger.isActivated()) {
-				logger.error("Unexpected error", e);
-			}
-			throw new ServerApiException(e.getMessage());
->>>>>>> 4b2b4118
 		}
 	}
 
@@ -405,14 +350,7 @@
 			return videoSharings;
 
 		} catch(Exception e) {
-<<<<<<< HEAD
 			throw new ServerApiException(e);
-=======
-			if (logger.isActivated()) {
-				logger.error("Unexpected error", e);
-			}
-			throw new ServerApiException(e.getMessage());
->>>>>>> 4b2b4118
 		}		
 	}
 
@@ -463,19 +401,12 @@
 	 * Returns service version
 	 * 
 	 * @return Version
-<<<<<<< HEAD
 	 * @throws ServerApiException 
 	 * @see VERSION_CODES
-=======
-	 * @see VERSION_CODES
-	 * @throws ServerApiException
->>>>>>> 4b2b4118
 	 */
 	public int getServiceVersion() throws ServerApiException {
 		return RcsService.Build.API_VERSION;
 	}
-<<<<<<< HEAD
-=======
 	
 	/**
 	 * Returns the common service configuration
@@ -485,5 +416,4 @@
 	public ICommonServiceConfiguration getCommonConfiguration() {
 		return new CommonServiceConfigurationImpl();
 	}
->>>>>>> 4b2b4118
 }