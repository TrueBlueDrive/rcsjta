/*******************************************************************************
 * Software Name : RCS IMS Stack
 *
 * Copyright (C) 2010 France Telecom S.A.
 * Copyright (C) 2014 Sony Mobile Communications AB.
 *
 * Licensed under the Apache License, Version 2.0 (the "License");
 * you may not use this file except in compliance with the License.
 * You may obtain a copy of the License at
 *
 *      http://www.apache.org/licenses/LICENSE-2.0
 *
 * Unless required by applicable law or agreed to in writing, software
 * distributed under the License is distributed on an "AS IS" BASIS,
 * WITHOUT WARRANTIES OR CONDITIONS OF ANY KIND, either express or implied.
 * See the License for the specific language governing permissions and
 * limitations under the License.
 *
 * NOTE: This file has been modified by Sony Mobile Communications AB.
 * Modifications are licensed under the License.
<<<<<<< HEAD
 ******************************************************************************/

package com.orangelabs.rcs.provider.settings;

import java.util.ArrayList;

import android.content.ContentProvider;
import android.content.ContentValues;
import android.content.Context;
import android.content.UriMatcher;
import android.database.Cursor;
import android.database.DatabaseUtils;
import android.database.sqlite.SQLiteDatabase;
import android.database.sqlite.SQLiteOpenHelper;
import android.net.Uri;
=======
 ******************************************************************************/

package com.orangelabs.rcs.provider.settings;

import java.util.ArrayList;

import javax2.sip.ListeningPoint;
import android.content.ContentProvider;
import android.content.ContentValues;
import android.content.Context;
import android.content.UriMatcher;
import android.database.Cursor;
import android.database.sqlite.SQLiteDatabase;
import android.database.sqlite.SQLiteOpenHelper;
import android.net.Uri;
import android.os.Environment;
>>>>>>> 09d1b856
import android.text.TextUtils;

import com.gsma.services.rcs.RcsServiceConfiguration;
<<<<<<< HEAD
import com.orangelabs.rcs.R;

/**
 * RCS settings provider
 *
 * @author jexa7410
 * @author yplo6403
 *
 */
public class RcsSettingsProvider extends ContentProvider {
=======
import com.orangelabs.rcs.R;
import com.orangelabs.rcs.utils.DatabaseUtils;
import com.orangelabs.rcs.utils.logger.Logger;

/**
 * RCS settings provider
 *
 * @author jexa7410
 */
public class RcsSettingsProvider extends ContentProvider {
>>>>>>> 09d1b856

    private static final String TABLE = "setting";

    private static final String SELECTION_WITH_KEY_ONLY = RcsSettingsData.KEY_KEY.concat("=?");

    private static final String DATABASE_NAME = "rcs_settings.db";

    private static final UriMatcher sUriMatcher = new UriMatcher(UriMatcher.NO_MATCH);
    static {
        sUriMatcher.addURI(RcsSettingsData.CONTENT_URI.getAuthority(),
                RcsSettingsData.CONTENT_URI.getPath().substring(1), UriType.InternalSettings.INTERNAL_SETTINGS);
        sUriMatcher.addURI(RcsSettingsData.CONTENT_URI.getAuthority(), RcsSettingsData.CONTENT_URI
                .getPath().substring(1).concat("/*"), UriType.InternalSettings.INTERNAL_SETTINGS_WITH_KEY);
        sUriMatcher.addURI(RcsServiceConfiguration.Settings.CONTENT_URI.getAuthority(),
                RcsServiceConfiguration.Settings.CONTENT_URI.getPath().substring(1), UriType.Settings.SETTINGS);
        sUriMatcher.addURI(RcsServiceConfiguration.Settings.CONTENT_URI.getAuthority(),
                RcsServiceConfiguration.Settings.CONTENT_URI.getPath().substring(1).concat("/*"),
                UriType.Settings.SETTINGS_WITH_KEY);
    }

    /**
     * String to restrict query for exposed Uri to a set of columns
     */
    private static final String RESTRICTED_SELECTION_QUERY_FOR_EXTERNALLY_DEFINED_COLUMNS = new StringBuilder(
            RcsSettingsData.KEY_KEY).append(" IN ('").append(RcsSettingsData.KEY_MESSAGING_MODE)
            .append("','").append(RcsSettingsData.USERPROFILE_IMS_USERNAME).append("','")
            .append(RcsSettingsData.USERPROFILE_IMS_DISPLAY_NAME).append("','")
            .append(RcsSettingsData.CONFIGURATION_VALID).append("','")
            .append(RcsSettingsData.COUNTRY_CODE).append("','")
            .append(RcsSettingsData.COUNTRY_AREA_CODE).append("','")
            .append(RcsSettingsData.KEY_DEFAULT_MESSAGING_METHOD).append("')").toString();

    /**
     * String to restrict update from exposed Uri to a set of columns
     */

    private static final String RESTRICTED_SELECTION_UPDATE_FOR_EXTERNALLY_DEFINED_COLUMNS = new StringBuilder(
            RcsSettingsData.KEY_KEY).append(" IN ('")
            .append(RcsSettingsData.USERPROFILE_IMS_DISPLAY_NAME).append("','")
            .append(RcsSettingsData.KEY_DEFAULT_MESSAGING_METHOD).append("')").toString();

    private static final class UriType {

        private static final class Settings {

            private static final int SETTINGS = 1;

            private static final int SETTINGS_WITH_KEY = 2;
        }

        private static final class InternalSettings {

            private static final int INTERNAL_SETTINGS = 3;

            private static final int INTERNAL_SETTINGS_WITH_KEY = 4;

        }
    }

    private static final class CursorType {

        private static final String TYPE_DIRECTORY = "vnd.android.cursor.dir/com.orangelabs.rcs.setting";

        private static final String TYPE_ITEM = "vnd.android.cursor.item/com.orangelabs.rcs.setting";
    }

    private static class DatabaseHelper extends SQLiteOpenHelper {
        private static final int DATABASE_VERSION = 103;

        private Context mContext;

        /**
         * Add a parameter in the db
         *
         * @param db Database
         * @param key Key
         * @param value Value
         */
        private void addParameter(SQLiteDatabase db, String key, String value) {
            db.execSQL(new StringBuilder("INSERT INTO ").append(TABLE).append("(")
                    .append(RcsSettingsData.KEY_KEY).append(",").append(RcsSettingsData.KEY_VALUE)
                    .append(") VALUES ('").append(key).append("','").append(value).append("');")
                    .toString());
        }

        public DatabaseHelper(Context ctx) {
            super(ctx, DATABASE_NAME, null, DATABASE_VERSION);

            mContext = ctx;
        }

        @Override
        public void onCreate(SQLiteDatabase db) {
            db.execSQL(new StringBuilder("CREATE TABLE IF NOT EXISTS ").append(TABLE).append("(")
                    .append(RcsSettingsData.KEY_KEY).append(" TEXT NOT NULL PRIMARY KEY,")
                    .append(RcsSettingsData.KEY_VALUE).append(" TEXT NOT NULL)").toString());

            /* Insert default values for parameters */
			addParameter(db, RcsSettingsData.SERVICE_ACTIVATED, RcsSettingsData.DEFAULT_SERVICE_ACTIVATED.toString());
			addParameter(db, RcsSettingsData.PRESENCE_INVITATION_RINGTONE, RcsSettingsData.DEFAULT_PRESENCE_INVITATION_RINGTONE);
			addParameter(db, RcsSettingsData.PRESENCE_INVITATION_VIBRATE, RcsSettingsData.DEFAULT_PRESENCE_INVITATION_VIBRATE.toString());
			addParameter(db, RcsSettingsData.CSH_INVITATION_RINGTONE, RcsSettingsData.DEFAULT_CSH_INVITATION_RINGTONE);
			addParameter(db, RcsSettingsData.CSH_INVITATION_VIBRATE, RcsSettingsData.DEFAULT_CSH_INVITATION_VIBRATE.toString());
			addParameter(db, RcsSettingsData.CSH_AVAILABLE_BEEP, RcsSettingsData.DEFAULT_CSH_AVAILABLE_BEEP.toString());
			addParameter(db, RcsSettingsData.FILETRANSFER_INVITATION_RINGTONE, RcsSettingsData.DEFAULT_FT_INVITATION_RINGTONE);
			addParameter(db, RcsSettingsData.FILETRANSFER_INVITATION_VIBRATE, RcsSettingsData.DEFAULT_FT_INVITATION_VIBRATE.toString());
			addParameter(db, RcsSettingsData.CHAT_INVITATION_RINGTONE, RcsSettingsData.DEFAULT_CHAT_INVITATION_RINGTONE);
			addParameter(db, RcsSettingsData.CHAT_INVITATION_VIBRATE, RcsSettingsData.DEFAULT_CHAT_INVITATION_VIBRATE.toString());
			addParameter(db, RcsSettingsData.CHAT_RESPOND_TO_DISPLAY_REPORTS, RcsSettingsData.DEFAULT_CHAT_RESPOND_TO_DISPLAY_REPORTS.toString());
			addParameter(db, RcsSettingsData.FREETEXT1, mContext.getString(R.string.rcs_settings_label_default_freetext_1));
			addParameter(db, RcsSettingsData.FREETEXT2, mContext.getString(R.string.rcs_settings_label_default_freetext_2));
			addParameter(db, RcsSettingsData.FREETEXT3, mContext.getString(R.string.rcs_settings_label_default_freetext_3));
			addParameter(db, RcsSettingsData.FREETEXT4, mContext.getString(R.string.rcs_settings_label_default_freetext_4));
			addParameter(db, RcsSettingsData.MIN_BATTERY_LEVEL, RcsSettingsData.DEFAULT_MIN_BATTERY_LEVEL.toString());
			addParameter(db, RcsSettingsData.MAX_PHOTO_ICON_SIZE, RcsSettingsData.DEFAULT_MAX_PHOTO_ICON_SIZE.toString());
			addParameter(db, RcsSettingsData.MAX_FREETXT_LENGTH, RcsSettingsData.DEFAULT_MAX_PHOTO_ICON_SIZE.toString());
			addParameter(db, RcsSettingsData.MAX_GEOLOC_LABEL_LENGTH, RcsSettingsData.DEFAULT_MAX_GEOLOC_LABEL_LENGTH.toString());
			addParameter(db, RcsSettingsData.GEOLOC_EXPIRATION_TIME, RcsSettingsData.DEFAULT_GEOLOC_EXPIRATION_TIME.toString());
			addParameter(db, RcsSettingsData.MIN_STORAGE_CAPACITY, RcsSettingsData.DEFAULT_MIN_STORAGE_CAPACITY.toString());
			addParameter(db, RcsSettingsData.MAX_CHAT_PARTICIPANTS, RcsSettingsData.DEFAULT_MAX_CHAT_PARTICIPANTS.toString());
			addParameter(db, RcsSettingsData.MAX_CHAT_MSG_LENGTH, RcsSettingsData.DEFAULT_MAX_CHAT_MSG_LENGTH.toString());
			addParameter(db, RcsSettingsData.MAX_GROUPCHAT_MSG_LENGTH, RcsSettingsData.DEFAULT_MAX_GC_MSG_LENGTH.toString());
			addParameter(db, RcsSettingsData.CHAT_IDLE_DURATION, RcsSettingsData.DEFAULT_CHAT_IDLE_DURATION.toString());
			addParameter(db, RcsSettingsData.MAX_FILE_TRANSFER_SIZE, RcsSettingsData.DEFAULT_MAX_FT_SIZE.toString());
			addParameter(db, RcsSettingsData.WARN_FILE_TRANSFER_SIZE, RcsSettingsData.DEFAULT_WARN_FT_SIZE.toString());
			addParameter(db, RcsSettingsData.MAX_IMAGE_SHARE_SIZE, RcsSettingsData.DEFAULT_MAX_ISH_SIZE.toString());
			addParameter(db, RcsSettingsData.MAX_VIDEO_SHARE_DURATION, RcsSettingsData.DEFAULT_MAX_VSH_DURATION.toString());
			addParameter(db, RcsSettingsData.MAX_CHAT_SESSIONS, RcsSettingsData.DEFAULT_MAX_CHAT_SESSIONS.toString());
			addParameter(db, RcsSettingsData.MAX_FILE_TRANSFER_SESSIONS, RcsSettingsData.DEFAULT_MAX_FT_SESSIONS.toString());
			addParameter(db, RcsSettingsData.MAX_IP_CALL_SESSIONS, RcsSettingsData.DEFAULT_MAX_IP_CALL_SESSIONS.toString());
			addParameter(db, RcsSettingsData.SMS_FALLBACK_SERVICE, RcsSettingsData.DEFAULT_SMS_FALLBACK_SERVICE.toString());
			addParameter(db, RcsSettingsData.WARN_SF_SERVICE, RcsSettingsData.DEFAULT_WARN_SF_SERVICE.toString());
			addParameter(db, RcsSettingsData.AUTO_ACCEPT_CHAT, RcsSettingsData.DEFAULT_AUTO_ACCEPT_CHAT.toString());
			addParameter(db, RcsSettingsData.AUTO_ACCEPT_GROUP_CHAT, RcsSettingsData.DEFAULT_AUTO_ACCEPT_GC.toString());
			addParameter(db, RcsSettingsData.AUTO_ACCEPT_FILE_TRANSFER, RcsSettingsData.DEFAULT_AUTO_ACCEPT_FT.toString());
			addParameter(db, RcsSettingsData.IM_SESSION_START, RcsSettingsData.DEFAULT_IM_SESSION_START.toString());
			addParameter(db, RcsSettingsData.USERPROFILE_IMS_USERNAME, RcsSettingsData.DEFAULT_USERPROFILE_IMS_USERNAME);
			addParameter(db, RcsSettingsData.USERPROFILE_IMS_DISPLAY_NAME, RcsSettingsData.DEFAULT_USERPROFILE_IMS_DISPLAY_NAME);
			addParameter(db, RcsSettingsData.USERPROFILE_IMS_HOME_DOMAIN, RcsSettingsData.DEFAULT_USERPROFILE_IMS_HOME_DOMAIN);
			addParameter(db, RcsSettingsData.USERPROFILE_IMS_PRIVATE_ID, RcsSettingsData.DEFAULT_USERPROFILE_IMS_PRIVATE_ID);
			addParameter(db, RcsSettingsData.USERPROFILE_IMS_PASSWORD, RcsSettingsData.DEFAULT_USERPROFILE_IMS_PASSWORD);
			addParameter(db, RcsSettingsData.USERPROFILE_IMS_REALM, RcsSettingsData.DEFAULT_USERPROFILE_IMS_REALM);
			addParameter(db, RcsSettingsData.IMS_PROXY_ADDR_MOBILE, RcsSettingsData.DEFAULT_IMS_PROXY_ADDR_MOBILE);
			addParameter(db, RcsSettingsData.IMS_PROXY_PORT_MOBILE, RcsSettingsData.DEFAULT_IMS_PROXY_PORT_MOBILE.toString());
			addParameter(db, RcsSettingsData.IMS_PROXY_ADDR_WIFI, RcsSettingsData.DEFAULT_IMS_PROXY_ADDR_WIFI);
			addParameter(db, RcsSettingsData.IMS_PROXY_PORT_WIFI, RcsSettingsData.DEFAULT_IMS_PROXY_PORT_WIFI.toString());
			addParameter(db, RcsSettingsData.XDM_SERVER, RcsSettingsData.DEFAULT_XDM_SERVER);
			addParameter(db, RcsSettingsData.XDM_LOGIN, RcsSettingsData.DEFAULT_XDM_LOGIN);
			addParameter(db, RcsSettingsData.XDM_PASSWORD, RcsSettingsData.DEFAULT_XDM_PASSWORD);
			addParameter(db, RcsSettingsData.FT_HTTP_SERVER, RcsSettingsData.DEFAULT_FT_HTTP_SERVER);
			addParameter(db, RcsSettingsData.FT_HTTP_LOGIN, RcsSettingsData.DEFAULT_FT_HTTP_LOGIN);
			addParameter(db, RcsSettingsData.FT_HTTP_PASSWORD, RcsSettingsData.DEFAULT_FT_HTTP_PASSWORD);
			addParameter(db, RcsSettingsData.FT_PROTOCOL, RcsSettingsData.DEFAULT_FT_PROTOCOL);
			addParameter(db, RcsSettingsData.IM_CONF_URI, RcsSettingsData.DEFAULT_IM_CONF_URI);
			addParameter(db, RcsSettingsData.ENDUSER_CONFIRMATION_URI, RcsSettingsData.DEFAULT_ENDUSER_CONFIRMATION_URI);
			addParameter(db, RcsSettingsData.COUNTRY_CODE, RcsSettingsData.DEFAULT_COUNTRY_CODE);
			addParameter(db, RcsSettingsData.COUNTRY_AREA_CODE, RcsSettingsData.DEFAULT_COUNTRY_AREA_CODE);
			addParameter(db, RcsSettingsData.MSISDN, RcsSettingsData.DEFAULT_MSISDN);
			addParameter(db, RcsSettingsData.CAPABILITY_CS_VIDEO, RcsSettingsData.DEFAULT_CAPABILITY_CS_VIDEO.toString());
			addParameter(db, RcsSettingsData.CAPABILITY_IMAGE_SHARING, RcsSettingsData.DEFAULT_CAPABILITY_ISH.toString());
			addParameter(db, RcsSettingsData.CAPABILITY_VIDEO_SHARING, RcsSettingsData.DEFAULT_CAPABILITY_VSH.toString());
			addParameter(db, RcsSettingsData.CAPABILITY_IP_VOICE_CALL, RcsSettingsData.DEFAULT_CAPABILITY_IP_VOICE_CALL.toString());
			addParameter(db, RcsSettingsData.CAPABILITY_IP_VIDEO_CALL, RcsSettingsData.DEFAULT_CAPABILITY_IP_VIDEO_CALL.toString());
			addParameter(db, RcsSettingsData.CAPABILITY_IM_SESSION, RcsSettingsData.DEFAULT_CAPABILITY_IM_SESSION.toString());
			addParameter(db, RcsSettingsData.CAPABILITY_IM_GROUP_SESSION, RcsSettingsData.DEFAULT_CAPABILITY_IM_GROUP_SESSION.toString());
			addParameter(db, RcsSettingsData.CAPABILITY_FILE_TRANSFER, RcsSettingsData.DEFAULT_CAPABILITY_FT.toString());
			addParameter(db, RcsSettingsData.CAPABILITY_FILE_TRANSFER_HTTP, RcsSettingsData.DEFAULT_CAPABILITY_FT_HTTP.toString());
			addParameter(db, RcsSettingsData.CAPABILITY_PRESENCE_DISCOVERY, RcsSettingsData.DEFAULT_CAPABILITY_PRESENCE_DISCOVERY.toString());
			addParameter(db, RcsSettingsData.CAPABILITY_SOCIAL_PRESENCE, RcsSettingsData.DEFAULT_CAPABILITY_SOCIAL_PRESENCE.toString());
			addParameter(db, RcsSettingsData.CAPABILITY_GEOLOCATION_PUSH, RcsSettingsData.DEFAULT_CAPABILITY_GEOLOCATION_PUSH.toString());
			addParameter(db, RcsSettingsData.CAPABILITY_FILE_TRANSFER_THUMBNAIL, RcsSettingsData.DEFAULT_CAPABILITY_FT_THUMBNAIL.toString());
			addParameter(db, RcsSettingsData.CAPABILITY_GROUP_CHAT_SF, RcsSettingsData.DEFAULT_CAPABILITY_GC_SF.toString());
			addParameter(db, RcsSettingsData.CAPABILITY_FILE_TRANSFER_SF, RcsSettingsData.DEFAULT_CAPABILITY_FT_SF.toString());
			addParameter(db, RcsSettingsData.CAPABILITY_RCS_EXTENSIONS, RcsSettingsData.DEFAULT_CAPABILITY_RCS_EXTENSIONS);
			addParameter(db, RcsSettingsData.IMS_SERVICE_POLLING_PERIOD, RcsSettingsData.DEFAULT_IMS_SERVICE_POLLING_PERIOD.toString());
			addParameter(db, RcsSettingsData.SIP_DEFAULT_PORT, RcsSettingsData.DEFAULT_SIP_DEFAULT_PORT.toString());
			addParameter(db, RcsSettingsData.SIP_DEFAULT_PROTOCOL_FOR_MOBILE, RcsSettingsData.DEFAULT_SIP_DEFAULT_PROTOCOL_FOR_MOBILE);
			addParameter(db, RcsSettingsData.SIP_DEFAULT_PROTOCOL_FOR_WIFI, RcsSettingsData.DEFAULT_SIP_DEFAULT_PROTOCOL_FOR_WIFI);
			addParameter(db, RcsSettingsData.TLS_CERTIFICATE_ROOT, RcsSettingsData.DEFAULT_TLS_CERTIFICATE_ROOT);
			addParameter(db, RcsSettingsData.TLS_CERTIFICATE_INTERMEDIATE, RcsSettingsData.DEFAULT_TLS_CERTIFICATE_INTERMEDIATE);
			addParameter(db, RcsSettingsData.SIP_TRANSACTION_TIMEOUT, RcsSettingsData.DEFAULT_SIP_TRANSACTION_TIMEOUT.toString());
			addParameter(db, RcsSettingsData.MSRP_DEFAULT_PORT, RcsSettingsData.DEFAULT_MSRP_DEFAULT_PORT.toString());
			addParameter(db, RcsSettingsData.RTP_DEFAULT_PORT, RcsSettingsData.DEFAULT_RTP_DEFAULT_PORT.toString());
			addParameter(db, RcsSettingsData.MSRP_TRANSACTION_TIMEOUT, RcsSettingsData.DEFAULT_MSRP_TRANSACTION_TIMEOUT.toString());
			addParameter(db, RcsSettingsData.REGISTER_EXPIRE_PERIOD, RcsSettingsData.DEFAULT_REGISTER_EXPIRE_PERIOD.toString());
			addParameter(db, RcsSettingsData.REGISTER_RETRY_BASE_TIME, RcsSettingsData.DEFAULT_REGISTER_RETRY_BASE_TIME.toString());
			addParameter(db, RcsSettingsData.REGISTER_RETRY_MAX_TIME, RcsSettingsData.DEFAULT_REGISTER_RETRY_MAX_TIME.toString());
			addParameter(db, RcsSettingsData.PUBLISH_EXPIRE_PERIOD, RcsSettingsData.DEFAULT_PUBLISH_EXPIRE_PERIOD.toString());
			addParameter(db, RcsSettingsData.REVOKE_TIMEOUT, RcsSettingsData.DEFAULT_REVOKE_TIMEOUT.toString());
			addParameter(db, RcsSettingsData.IMS_AUTHENT_PROCEDURE_MOBILE, RcsSettingsData.DEFAULT_IMS_AUTHENT_PROCEDURE_MOBILE);
			addParameter(db, RcsSettingsData.IMS_AUTHENT_PROCEDURE_WIFI, RcsSettingsData.DEFAULT_IMS_AUTHENT_PROCEDURE_WIFI);
			addParameter(db, RcsSettingsData.TEL_URI_FORMAT, RcsSettingsData.DEFAULT_TEL_URI_FORMAT.toString());
			addParameter(db, RcsSettingsData.RINGING_SESSION_PERIOD, RcsSettingsData.DEFAULT_RINGING_SESSION_PERIOD.toString());
			addParameter(db, RcsSettingsData.SUBSCRIBE_EXPIRE_PERIOD, RcsSettingsData.DEFAULT_SUBSCRIBE_EXPIRE_PERIOD.toString());
			addParameter(db, RcsSettingsData.IS_COMPOSING_TIMEOUT, RcsSettingsData.DEFAULT_IS_COMPOSING_TIMEOUT.toString());
			addParameter(db, RcsSettingsData.SESSION_REFRESH_EXPIRE_PERIOD, RcsSettingsData.DEFAULT_SESSION_REFRESH_EXPIRE_PERIOD.toString());
			addParameter(db, RcsSettingsData.PERMANENT_STATE_MODE, RcsSettingsData.DEFAULT_PERMANENT_STATE_MODE.toString());
			addParameter(db, RcsSettingsData.TRACE_ACTIVATED, RcsSettingsData.DEFAULT_TRACE_ACTIVATED.toString());
			addParameter(db, RcsSettingsData.TRACE_LEVEL, RcsSettingsData.DEFAULT_TRACE_LEVEL.toString());
			addParameter(db, RcsSettingsData.SIP_TRACE_ACTIVATED, RcsSettingsData.DEFAULT_SIP_TRACE_ACTIVATED.toString());
			addParameter(db, RcsSettingsData.SIP_TRACE_FILE, RcsSettingsData.DEFAULT_SIP_TRACE_FILE);
			addParameter(db, RcsSettingsData.MEDIA_TRACE_ACTIVATED, RcsSettingsData.DEFAULT_MEDIA_TRACE_ACTIVATED.toString());
			addParameter(db, RcsSettingsData.CAPABILITY_REFRESH_TIMEOUT, RcsSettingsData.DEFAULT_CAPABILITY_REFRESH_TIMEOUT.toString());
			addParameter(db, RcsSettingsData.CAPABILITY_EXPIRY_TIMEOUT, RcsSettingsData.DEFAULT_CAPABILITY_EXPIRY_TIMEOUT.toString());
			addParameter(db, RcsSettingsData.CAPABILITY_POLLING_PERIOD, RcsSettingsData.DEFAULT_CAPABILITY_POLLING_PERIOD.toString());
			addParameter(db, RcsSettingsData.IM_CAPABILITY_ALWAYS_ON, RcsSettingsData.DEFAULT_IM_CAPABILITY_ALWAYS_ON.toString());
			addParameter(db, RcsSettingsData.FT_CAPABILITY_ALWAYS_ON, RcsSettingsData.DEFAULT_FT_CAPABILITY_ALWAYS_ON.toString());
			addParameter(db, RcsSettingsData.IM_USE_REPORTS, RcsSettingsData.DEFAULT_IM_USE_REPORTS.toString());
			addParameter(db, RcsSettingsData.NETWORK_ACCESS, RcsSettingsData.DEFAULT_NETWORK_ACCESS.toString());
			addParameter(db, RcsSettingsData.SIP_TIMER_T1, RcsSettingsData.DEFAULT_SIP_TIMER_T1.toString());
			addParameter(db, RcsSettingsData.SIP_TIMER_T2, RcsSettingsData.DEFAULT_SIP_TIMER_T2.toString());
			addParameter(db, RcsSettingsData.SIP_TIMER_T4, RcsSettingsData.DEFAULT_SIP_TIMER_T4.toString());
			addParameter(db, RcsSettingsData.SIP_KEEP_ALIVE, RcsSettingsData.DEFAULT_SIP_KEEP_ALIVE.toString());
			addParameter(db, RcsSettingsData.SIP_KEEP_ALIVE_PERIOD, RcsSettingsData.DEFAULT_SIP_KEEP_ALIVE_PERIOD.toString());
			addParameter(db, RcsSettingsData.RCS_APN, RcsSettingsData.DEFAULT_RCS_APN);
			addParameter(db, RcsSettingsData.RCS_OPERATOR, RcsSettingsData.DEFAULT_RCS_OPERATOR);
			addParameter(db, RcsSettingsData.MAX_CHAT_LOG_ENTRIES, RcsSettingsData.DEFAULT_MAX_CHAT_LOG_ENTRIES.toString());
			addParameter(db, RcsSettingsData.MAX_RICHCALL_LOG_ENTRIES, RcsSettingsData.DEFAULT_MAX_RICHCALL_LOG_ENTRIES.toString());
			addParameter(db, RcsSettingsData.MAX_IPCALL_LOG_ENTRIES, RcsSettingsData.DEFAULT_MAX_IPCALL_LOG_ENTRIES.toString());
			addParameter(db, RcsSettingsData.GRUU, RcsSettingsData.DEFAULT_GRUU.toString());
			addParameter(db, RcsSettingsData.USE_IMEI_AS_DEVICE_ID, RcsSettingsData.DEFAULT_USE_IMEI_AS_DEVICE_ID.toString());
			addParameter(db, RcsSettingsData.CPU_ALWAYS_ON, RcsSettingsData.DEFAULT_CPU_ALWAYS_ON.toString());
			addParameter(db, RcsSettingsData.CONFIG_MODE, RcsSettingsData.DEFAULT_CONFIG_MODE.toString());
			addParameter(db, RcsSettingsData.PROVISIONING_TERMS_ACCEPTED, RcsSettingsData.DEFAULT_PROVISIONING_TERMS_ACCEPTED.toString());
			addParameter(db, RcsSettingsData.PROVISIONING_VERSION, RcsSettingsData.DEFAULT_PROVISIONING_VERSION);
			addParameter(db, RcsSettingsData.PROVISIONING_TOKEN, RcsSettingsData.DEFAULT_PROVISIONING_TOKEN);
			addParameter(db, RcsSettingsData.SECONDARY_PROVISIONING_ADDRESS, RcsSettingsData.DEFAULT_SECONDARY_PROV_ADDR);
			addParameter(db, RcsSettingsData.SECONDARY_PROVISIONING_ADDRESS_ONLY, RcsSettingsData.DEFAULT_SECONDARY_PROV_ADDR_ONLY.toString());
			addParameter(db, RcsSettingsData.DIRECTORY_PATH_PHOTOS, RcsSettingsData.DEFAULT_DIRECTORY_PATH_PHOTOS);
			addParameter(db, RcsSettingsData.DIRECTORY_PATH_VIDEOS, RcsSettingsData.DEFAULT_DIRECTORY_PATH_VIDEOS);
			addParameter(db, RcsSettingsData.DIRECTORY_PATH_FILES, RcsSettingsData.DEFAULT_DIRECTORY_PATH_FILES);
			addParameter(db, RcsSettingsData.SECURE_MSRP_OVER_WIFI, RcsSettingsData.DEFAULT_SECURE_MSRP_OVER_WIFI.toString());
			addParameter(db, RcsSettingsData.SECURE_RTP_OVER_WIFI, RcsSettingsData.DEFAULT_SECURE_RTP_OVER_WIFI.toString());
			addParameter(db, RcsSettingsData.KEY_MESSAGING_MODE, RcsSettingsData.DEFAULT_KEY_MESSAGING_MODE.toString());
			addParameter(db, RcsSettingsData.CAPABILITY_SIP_AUTOMATA, RcsSettingsData.DEFAULT_CAPABILITY_SIP_AUTOMATA.toString());
			addParameter(db, RcsSettingsData.KEY_GSMA_RELEASE, RcsSettingsData.DEFAULT_KEY_GSMA_RELEASE.toString());
			addParameter(db, RcsSettingsData.IPVOICECALL_BREAKOUT_AA, RcsSettingsData.DEFAULT_IPVOICECALL_BREAKOUT_AA.toString());
			addParameter(db, RcsSettingsData.IPVOICECALL_BREAKOUT_CS, RcsSettingsData.DEFAULT_IPVOICECALL_BREAKOUT_CS.toString());
			addParameter(db, RcsSettingsData.IPVIDEOCALL_UPGRADE_FROM_CS, RcsSettingsData.DEFAULT_IPVIDEOCALL_UPGRADE_FROM_CS.toString());
			addParameter(db, RcsSettingsData.IPVIDEOCALL_UPGRADE_ON_CAPERROR, RcsSettingsData.DEFAULT_IPVIDEOCALL_UPGRADE_ON_CAPERROR.toString());
			addParameter(db, RcsSettingsData.IPVIDEOCALL_UPGRADE_ATTEMPT_EARLY, RcsSettingsData.DEFAULT_IPVIDEOCALL_UPGRADE_ATTEMPT_EARLY.toString());
			addParameter(db, RcsSettingsData.TCP_FALLBACK, RcsSettingsData.DEFAULT_TCP_FALLBACK.toString());
			addParameter(db, RcsSettingsData.VENDOR_NAME, RcsSettingsData.DEFAULT_VENDOR_NAME);
			addParameter(db, RcsSettingsData.CONTROL_EXTENSIONS, RcsSettingsData.DEFAULT_CONTROL_EXTENSIONS.toString());
			addParameter(db, RcsSettingsData.ALLOW_EXTENSIONS, RcsSettingsData.DEFAULT_ALLOW_EXTENSIONS.toString());
			addParameter(db, RcsSettingsData.MAX_MSRP_SIZE_EXTENSIONS, RcsSettingsData.DEFAULT_MAX_MSRP_SIZE_EXTENSIONS.toString());
			addParameter(db, RcsSettingsData.CONFIGURATION_VALID, RcsSettingsData.DEFAULT_CONFIGURATION_VALID.toString());
			addParameter(db, RcsSettingsData.AUTO_ACCEPT_FT_IN_ROAMING, RcsSettingsData.DEFAULT_AUTO_ACCEPT_FT_IN_ROAMING.toString());
			addParameter(db, RcsSettingsData.AUTO_ACCEPT_FT_CHANGEABLE, RcsSettingsData.DEFAULT_AUTO_ACCEPT_FT_CHANGEABLE.toString());
			addParameter(db, RcsSettingsData.KEY_DEFAULT_MESSAGING_METHOD, RcsSettingsData.DEFAULT_KEY_DEFAULT_MESSAGING_METHOD.toString());
			addParameter(db, RcsSettingsData.KEY_IMAGE_RESIZE_OPTION, RcsSettingsData.DEFAULT_KEY_IMAGE_RESIZE_OPTION.toString());
        }

        @Override
        public void onUpgrade(SQLiteDatabase db, int oldVersion, int currentVersion) {
            /* Get old data before deleting the table */
            Cursor oldDataCursor = db.query(TABLE, null, null, null, null, null, null);

            /*
             * Get all the pairs key/value of the old table to insert them back
             * after update
             */
            ArrayList<ContentValues> valuesList = new ArrayList<ContentValues>();
            while (oldDataCursor.moveToNext()) {
                String key = null;
                String value = null;
                int index = oldDataCursor.getColumnIndex(RcsSettingsData.KEY_KEY);
                if (index != -1) {
                    key = oldDataCursor.getString(index);
                }
                index = oldDataCursor.getColumnIndex(RcsSettingsData.KEY_VALUE);
                if (index != -1) {
                    value = oldDataCursor.getString(index);
                }
                if (key != null && value != null) {
                    ContentValues values = new ContentValues();
                    values.put(RcsSettingsData.KEY_KEY, key);
                    values.put(RcsSettingsData.KEY_VALUE, value);
                    valuesList.add(values);
                }
            }
            oldDataCursor.close();

            db.execSQL("DROP TABLE IF EXISTS ".concat(TABLE));

            onCreate(db);

            /* Put the old values back when possible */
            for (ContentValues values : valuesList) {
                String[] selectionArgs = new String[] {
                    values.getAsString(RcsSettingsData.KEY_KEY)
                };
                db.update(TABLE, values, SELECTION_WITH_KEY_ONLY, selectionArgs);
            }
        }
    }

    private SQLiteOpenHelper mOpenHelper;

    private String getSelectionWithKey(String selection) {
        if (TextUtils.isEmpty(selection)) {
            return SELECTION_WITH_KEY_ONLY;
        }
        return new StringBuilder("(").append(SELECTION_WITH_KEY_ONLY).append(") AND (")
                .append(selection).append(")").toString();
    }

    private String[] getSelectionArgsWithKey(String[] selectionArgs, String key) {
        String[] keySelectionArg = new String[] {
            key
        };
        if (selectionArgs == null) {
            return keySelectionArg;
        }
        return DatabaseUtils.appendSelectionArgs(keySelectionArg, selectionArgs);
    }

    private StringBuilder restrictSelectionToColumns(String selection, String restrictedSetOfColumns) {
        if (TextUtils.isEmpty(selection)) {
            return new StringBuilder(restrictedSetOfColumns);
        }
        return new StringBuilder("(").append(selection).append(") AND (")
                .append(restrictedSetOfColumns).append(")");
    }

    @Override
    public boolean onCreate() {
        mOpenHelper = new DatabaseHelper(getContext());
        return true;
    }

    @Override
    public String getType(Uri uri) {
        switch (sUriMatcher.match(uri)) {
            case UriType.InternalSettings.INTERNAL_SETTINGS:
                /* Intentional fall through */
            case UriType.Settings.SETTINGS:
                return CursorType.TYPE_DIRECTORY;

            case UriType.InternalSettings.INTERNAL_SETTINGS_WITH_KEY:
                /* Intentional fall through */
            case UriType.Settings.SETTINGS_WITH_KEY:
                return CursorType.TYPE_ITEM;

            default:
                throw new IllegalArgumentException(new StringBuilder("Unsupported URI ")
                        .append(uri).append("!").toString());
        }
    }

    @Override
    public Cursor query(Uri uri, String[] projection, String selection, String[] selectionArgs,
            String sort) {
        Cursor cursor = null;
        Uri notificationUri = RcsServiceConfiguration.Settings.CONTENT_URI;
        try {
            switch (sUriMatcher.match(uri)) {
                case UriType.InternalSettings.INTERNAL_SETTINGS_WITH_KEY:
                    String key = uri.getLastPathSegment();
                    selection = getSelectionWithKey(selection);
                    selectionArgs = getSelectionArgsWithKey(selectionArgs, key);
                    notificationUri = Uri.withAppendedPath(notificationUri, key);
                    /* Intentional fall through */
                case UriType.InternalSettings.INTERNAL_SETTINGS:
                    SQLiteDatabase database = mOpenHelper.getReadableDatabase();
                    cursor = database.query(TABLE, projection, selection, selectionArgs, null,
                            null, sort);
                    cursor.setNotificationUri(getContext().getContentResolver(), notificationUri);
                    return cursor;

                case UriType.Settings.SETTINGS_WITH_KEY:
                    key = uri.getLastPathSegment();
                    selection = getSelectionWithKey(selection);
                    selectionArgs = getSelectionArgsWithKey(selectionArgs, key);
                    /* Intentional fall through */
                case UriType.Settings.SETTINGS:
                    database = mOpenHelper.getReadableDatabase();
                    selection = restrictSelectionToColumns(selection,
                            RESTRICTED_SELECTION_QUERY_FOR_EXTERNALLY_DEFINED_COLUMNS).toString();
                    cursor = database.query(TABLE, projection, selection, selectionArgs, null,
                            null, sort);
                    cursor.setNotificationUri(getContext().getContentResolver(), uri);
                    return cursor;

                default:
                    throw new IllegalArgumentException(new StringBuilder("Unsupported URI ")
                            .append(uri).append("!").toString());
            }
        } catch (RuntimeException e) {
            if (cursor != null) {
                cursor.close();
            }
            throw e;
        }
    }

    @Override
    public int update(Uri uri, ContentValues values, String selection, String[] selectionArgs) {
        Uri notificationUri = RcsServiceConfiguration.Settings.CONTENT_URI;
        switch (sUriMatcher.match(uri)) {
            case UriType.InternalSettings.INTERNAL_SETTINGS_WITH_KEY:
                String key = uri.getLastPathSegment();
                selection = getSelectionWithKey(selection);
                selectionArgs = getSelectionArgsWithKey(selectionArgs, key);
                notificationUri = Uri.withAppendedPath(notificationUri, key);
                /* Intentional fall through */
            case UriType.InternalSettings.INTERNAL_SETTINGS:
                SQLiteDatabase database = mOpenHelper.getWritableDatabase();
                int count = database.update(TABLE, values, selection, selectionArgs);
                if (count > 0) {
                    getContext().getContentResolver().notifyChange(notificationUri, null);
                }
                return count;

            case UriType.Settings.SETTINGS_WITH_KEY:
                key = uri.getLastPathSegment();
                selection = getSelectionWithKey(selection);
                selectionArgs = getSelectionArgsWithKey(selectionArgs, key);
                /* Intentional fall through */
            case UriType.Settings.SETTINGS:
                database = mOpenHelper.getReadableDatabase();
                selection = restrictSelectionToColumns(selection,
                        RESTRICTED_SELECTION_UPDATE_FOR_EXTERNALLY_DEFINED_COLUMNS).toString();
                count = database.update(TABLE, values, selection, selectionArgs);
                if (count > 0) {
                    getContext().getContentResolver().notifyChange(uri, null);
                }
                return count;

            default:
                throw new IllegalArgumentException(new StringBuilder("Unsupported URI ")
                        .append(uri).append("!").toString());
        }
    }

    @Override
    public Uri insert(Uri uri, ContentValues initialValues) {
        throw new UnsupportedOperationException(new StringBuilder("Cannot insert URI ").append(uri)
                .append("!").toString());
    }

    @Override
    public int delete(Uri uri, String where, String[] whereArgs) {
        throw new UnsupportedOperationException(new StringBuilder("Cannot delete URI ").append(uri)
                .append("!").toString());
    }
}<|MERGE_RESOLUTION|>--- conflicted
+++ resolved
@@ -18,30 +18,12 @@
  *
  * NOTE: This file has been modified by Sony Mobile Communications AB.
  * Modifications are licensed under the License.
-<<<<<<< HEAD
  ******************************************************************************/
 
 package com.orangelabs.rcs.provider.settings;
 
 import java.util.ArrayList;
 
-import android.content.ContentProvider;
-import android.content.ContentValues;
-import android.content.Context;
-import android.content.UriMatcher;
-import android.database.Cursor;
-import android.database.DatabaseUtils;
-import android.database.sqlite.SQLiteDatabase;
-import android.database.sqlite.SQLiteOpenHelper;
-import android.net.Uri;
-=======
- ******************************************************************************/
-
-package com.orangelabs.rcs.provider.settings;
-
-import java.util.ArrayList;
-
-import javax2.sip.ListeningPoint;
 import android.content.ContentProvider;
 import android.content.ContentValues;
 import android.content.Context;
@@ -50,13 +32,11 @@
 import android.database.sqlite.SQLiteDatabase;
 import android.database.sqlite.SQLiteOpenHelper;
 import android.net.Uri;
-import android.os.Environment;
->>>>>>> 09d1b856
 import android.text.TextUtils;
 
 import com.gsma.services.rcs.RcsServiceConfiguration;
-<<<<<<< HEAD
 import com.orangelabs.rcs.R;
+import com.orangelabs.rcs.utils.DatabaseUtils;
 
 /**
  * RCS settings provider
@@ -66,25 +46,13 @@
  *
  */
 public class RcsSettingsProvider extends ContentProvider {
-=======
-import com.orangelabs.rcs.R;
-import com.orangelabs.rcs.utils.DatabaseUtils;
-import com.orangelabs.rcs.utils.logger.Logger;
-
-/**
- * RCS settings provider
- *
- * @author jexa7410
- */
-public class RcsSettingsProvider extends ContentProvider {
->>>>>>> 09d1b856
 
     private static final String TABLE = "setting";
 
     private static final String SELECTION_WITH_KEY_ONLY = RcsSettingsData.KEY_KEY.concat("=?");
-
+
     private static final String DATABASE_NAME = "rcs_settings.db";
-
+
     private static final UriMatcher sUriMatcher = new UriMatcher(UriMatcher.NO_MATCH);
     static {
         sUriMatcher.addURI(RcsSettingsData.CONTENT_URI.getAuthority(),
@@ -113,7 +81,7 @@
     /**
      * String to restrict update from exposed Uri to a set of columns
      */
-
+
     private static final String RESTRICTED_SELECTION_UPDATE_FOR_EXTERNALLY_DEFINED_COLUMNS = new StringBuilder(
             RcsSettingsData.KEY_KEY).append(" IN ('")
             .append(RcsSettingsData.USERPROFILE_IMS_DISPLAY_NAME).append("','")
@@ -131,9 +99,9 @@
         private static final class InternalSettings {
 
             private static final int INTERNAL_SETTINGS = 3;
-
+
             private static final int INTERNAL_SETTINGS_WITH_KEY = 4;
-
+
         }
     }
 
@@ -148,7 +116,7 @@
         private static final int DATABASE_VERSION = 103;
 
         private Context mContext;
-
+
         /**
          * Add a parameter in the db
          *
@@ -329,9 +297,9 @@
 			addParameter(db, RcsSettingsData.AUTO_ACCEPT_FT_CHANGEABLE, RcsSettingsData.DEFAULT_AUTO_ACCEPT_FT_CHANGEABLE.toString());
 			addParameter(db, RcsSettingsData.KEY_DEFAULT_MESSAGING_METHOD, RcsSettingsData.DEFAULT_KEY_DEFAULT_MESSAGING_METHOD.toString());
 			addParameter(db, RcsSettingsData.KEY_IMAGE_RESIZE_OPTION, RcsSettingsData.DEFAULT_KEY_IMAGE_RESIZE_OPTION.toString());
-        }
-
-        @Override
+        }
+
+        @Override
         public void onUpgrade(SQLiteDatabase db, int oldVersion, int currentVersion) {
             /* Get old data before deleting the table */
             Cursor oldDataCursor = db.query(TABLE, null, null, null, null, null, null);
@@ -471,10 +439,10 @@
                 cursor.close();
             }
             throw e;
-        }
-    }
-
-    @Override
+        }
+    }
+
+    @Override
     public int update(Uri uri, ContentValues values, String selection, String[] selectionArgs) {
         Uri notificationUri = RcsServiceConfiguration.Settings.CONTENT_URI;
         switch (sUriMatcher.match(uri)) {
@@ -506,13 +474,13 @@
                     getContext().getContentResolver().notifyChange(uri, null);
                 }
                 return count;
-
+
             default:
                 throw new IllegalArgumentException(new StringBuilder("Unsupported URI ")
                         .append(uri).append("!").toString());
         }
     }
-
+
     @Override
     public Uri insert(Uri uri, ContentValues initialValues) {
         throw new UnsupportedOperationException(new StringBuilder("Cannot insert URI ").append(uri)
