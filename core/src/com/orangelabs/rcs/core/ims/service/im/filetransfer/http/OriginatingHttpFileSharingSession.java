--- conflicted
+++ resolved
@@ -1,307 +1,298 @@
-/*******************************************************************************
- * Software Name : RCS IMS Stack
- *
- * Copyright (C) 2010 France Telecom S.A.
- * Copyright (C) 2014 Sony Mobile Communications Inc.
- *
- * Licensed under the Apache License, Version 2.0 (the "License");
- * you may not use this file except in compliance with the License.
- * You may obtain a copy of the License at
- *
- *      http://www.apache.org/licenses/LICENSE-2.0
- *
- * Unless required by applicable law or agreed to in writing, software
- * distributed under the License is distributed on an "AS IS" BASIS,
- * WITHOUT WARRANTIES OR CONDITIONS OF ANY KIND, either express or implied.
- * See the License for the specific language governing permissions and
- * limitations under the License.
- *
- * NOTE: This file has been modified by Sony Mobile Communications Inc.
- * Modifications are licensed under the License.
- ******************************************************************************/
-package com.orangelabs.rcs.core.ims.service.im.filetransfer.http;
-
-import java.util.NoSuchElementException;
-import java.util.Vector;
-
-import com.gsma.services.rcs.contacts.ContactId;
-import com.orangelabs.rcs.core.Core;
-import com.orangelabs.rcs.core.CoreException;
-import com.orangelabs.rcs.core.content.MmContent;
-import com.orangelabs.rcs.core.ims.protocol.msrp.MsrpSession;
-import com.orangelabs.rcs.core.ims.service.ImsService;
-import com.orangelabs.rcs.core.ims.service.ImsServiceError;
-import com.orangelabs.rcs.core.ims.service.im.chat.ChatSession;
-import com.orangelabs.rcs.core.ims.service.im.chat.ChatUtils;
-import com.orangelabs.rcs.core.ims.service.im.chat.FileTransferMessage;
-import com.orangelabs.rcs.core.ims.service.im.chat.cpim.CpimMessage;
-import com.orangelabs.rcs.core.ims.service.im.filetransfer.FileSharingError;
-import com.orangelabs.rcs.core.ims.service.im.filetransfer.FileTransferUtils;
-<<<<<<< HEAD
-import com.orangelabs.rcs.core.ims.service.im.filetransfer.IOriginatingFileSharingSession;
-=======
->>>>>>> 4131ddb8
-import com.orangelabs.rcs.provider.fthttp.FtHttpResumeDaoImpl;
-import com.orangelabs.rcs.provider.fthttp.FtHttpResumeUpload;
-import com.orangelabs.rcs.provider.messaging.MessagingLog;
-import com.orangelabs.rcs.utils.IdGenerator;
-import com.orangelabs.rcs.utils.logger.Logger;
-
-/**
- * Originating file transfer HTTP session
- *
- * @author vfml3370
- */
-<<<<<<< HEAD
-public class OriginatingHttpFileSharingSession extends HttpFileTransferSession implements HttpUploadTransferEventListener, IOriginatingFileSharingSession {
-=======
-public class OriginatingHttpFileSharingSession extends HttpFileTransferSession implements HttpUploadTransferEventListener {
->>>>>>> 4131ddb8
-
-    /**
-     * HTTP upload manager
-     */
-    protected HttpUploadManager uploadManager = null;
-
-	/**
-     * The logger
-     */
-    private final static Logger logger = Logger.getLogger(OriginatingHttpFileSharingSession.class.getSimpleName());
-
-	/**
-	 * Constructor
-	 * 
-	 * @param parent
-	 *            IMS service
-	 * @param content
-	 *            Content of file to share
-	 * @param contact
-	 *            Remote contact identifier
-	 * @param remoteUri
-	 *            the remote URI
-	 * @param fileicon
-	 *            true if the stack must try to attach fileicon
-	 * @param tId
-	 *            TID of the upload
-	 */
-	public OriginatingHttpFileSharingSession(ImsService parent, MmContent content,
-			ContactId contact, String remoteUri, boolean fileicon, String tId) {
-		super(parent, content, contact, remoteUri, null, null, null, IdGenerator.generateMessageID());
-		if (logger.isActivated()) {
-			logger.debug("OriginatingHttpFileSharingSession contact=" + contact+ " remoteURI= "+remoteUri);
-		}
-		MmContent fileiconContent = null;
-		if (fileicon) {
-			// Create the fileicon
-			fileiconContent = FileTransferUtils.createFileicon(content.getUri(), getFileTransferId());
-			setFileicon(fileiconContent);
-		}
-		// Instantiate the upload manager
-		uploadManager = new HttpUploadManager(getContent(), fileiconContent, this, tId);
-	}
-	
-	/**
-	 * Constructor
-	 * 
-	 * @param parent
-	 *            IMS service
-	 * @param content
-	 *            Content of file to share
-	 * @param contact
-	 *            Remote contact identifier
-	 * @param remoteUri
-	 *            Remote URI
-	 * @param fileiconContent
-	 *            Content of fileicon
-	 * @param fileTransferId
-	 *            File transfer Id
-	 * @param tId
-	 *            TID of the upload
-	 */
-	public OriginatingHttpFileSharingSession(ImsService parent, MmContent content,
-			ContactId contact, String remoteUri, MmContent fileiconContent, String fileTransferId,
-			String tId) {
-		super(parent, content, contact, remoteUri, fileiconContent, null, null, fileTransferId);
-		if (logger.isActivated()) {
-			logger.debug("OriginatingHttpFileSharingSession contact=" + contact );
-		}
-		// Instantiate the upload manager
-		uploadManager = new HttpUploadManager(getContent(), getFileicon(), this, tId);
-	}
-
-	/**
-	 * Background processing
-	 */
-	public void run() {
-		try {
-	    	if (logger.isActivated()) {
-	    		logger.info("Initiate a new HTTP file transfer session as originating");
-	    	}
-	    	// Upload the file to the HTTP server 
-            byte[] result = uploadManager.uploadFile();
-            sendResultToContact(result);
-        } catch(Exception e) {
-	    	if (logger.isActivated()) {
-	    		logger.error("File transfer has failed", e);
-	    	}
-        	// Unexpected error
-			handleError(new FileSharingError(FileSharingError.UNEXPECTED_EXCEPTION, e.getMessage()));
-		}
-	}
-
-    protected void sendResultToContact(byte[] result){
-		// Check if upload has been cancelled
-        if (uploadManager.isCancelled()) {
-        	return;
-        }
-
-        FileTransferHttpInfoDocument fileTransferInfoDoc;
-        if ((result != null) && ((fileTransferInfoDoc = FileTransferUtils.parseFileTransferHttpDocument(result)) != null)) {
-        	String fileInfo = new String(result);
-            if (logger.isActivated()) {
-                logger.debug("Upload done with success: " + fileInfo);
-            }
-
-			// Send the file transfer info via a chat message
-            ChatSession chatSession = (ChatSession) Core.getInstance().getImService().getSession(getChatSessionID());
-            if (chatSession == null) {
-            	 Vector<ChatSession> chatSessions = Core.getInstance().getImService().getImSessionsWith(getRemoteContact());
-            	 try {
-            		 chatSession = chatSessions.lastElement();
-            		 if (chatSession.isMediaEstablished()) {
-            			 setChatSessionID(chatSession.getSessionID());
-            			 setContributionID(chatSession.getContributionID());
-            		 } else {
-            			 chatSession = null;
-            		 }
-            	 } catch(NoSuchElementException nsee) {
-                     chatSession = null;
-                 }
-            }
-            // Note: FileTransferId is always generated to equal the associated msgId of a FileTransfer invitation message.
-            String msgId = getFileTransferId();
-            if (chatSession != null) {
-				// A chat session exists
-                if (logger.isActivated()) {
-                    logger.debug("Send file transfer info via an existing chat session");
-                }
-
-                // Get the last chat session in progress to send file transfer info
-				String mime = CpimMessage.MIME_TYPE;
-				String from = ChatUtils.ANOMYNOUS_URI;
-				String to = ChatUtils.ANOMYNOUS_URI;
-				// Send file info in CPIM message
-				String content = ChatUtils.buildCpimMessageWithImdn(from, to, msgId, fileInfo, FileTransferHttpInfoDocument.MIME_TYPE);
-				
-				// Send content
-				chatSession.sendDataChunks(IdGenerator.generateMessageID(), content, mime, MsrpSession.TypeMsrpChunk.HttpFileSharing);
-			} else {
-				// A chat session should be initiated
-                if (logger.isActivated()) {
-                    logger.debug("Send file transfer info via a new chat session");
-                }
-                FileTransferMessage firstMsg = ChatUtils.createFileTransferMessage(getRemoteContact(), fileInfo, false, msgId, fileTransferInfoDoc.getFileType());
-                // Initiate a new chat session to send file transfer info in the first message, session does not need to be retrieved since it is not used
-                try {
-					chatSession = Core.getInstance().getImService().initiateOne2OneChatSession(getRemoteContact(), firstMsg);
-				} catch (CoreException e) {
-					if (logger.isActivated()) {
-	                    logger.debug("Couldn't initiate One to one session :"+e);
-	                }
-                    // Upload error
-                    handleError(new FileSharingError(FileSharingError.MEDIA_UPLOAD_FAILED));
-					return;
-				}
-				setChatSessionID(chatSession.getSessionID());
-				setContributionID(chatSession.getContributionID());
-
-                chatSession.startSession();
-                // Add session in the list
-				//ChatImpl sessionApi = new ChatImpl(getRemoteContact(), (OneOneChatSession)chatSession);
-				//ChatServiceImpl.addChatSession(getRemoteContact(), sessionApi); // TODO: method is normally protected, use a callback event instead to separate layers
-                // TODO : Check session response ?
-			}
-
-            // File transfered
-            handleFileTransfered();
-		} else {
-            // Don't call handleError in case of Pause or Cancel
-            if (uploadManager.isCancelled() || uploadManager.isPaused()) {
-                return;
-            }
-
-            if (logger.isActivated()) {
-                logger.debug("Upload has failed");
-            }
-            // Upload error
-            handleError(new FileSharingError(FileSharingError.MEDIA_UPLOAD_FAILED));
-		}
-	}
-
-	@Override
-	public void handleError(ImsServiceError error) {
-		super.handleError(error);
-	}
-	
-	@Override
-	public void handleFileTransfered() {
-		super.handleFileTransfered();
-	}
-	
-	/**
-     * Posts an interrupt request to this Thread
-     */
-    @Override
-    public void interrupt(){
-		super.interrupt();
-
-		// Interrupt the upload
-		uploadManager.interrupt();
-	}
-
-    /**
-	 * Pausing the transfer
-	 */
-	@Override
-	public void pauseFileTransfer() {
-		fileTransferPaused();
-		interruptSession();
-		uploadManager.pauseTransfer();
-	}
-
-	/**
-	 * Resuming the transfer
-	 */
-	@Override
-	public void resumeFileTransfer() {
-		fileTransferResumed();
-		new Thread(new Runnable() {
-			public void run() {
-				try {
-					FtHttpResumeUpload upload = FtHttpResumeDaoImpl.getInstance().queryUpload(uploadManager.getTId());
-					if (upload != null) {
-						sendResultToContact(uploadManager.resumeUpload());
-					} else {
-						sendResultToContact(null);
-					}
-				} catch (Exception e) {
-                    handleError(new FileSharingError(FileSharingError.MEDIA_UPLOAD_FAILED));
-				}
-			}
-		}).start();
-	}
-
-	@Override
-	public void uploadStarted() {
-		MessagingLog.getInstance().setFileUploadTId(getFileTransferId(), uploadManager.getTId());
-	}
-
-	public HttpUploadManager getUploadManager() {
-		return uploadManager;
-	}
-
-	@Override
-	public boolean isInitiatedByRemote() {
-		return false;
-	}
-}
+/*******************************************************************************
+ * Software Name : RCS IMS Stack
+ *
+ * Copyright (C) 2010 France Telecom S.A.
+ * Copyright (C) 2014 Sony Mobile Communications Inc.
+ *
+ * Licensed under the Apache License, Version 2.0 (the "License");
+ * you may not use this file except in compliance with the License.
+ * You may obtain a copy of the License at
+ *
+ *      http://www.apache.org/licenses/LICENSE-2.0
+ *
+ * Unless required by applicable law or agreed to in writing, software
+ * distributed under the License is distributed on an "AS IS" BASIS,
+ * WITHOUT WARRANTIES OR CONDITIONS OF ANY KIND, either express or implied.
+ * See the License for the specific language governing permissions and
+ * limitations under the License.
+ *
+ * NOTE: This file has been modified by Sony Mobile Communications Inc.
+ * Modifications are licensed under the License.
+ ******************************************************************************/
+package com.orangelabs.rcs.core.ims.service.im.filetransfer.http;
+
+import java.util.NoSuchElementException;
+import java.util.Vector;
+
+import com.gsma.services.rcs.contacts.ContactId;
+import com.orangelabs.rcs.core.Core;
+import com.orangelabs.rcs.core.CoreException;
+import com.orangelabs.rcs.core.content.MmContent;
+import com.orangelabs.rcs.core.ims.protocol.msrp.MsrpSession;
+import com.orangelabs.rcs.core.ims.service.ImsService;
+import com.orangelabs.rcs.core.ims.service.ImsServiceError;
+import com.orangelabs.rcs.core.ims.service.im.chat.ChatSession;
+import com.orangelabs.rcs.core.ims.service.im.chat.ChatUtils;
+import com.orangelabs.rcs.core.ims.service.im.chat.FileTransferMessage;
+import com.orangelabs.rcs.core.ims.service.im.chat.cpim.CpimMessage;
+import com.orangelabs.rcs.core.ims.service.im.filetransfer.FileSharingError;
+import com.orangelabs.rcs.core.ims.service.im.filetransfer.FileTransferUtils;
+import com.orangelabs.rcs.provider.fthttp.FtHttpResumeDaoImpl;
+import com.orangelabs.rcs.provider.fthttp.FtHttpResumeUpload;
+import com.orangelabs.rcs.provider.messaging.MessagingLog;
+import com.orangelabs.rcs.utils.IdGenerator;
+import com.orangelabs.rcs.utils.logger.Logger;
+
+/**
+ * Originating file transfer HTTP session
+ *
+ * @author vfml3370
+ */
+public class OriginatingHttpFileSharingSession extends HttpFileTransferSession implements HttpUploadTransferEventListener {
+
+    /**
+     * HTTP upload manager
+     */
+    protected HttpUploadManager uploadManager = null;
+
+	/**
+     * The logger
+     */
+    private final static Logger logger = Logger.getLogger(OriginatingHttpFileSharingSession.class.getSimpleName());
+
+	/**
+	 * Constructor
+	 * 
+	 * @param parent
+	 *            IMS service
+	 * @param content
+	 *            Content of file to share
+	 * @param contact
+	 *            Remote contact identifier
+	 * @param remoteUri
+	 *            the remote URI
+	 * @param fileicon
+	 *            true if the stack must try to attach fileicon
+	 * @param tId
+	 *            TID of the upload
+	 */
+	public OriginatingHttpFileSharingSession(ImsService parent, MmContent content,
+			ContactId contact, String remoteUri, boolean fileicon, String tId) {
+		super(parent, content, contact, remoteUri, null, null, null, IdGenerator.generateMessageID());
+		if (logger.isActivated()) {
+			logger.debug("OriginatingHttpFileSharingSession contact=" + contact+ " remoteURI= "+remoteUri);
+		}
+		MmContent fileiconContent = null;
+		if (fileicon) {
+			// Create the fileicon
+			fileiconContent = FileTransferUtils.createFileicon(content.getUri(), getFileTransferId());
+			setFileicon(fileiconContent);
+		}
+		// Instantiate the upload manager
+		uploadManager = new HttpUploadManager(getContent(), fileiconContent, this, tId);
+	}
+	
+	/**
+	 * Constructor
+	 * 
+	 * @param parent
+	 *            IMS service
+	 * @param content
+	 *            Content of file to share
+	 * @param contact
+	 *            Remote contact identifier
+	 * @param remoteUri
+	 *            Remote URI
+	 * @param fileiconContent
+	 *            Content of fileicon
+	 * @param fileTransferId
+	 *            File transfer Id
+	 * @param tId
+	 *            TID of the upload
+	 */
+	public OriginatingHttpFileSharingSession(ImsService parent, MmContent content,
+			ContactId contact, String remoteUri, MmContent fileiconContent, String fileTransferId,
+			String tId) {
+		super(parent, content, contact, remoteUri, fileiconContent, null, null, fileTransferId);
+		if (logger.isActivated()) {
+			logger.debug("OriginatingHttpFileSharingSession contact=" + contact );
+		}
+		// Instantiate the upload manager
+		uploadManager = new HttpUploadManager(getContent(), getFileicon(), this, tId);
+	}
+
+	/**
+	 * Background processing
+	 */
+	public void run() {
+		try {
+	    	if (logger.isActivated()) {
+	    		logger.info("Initiate a new HTTP file transfer session as originating");
+	    	}
+	    	// Upload the file to the HTTP server 
+            byte[] result = uploadManager.uploadFile();
+            sendResultToContact(result);
+        } catch(Exception e) {
+	    	if (logger.isActivated()) {
+	    		logger.error("File transfer has failed", e);
+	    	}
+        	// Unexpected error
+			handleError(new FileSharingError(FileSharingError.UNEXPECTED_EXCEPTION, e.getMessage()));
+		}
+	}
+
+    protected void sendResultToContact(byte[] result){
+		// Check if upload has been cancelled
+        if (uploadManager.isCancelled()) {
+        	return;
+        }
+
+        if ((result != null) && (FileTransferUtils.parseFileTransferHttpDocument(result) != null)) {
+        	String fileInfo = new String(result);
+            if (logger.isActivated()) {
+                logger.debug("Upload done with success: " + fileInfo);
+            }
+
+			// Send the file transfer info via a chat message
+            ChatSession chatSession = (ChatSession) Core.getInstance().getImService().getSession(getChatSessionID());
+            if (chatSession == null) {
+            	 Vector<ChatSession> chatSessions = Core.getInstance().getImService().getImSessionsWith(getRemoteContact());
+            	 try {
+            		 chatSession = chatSessions.lastElement();
+            		 if (chatSession.isMediaEstablished()) {
+            			 setChatSessionID(chatSession.getSessionID());
+            			 setContributionID(chatSession.getContributionID());
+            		 } else {
+            			 chatSession = null;
+            		 }
+            	 } catch(NoSuchElementException nsee) {
+                     chatSession = null;
+                 }
+            }
+            // Note: FileTransferId is always generated to equal the associated msgId of a FileTransfer invitation message.
+            String msgId = getFileTransferId();
+            if (chatSession != null) {
+				// A chat session exists
+                if (logger.isActivated()) {
+                    logger.debug("Send file transfer info via an existing chat session");
+                }
+
+                // Get the last chat session in progress to send file transfer info
+				String mime = CpimMessage.MIME_TYPE;
+				String from = ChatUtils.ANOMYNOUS_URI;
+				String to = ChatUtils.ANOMYNOUS_URI;
+				// Send file info in CPIM message
+				String content = ChatUtils.buildCpimMessageWithImdn(from, to, msgId, fileInfo, FileTransferHttpInfoDocument.MIME_TYPE);
+				
+				// Send content
+				chatSession.sendDataChunks(IdGenerator.generateMessageID(), content, mime, MsrpSession.TypeMsrpChunk.HttpFileSharing);
+			} else {
+				// A chat session should be initiated
+                if (logger.isActivated()) {
+                    logger.debug("Send file transfer info via a new chat session");
+                }
+                FileTransferMessage firstMsg = ChatUtils.createFileTransferMessage(getRemoteContact(), fileInfo, false, msgId);
+                // Initiate a new chat session to send file transfer info in the first message, session does not need to be retrieved since it is not used
+                try {
+					chatSession = Core.getInstance().getImService().initiateOne2OneChatSession(getRemoteContact(), firstMsg);
+				} catch (CoreException e) {
+					if (logger.isActivated()) {
+	                    logger.debug("Couldn't initiate One to one session :"+e);
+	                }
+                    // Upload error
+                    handleError(new FileSharingError(FileSharingError.MEDIA_UPLOAD_FAILED));
+					return;
+				}
+				setChatSessionID(chatSession.getSessionID());
+				setContributionID(chatSession.getContributionID());
+
+                chatSession.startSession();
+                // Add session in the list
+				//ChatImpl sessionApi = new ChatImpl(getRemoteContact(), (OneOneChatSession)chatSession);
+				//ChatServiceImpl.addChatSession(getRemoteContact(), sessionApi); // TODO: method is normally protected, use a callback event instead to separate layers
+                // TODO : Check session response ?
+			}
+
+            // File transfered
+            handleFileTransfered();
+		} else {
+            // Don't call handleError in case of Pause or Cancel
+            if (uploadManager.isCancelled() || uploadManager.isPaused()) {
+                return;
+            }
+
+            if (logger.isActivated()) {
+                logger.debug("Upload has failed");
+            }
+            // Upload error
+            handleError(new FileSharingError(FileSharingError.MEDIA_UPLOAD_FAILED));
+		}
+	}
+
+	@Override
+	public void handleError(ImsServiceError error) {
+		super.handleError(error);
+	}
+	
+	@Override
+	public void handleFileTransfered() {
+		super.handleFileTransfered();
+	}
+	
+	/**
+     * Posts an interrupt request to this Thread
+     */
+    @Override
+    public void interrupt(){
+		super.interrupt();
+
+		// Interrupt the upload
+		uploadManager.interrupt();
+	}
+
+    /**
+	 * Pausing the transfer
+	 */
+	@Override
+	public void pauseFileTransfer() {
+		fileTransferPaused();
+		interruptSession();
+		uploadManager.pauseTransfer();
+	}
+
+	/**
+	 * Resuming the transfer
+	 */
+	@Override
+	public void resumeFileTransfer() {
+		fileTransferResumed();
+		new Thread(new Runnable() {
+			public void run() {
+				try {
+					FtHttpResumeUpload upload = FtHttpResumeDaoImpl.getInstance().queryUpload(uploadManager.getTId());
+					if (upload != null) {
+						sendResultToContact(uploadManager.resumeUpload());
+					} else {
+						sendResultToContact(null);
+					}
+				} catch (Exception e) {
+                    handleError(new FileSharingError(FileSharingError.MEDIA_UPLOAD_FAILED));
+				}
+			}
+		}).start();
+	}
+
+	@Override
+	public void uploadStarted() {
+		MessagingLog.getInstance().setFileUploadTId(getFileTransferId(), uploadManager.getTId());
+	}
+
+	public HttpUploadManager getUploadManager() {
+		return uploadManager;
+	}
+
+	@Override
+	public boolean isInitiatedByRemote() {
+		return false;
+	}
+}