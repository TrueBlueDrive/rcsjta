/*******************************************************************************
 * Software Name : RCS IMS Stack
 *
 * Copyright (C) 2010 France Telecom S.A.
 * Copyright (C) 2014 Sony Mobile Communications Inc.
 *
 * Licensed under the Apache License, Version 2.0 (the "License");
 * you may not use this file except in compliance with the License.
 * You may obtain a copy of the License at
 *
 *      http://www.apache.org/licenses/LICENSE-2.0
 *
 * Unless required by applicable law or agreed to in writing, software
 * distributed under the License is distributed on an "AS IS" BASIS,
 * WITHOUT WARRANTIES OR CONDITIONS OF ANY KIND, either express or implied.
 * See the License for the specific language governing permissions and
 * limitations under the License.
 *
 * NOTE: This file has been modified by Sony Mobile Communications Inc.
 * Modifications are licensed under the License.
 ******************************************************************************/

package com.orangelabs.rcs.provider.messaging;

import com.gsma.services.rcs.contacts.ContactId;
import com.orangelabs.rcs.core.content.MmContent;
import com.orangelabs.rcs.provider.fthttp.FtHttpResume;
import com.orangelabs.rcs.provider.fthttp.FtHttpResumeUpload;

import android.net.Uri;

import java.util.List;
<<<<<<< HEAD

/**
 * Interface for the ft table
 * 
 * @author LEMORDANT Philippe
 * 
 */
public interface IFileTransferLog {

	/**
	 * Add outgoing file transfer
	 * 
	 * @param contact
	 *            Contact ID
	 * @param fileTransferId
	 *            File Transfer ID
	 * @param direction
	 *            Direction
	 * @param content
	 *            File content
=======

/**
 * Interface for the ft table
 * 
 * @author LEMORDANT Philippe
 * 
 */
public interface IFileTransferLog {

	/**
	 * Add outgoing file transfer
	 * @param fileTransferId
	 *            File Transfer ID
	 * @param contact
	 *            Contact ID
	 * @param direction
	 *            Direction
	 * @param content
	 *            File content
>>>>>>> 98b9b9d6
	 * @param fileIcon
	 *            Fileicon content
	 * @param state
	 *            File transfer state
	 * @param reasonCode
	 *            Reason code
<<<<<<< HEAD
	 */
	public void addFileTransfer(ContactId contact, String fileTransferId, int direction,
			MmContent content, MmContent fileIcon, int state, int reasonCode);

	/**
	 * Add an outgoing File Transfer supported by Group Chat
	 * 
	 * @param chatSessionId
	 *            the identity of the group chat
	 * @param fileTransferId
	 *            the identity of the file transfer
	 * @param content
	 *            the File content
	 * @param Fileicon
	 *            the fileIcon content
	 */
	public void addOutgoingGroupFileTransfer(String chatId, String fileTransferId,
			MmContent content, MmContent fileIcon);

	/**
	 * Add incoming group file transfer
	 * 
	 * @param contact
	 *            Contact ID
	 * @param fileTransferId
	 *            File transfer ID
	 * @param chatId
	 *            Chat ID
	 * @param content
	 *            File content
=======
	 */
	public void addFileTransfer(String fileTransferId, ContactId contact, int direction,
			MmContent content, MmContent fileIcon, int state, int reasonCode);

	/**
	 * Add an outgoing File Transfer supported by Group Chat
	 * @param fileTransferId
	 *            the identity of the file transfer
	 * @param chatId
	 *            the identity of the group chat
	 * @param content
	 *            the File content
	 * @param Fileicon
	 *            the fileIcon content
	 * @param state
	 *            File transfer state
	 * @param reasonCode
	 *            Reason code
	 */
	public void addOutgoingGroupFileTransfer(String fileTransferId, String chatId,
			MmContent content, MmContent fileIcon, int state, int reasonCode);

	/**
	 * Add incoming group file transfer
	 * @param fileTransferId
	 *            File transfer ID
	 * @param chatId
	 *            Chat ID
	 * @param contact
	 *            Contact ID
	 * @param content
	 *            File content
>>>>>>> 98b9b9d6
	 * @param fileIcon
	 *            Fileicon contentID
	 * @param state
	 *            File transfer state
	 * @param reasonCode
	 *            Reason code
<<<<<<< HEAD
	 */
	public void addIncomingGroupFileTransfer(String chatId, ContactId contact, String fileTransferId, MmContent content,
			MmContent fileIcon, int state, int reasonCode);

	/**
	 * Update file transfer state
	 * 
	 * @param fileTransferId
	 *            File transfer ID
=======
	 */
	public void addIncomingGroupFileTransfer(String fileTransferId, String chatId, ContactId contact, MmContent content,
			MmContent fileIcon, int state, int reasonCode);

	/**
	 * Set file transfer state and reason code
	 * 
	 * @param fileTransferId
	 *            File transfer ID
>>>>>>> 98b9b9d6
	 * @param state
	 *            File transfer state
	 * @param reasonCode
	 *            File transfer state reason code
<<<<<<< HEAD
	 */
	public void updateFileTransferStateAndReasonCode(String fileTransferId,
=======
	 */
	public void setFileTransferStateAndReasonCode(String fileTransferId,
>>>>>>> 98b9b9d6
			int state, int reasonCode);

	/**
	 * Update file transfer read status
	 * 
	 * @param fileTransferId
	 *            File transfer ID
	 */
	public void markFileTransferAsRead(String fileTransferId);

	/**
	 * Update file transfer download progress
	 * 
	 * @param fileTransferId
	 *            File transfer ID
	 * @param currentSize
	 *            Current size
<<<<<<< HEAD
	 */
	public void updateFileTransferProgress(String fileTransferId, long currentSize);

	/**
	 * Update file transfer URI
	 * 
	 * @param fileTransferId
	 *            File transfer ID
	 * @param content
	 *            the MmContent of received file
	 */
	public void updateFileTransferred(String fileTransferId, MmContent content);

	/**
	 * Tells if the MessageID corresponds to that of a file transfer
	 * 
	 * @param fileTransferId
	 *            File Transfer Id
	 * @return boolean If there is File Transfer corresponding to msgId
	 */
	public boolean isFileTransfer(String fileTransferId);

=======
	 */
	public void setFileTransferProgress(String fileTransferId, long currentSize);

	/**
	 * Set file transfer URI
	 * 
	 * @param fileTransferId
	 *            File transfer ID
	 * @param content
	 *            the MmContent of received file
	 */
	public void setFileTransferred(String fileTransferId, MmContent content);

	/**
	 * Tells if the MessageID corresponds to that of a file transfer
	 * 
	 * @param fileTransferId
	 *            File Transfer Id
	 * @return boolean If there is File Transfer corresponding to msgId
	 */
	public boolean isFileTransfer(String fileTransferId);

>>>>>>> 98b9b9d6
	/**
	 * Set file upload TID
	 *
	 * @param fileTransferId
	 *            File transfer ID
	 * @param tId
	 *            TID
	 */
	public void setFileUploadTId(String fileTransferId, String tId);

	/**
	 * Set file download server uri
	 *
	 * @param fileTransferId
	 *            File transfer ID
	 * @param downloadAddress
	 *            Download Address
	 */
	public void setFileDownloadAddress(String fileTransferId, Uri downloadAddress);

	/**
	 * Retrieve file transfers paused by SYSTEM on connection loss
	 */
	public List<FtHttpResume> retrieveFileTransfersPausedBySystem();

	/**
	 * Retrieve resumable file upload
	 *
	 * @param tId Unique Id used while uploading
	 */
	public FtHttpResumeUpload retrieveFtHttpResumeUpload(String tId);
<<<<<<< HEAD
}
=======

	/**
	 * Get file transfer chatId from its unique ID
	 * 
	 * @param fileTransferId Unique ID of file transfer
	 * @return chatId
	 */
	public String getFileTransferChatId(String fileTransferId);

	/**
	 * Get file transfer remote contact from its unique ID
	 * 
	 * @param fileTransferId Unique ID of file transfer
	 * @return contact
	 */
	public ContactId getFileTransferRemoteContact(String fileTransferId);

	/**
	 * Get file from its unique ID
	 * 
	 * @param fileTransferId Unique ID of file transfer
	 * @return file
	 */
	public Uri getFile(String fileTransferId);

	/**
	 * Get file name from its unique ID
	 * 
	 * @param fileTransferId Unique ID of file transfer
	 * @return name
	 */
	public String getFileName(String fileTransferId);

	/**
	 * Get file transfer direction from its unique ID
	 * 
	 * @param fileTransferId Unique ID of file transfer
	 * @return Direction
	 */
	public String getFileMimeType(String fileTransferId);

	/**
	 * Get file icon from its unique ID
	 * 
	 * @param fileTransferId Unique ID of file transfer
	 * @return fileicon
	 */
	public Uri getFileIcon(String fileTransferId);

	/**
	 * Get file transfer direction from its unique ID
	 * 
	 * @param fileTransferId Unique ID of file transfer
	 * @return Direction
	 */
	public int getFileTransferDirection(String fileTransferId);

	/**
	 * Get file transfer state from its unique ID
	 * 
	 * @param fileTransferId Unique ID of file transfer
	 * @return State
	 */
	public int getFileTransferState(String fileTransferId);

	/**
	 * Get file transfer reason code from its unique ID
	 * 
	 * @param fileTransferId Unique ID of file transfer
	 * @return reason code of the state
	 */
	public int getFileTransferStateReasonCode(String fileTransferId);

	/**
	 * Get file size from its unique ID
	 * 
	 * @param fileTransferId Unique ID of file transfer
	 * @return size of the file
	 */
	public long getFileSize(String fileTransferId);

	/**
	 * Is group file transfer
	 * 
	 * @param fileTransferId
	 * @return true if it is group file transfer
	 */
	public boolean isGroupFileTransfer(String fileTransferId);
}
>>>>>>> 98b9b9d6
<|MERGE_RESOLUTION|>--- conflicted
+++ resolved
@@ -30,7 +30,6 @@
 import android.net.Uri;
 
 import java.util.List;
-<<<<<<< HEAD
 
 /**
  * Interface for the ft table
@@ -42,27 +41,6 @@
 
 	/**
 	 * Add outgoing file transfer
-	 * 
-	 * @param contact
-	 *            Contact ID
-	 * @param fileTransferId
-	 *            File Transfer ID
-	 * @param direction
-	 *            Direction
-	 * @param content
-	 *            File content
-=======
-
-/**
- * Interface for the ft table
- * 
- * @author LEMORDANT Philippe
- * 
- */
-public interface IFileTransferLog {
-
-	/**
-	 * Add outgoing file transfer
 	 * @param fileTransferId
 	 *            File Transfer ID
 	 * @param contact
@@ -71,45 +49,12 @@
 	 *            Direction
 	 * @param content
 	 *            File content
->>>>>>> 98b9b9d6
 	 * @param fileIcon
 	 *            Fileicon content
 	 * @param state
 	 *            File transfer state
 	 * @param reasonCode
 	 *            Reason code
-<<<<<<< HEAD
-	 */
-	public void addFileTransfer(ContactId contact, String fileTransferId, int direction,
-			MmContent content, MmContent fileIcon, int state, int reasonCode);
-
-	/**
-	 * Add an outgoing File Transfer supported by Group Chat
-	 * 
-	 * @param chatSessionId
-	 *            the identity of the group chat
-	 * @param fileTransferId
-	 *            the identity of the file transfer
-	 * @param content
-	 *            the File content
-	 * @param Fileicon
-	 *            the fileIcon content
-	 */
-	public void addOutgoingGroupFileTransfer(String chatId, String fileTransferId,
-			MmContent content, MmContent fileIcon);
-
-	/**
-	 * Add incoming group file transfer
-	 * 
-	 * @param contact
-	 *            Contact ID
-	 * @param fileTransferId
-	 *            File transfer ID
-	 * @param chatId
-	 *            Chat ID
-	 * @param content
-	 *            File content
-=======
 	 */
 	public void addFileTransfer(String fileTransferId, ContactId contact, int direction,
 			MmContent content, MmContent fileIcon, int state, int reasonCode);
@@ -122,7 +67,7 @@
 	 *            the identity of the group chat
 	 * @param content
 	 *            the File content
-	 * @param Fileicon
+	 * @param fileIcon
 	 *            the fileIcon content
 	 * @param state
 	 *            File transfer state
@@ -142,24 +87,12 @@
 	 *            Contact ID
 	 * @param content
 	 *            File content
->>>>>>> 98b9b9d6
 	 * @param fileIcon
 	 *            Fileicon contentID
 	 * @param state
 	 *            File transfer state
 	 * @param reasonCode
 	 *            Reason code
-<<<<<<< HEAD
-	 */
-	public void addIncomingGroupFileTransfer(String chatId, ContactId contact, String fileTransferId, MmContent content,
-			MmContent fileIcon, int state, int reasonCode);
-
-	/**
-	 * Update file transfer state
-	 * 
-	 * @param fileTransferId
-	 *            File transfer ID
-=======
 	 */
 	public void addIncomingGroupFileTransfer(String fileTransferId, String chatId, ContactId contact, MmContent content,
 			MmContent fileIcon, int state, int reasonCode);
@@ -169,18 +102,12 @@
 	 * 
 	 * @param fileTransferId
 	 *            File transfer ID
->>>>>>> 98b9b9d6
 	 * @param state
 	 *            File transfer state
 	 * @param reasonCode
 	 *            File transfer state reason code
-<<<<<<< HEAD
-	 */
-	public void updateFileTransferStateAndReasonCode(String fileTransferId,
-=======
 	 */
 	public void setFileTransferStateAndReasonCode(String fileTransferId,
->>>>>>> 98b9b9d6
 			int state, int reasonCode);
 
 	/**
@@ -198,19 +125,18 @@
 	 *            File transfer ID
 	 * @param currentSize
 	 *            Current size
-<<<<<<< HEAD
-	 */
-	public void updateFileTransferProgress(String fileTransferId, long currentSize);
-
-	/**
-	 * Update file transfer URI
+	 */
+	public void setFileTransferProgress(String fileTransferId, long currentSize);
+
+	/**
+	 * Set file transfer URI
 	 * 
 	 * @param fileTransferId
 	 *            File transfer ID
 	 * @param content
 	 *            the MmContent of received file
 	 */
-	public void updateFileTransferred(String fileTransferId, MmContent content);
+	public void setFileTransferred(String fileTransferId, MmContent content);
 
 	/**
 	 * Tells if the MessageID corresponds to that of a file transfer
@@ -221,30 +147,6 @@
 	 */
 	public boolean isFileTransfer(String fileTransferId);
 
-=======
-	 */
-	public void setFileTransferProgress(String fileTransferId, long currentSize);
-
-	/**
-	 * Set file transfer URI
-	 * 
-	 * @param fileTransferId
-	 *            File transfer ID
-	 * @param content
-	 *            the MmContent of received file
-	 */
-	public void setFileTransferred(String fileTransferId, MmContent content);
-
-	/**
-	 * Tells if the MessageID corresponds to that of a file transfer
-	 * 
-	 * @param fileTransferId
-	 *            File Transfer Id
-	 * @return boolean If there is File Transfer corresponding to msgId
-	 */
-	public boolean isFileTransfer(String fileTransferId);
-
->>>>>>> 98b9b9d6
 	/**
 	 * Set file upload TID
 	 *
@@ -267,6 +169,7 @@
 
 	/**
 	 * Retrieve file transfers paused by SYSTEM on connection loss
+	 * @return list of file transfers
 	 */
 	public List<FtHttpResume> retrieveFileTransfersPausedBySystem();
 
@@ -274,11 +177,9 @@
 	 * Retrieve resumable file upload
 	 *
 	 * @param tId Unique Id used while uploading
+	 * @return file upload
 	 */
 	public FtHttpResumeUpload retrieveFtHttpResumeUpload(String tId);
-<<<<<<< HEAD
-}
-=======
 
 	/**
 	 * Get file transfer chatId from its unique ID
@@ -367,5 +268,4 @@
 	 * @return true if it is group file transfer
 	 */
 	public boolean isGroupFileTransfer(String fileTransferId);
-}
->>>>>>> 98b9b9d6
+}