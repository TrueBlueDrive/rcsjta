/*******************************************************************************
 * Software Name : RCS IMS Stack
 *
 * Copyright (C) 2010 France Telecom S.A.
 * Copyright (C) 2014 Sony Mobile Communications Inc.
 *
 * Licensed under the Apache License, Version 2.0 (the "License");
 * you may not use this file except in compliance with the License.
 * You may obtain a copy of the License at
 *
 *      http://www.apache.org/licenses/LICENSE-2.0
 *
 * Unless required by applicable law or agreed to in writing, software
 * distributed under the License is distributed on an "AS IS" BASIS,
 * WITHOUT WARRANTIES OR CONDITIONS OF ANY KIND, either express or implied.
 * See the License for the specific language governing permissions and
 * limitations under the License.
 *
 * NOTE: This file has been modified by Sony Mobile Communications Inc.
 * Modifications are licensed under the License.
 ******************************************************************************/
package com.gsma.services.rcs.ft;

import android.net.Uri;

import com.gsma.services.rcs.RcsServiceException;
import com.gsma.services.rcs.contacts.ContactId;

/**
 * File transfer
 * 
 * @author Jean-Marc AUFFRET
 */
public class FileTransfer {

    /**
     * File transfer state
     */
    public static class State {
    	/**
    	 * File transfer invitation received
    	 */
    	public final static int INVITED = 0;
<<<<<<< HEAD
    	
    	/**
    	 * File transfer invitation sent
    	 */
    	public final static int INITIATED = 1;
    	
    	/**
    	 * File transfer is started
    	 */
=======
    	
    	/**
    	 * File transfer initiating
    	 */
    	public final static int INITIATING = 1;
    	
    	/**
    	 * File transfer is started
    	 */
>>>>>>> df3ac423
    	public final static int STARTED = 2;
    	
    	/**
    	 * File transfer has been transferred with success 
    	 */
    	public final static int TRANSFERRED = 3;
    	
    	/**
    	 * File transfer has been aborted 
    	 */
    	public final static int ABORTED = 4;
    	
    	/**
    	 * File transfer has failed
    	 */
    	public final static int FAILED = 5;

    	/**
    	 * File transfer is paused
    	 */
    	public final static int PAUSED = 6;

    	/**
    	 * File transfer is rejected
    	 */
    	public final static int REJECTED = 7;

    	/**
    	 * File transfer has been accepted and is in the process of becoming started
    	 */
    	public final static int ACCEPTING = 8;
    	
    	/**
    	 * File transfer has been delivered
    	 */
    	public final static int DELIVERED = 9;

    	/**
    	 * File transfer has been displayed or opened
    	 */
    	public final static int DISPLAYED = 10;

    	/**
    	 * File transfer has been queued
    	 */
    	public final static int QUEUED = 11;
    	
    	private State() {
        }    	
    }

    /**
     * File transfer reason code
     */
    public static class ReasonCode {
        /**
         * No specific reason code specified.
         */
        public final static int UNSPECIFIED = 0;

        /**
         * File transfer is aborted by local user.
         */
        public final static int ABORTED_BY_USER = 1;

        /**
         * File transfer is aborted by remote user..
         */
        public final static int ABORTED_BY_REMOTE = 2;

        /**
         * File transfer is aborted by system.
         */
        public final static int ABORTED_BY_SYSTEM = 3;

        /**
         * file transfer is rejected because already taken by the secondary device.
         */
        public final static int REJECTED_BY_SECONDARY_DEVICE = 4;

        /**
         * File transfer has been rejected due to time out.
         */
        public final static int REJECTED_TIME_OUT = 5;

        /**
         * Incoming file transfer was rejected as it was detected as spam.
         */
        public final static int REJECTED_SPAM = 6;

        /**
         * Incoming file transfer was rejected as is cannot be received due to lack of local storage space.
         */
        public final static int REJECTED_LOW_SPACE = 7;

        /**
         * Incoming transfer was rejected as it was too big to be received.
         */
        public final static int REJECTED_MAX_SIZE = 8;

        /**
         * Incoming file transfer was rejected as there was too many file transfers ongoing.
         */
        public final static int REJECTED_MAX_FILE_TRANSFERS = 9;

        /**
         * File transfer invitation was rejected by local user.
         */
        public final static int REJECTED_BY_USER = 10;

        /**
         * File transfer invitation was rejected by remote.
         */
        public final static int REJECTED_BY_REMOTE = 11;

        /**
         * File transfer was paused by system.
         */
        public final static int PAUSED_BY_SYSTEM = 12;

        /**
         * File transfer was paused by user.
         */
        public final static int PAUSED_BY_USER = 13;

        /**
         * File transfer initiation failed.
         */
        public final static int FAILED_INITIATION = 14;

        /**
         * The transferring of the file contents (data) from/to remote side failed.
         */
        public final static int FAILED_DATA_TRANSFER = 15;

        /**
         * Saving of the incoming file transfer failed.
         */
        public final static int FAILED_SAVING = 16;

        /**
         * Delivering of the file transfer invitation failed.
         */
        public final static int FAILED_DELIVERY = 17;

        /**
         * Displaying of the file transfer invitation failed.
         */
        public final static int FAILED_DISPLAY = 18;

        /**
         * File transfer not allowed to be sent.
         */
        public final static int FAILED_NOT_ALLOWED_TO_SEND = 19;
    }
<<<<<<< HEAD
    
    /**
     * File transfer error
     */
    public static class Error {
    	/**
    	 * Transfer has failed
    	 */
    	public final static int TRANSFER_FAILED = 0;
    	
    	/**
    	 * Transfer invitation has been declined by remote
    	 */
    	public final static int INVITATION_DECLINED = 1;

    	/**
    	 * File saving has failed 
       	 */
    	public final static int SAVING_FAILED = 2;
    	
        private Error() {
        }    	
    }

    /**
     * File transfer interface
     */
    private IFileTransfer transferInf;
    
    /**
     * Constructor
     * 
     * @param transferIntf File transfer interface
     * @hide
     */
    public FileTransfer(IFileTransfer transferIntf) {
    	this.transferInf = transferIntf;
    }
=======
    
    /**
     * File transfer error
     */
    public static class Error {
    	/**
    	 * Transfer has failed
    	 */
    	public final static int TRANSFER_FAILED = 0;
    	
    	/**
    	 * Transfer invitation has been declined by remote
    	 */
    	public final static int INVITATION_DECLINED = 1;

    	/**
    	 * File saving has failed 
       	 */
    	public final static int SAVING_FAILED = 2;
    	
        private Error() {
        }    	
    }

    /**
     * File transfer interface
     */
    private final IFileTransfer mTransferInf;
    
    /**
     * Constructor
     * 
     * @param transferIntf File transfer interface
     * @hide
     */
    public FileTransfer(IFileTransfer transferIntf) {
    	mTransferInf = transferIntf;
    }
>>>>>>> df3ac423

	/**
	 * Returns the chat ID if this file transfer is a group file transfer
	 *
	 * @return Chat ID
	 * @throws RcsServiceException
	 */
	public String getChatId() throws RcsServiceException {
		try {
			return mTransferInf.getChatId();
		} catch (Exception e) {
			throw new RcsServiceException(e.getMessage());
		}
	}
    	
    /**
	 * Returns the file transfer ID of the file transfer
	 * 
	 * @return Transfer ID
	 * @throws RcsServiceException
	 */
	public String getTransferId() throws RcsServiceException {
<<<<<<< HEAD
		try {
			return transferInf.getTransferId();
		} catch(Exception e) {
=======
		try {
			return mTransferInf.getTransferId();
		} catch(Exception e) {
>>>>>>> df3ac423
			throw new RcsServiceException(e.getMessage());
		}
	}
	
	/**
	 * Returns the remote contact identifier
	 * 
	 * @return ContactId
	 * @throws RcsServiceException
	 */
	public ContactId getRemoteContact() throws RcsServiceException {
<<<<<<< HEAD
		try {
			return transferInf.getRemoteContact();
		} catch(Exception e) {
=======
		try {
			return mTransferInf.getRemoteContact();
		} catch(Exception e) {
>>>>>>> df3ac423
			throw new RcsServiceException(e.getMessage());
		}
	}
	
	/**
     * Returns the complete filename including the path of the file to be transferred
     *
     * @return Filename
     * @throws RcsServiceException
     */
	public String getFileName() throws RcsServiceException {
<<<<<<< HEAD
		try {
			return transferInf.getFileName();
		} catch(Exception e) {
=======
		try {
			return mTransferInf.getFileName();
		} catch(Exception e) {
>>>>>>> df3ac423
			throw new RcsServiceException(e.getMessage());
		}
	}

	/**
     * Returns the size of the file to be transferred
     *
     * @return Size in bytes
     * @throws RcsServiceException
     */
	public long getFileSize() throws RcsServiceException {
<<<<<<< HEAD
		try {
			return transferInf.getFileSize();
		} catch(Exception e) {
=======
		try {
			return mTransferInf.getFileSize();
		} catch(Exception e) {
>>>>>>> df3ac423
			throw new RcsServiceException(e.getMessage());
		}
	}	

    /**
     * Returns the MIME type of the file to be transferred
     * 
     * @return Type
     * @throws RcsServiceException
     */
    public String getMimeType() throws RcsServiceException {
<<<<<<< HEAD
		try {
			return transferInf.getMimeType();
		} catch(Exception e) {
=======
		try {
			return mTransferInf.getMimeType();
		} catch(Exception e) {
>>>>>>> df3ac423
			throw new RcsServiceException(e.getMessage());
		}
    }
    
	/**
	 * Returns the Uri of the file icon
	 * 
	 * @return the Uri of the file icon or thumbnail
	 * @throws RcsServiceException
	 */
	public Uri getFileIcon() throws RcsServiceException {
<<<<<<< HEAD
		try {
			return transferInf.getFileIcon();
		} catch (Exception e) {
=======
		try {
			return mTransferInf.getFileIcon();
		} catch (Exception e) {
>>>>>>> df3ac423
			throw new RcsServiceException(e.getMessage());
		}
	}

	/**
	 * Returns the Uri of the file
	 *
	 * @return Uri of file
	 * @throws RcsServiceException
	 */
	public Uri getFile() throws RcsServiceException {
		try {
			return mTransferInf.getFile();
		} catch (Exception e) {
			throw new RcsServiceException(e.getMessage());
		}
	}

	/**
	 * Returns the state of the file transfer
	 * 
	 * @return State
	 * @see FileTransfer.State
	 * @throws RcsServiceException
	 */
	public int getState() throws RcsServiceException {
<<<<<<< HEAD
		try {
			return transferInf.getState();
		} catch(Exception e) {
=======
		try {
			return mTransferInf.getState();
		} catch(Exception e) {
>>>>>>> df3ac423
			throw new RcsServiceException(e.getMessage());
		}
	}		

	/**
	 * Returns the reason code of the state of the sharing
	 *
	 * @return ReasonCode
	 * @see GeolocSharing.ReasonCode
	 * @throws RcsServiceException
	 */
	public int getReasonCode() throws RcsServiceException {
		try {
			return mTransferInf.getReasonCode();
		} catch (Exception e) {
			throw new RcsServiceException(e.getMessage());
		}
	}

	/**
	 * Returns the direction of the transfer (incoming or outgoing)
	 * 
	 * @return Direction
	 * @see com.gsma.services.rcs.RcsCommon.Direction
	 * @throws RcsServiceException
	 */
	public int getDirection() throws RcsServiceException {
<<<<<<< HEAD
		try {
			return transferInf.getDirection();
		} catch(Exception e) {
=======
		try {
			return mTransferInf.getDirection();
		} catch(Exception e) {
>>>>>>> df3ac423
			throw new RcsServiceException(e.getMessage());
		}
	}
	
	/**
	 * Accepts file transfer invitation
	 * 
	 * @throws RcsServiceException
	 */
	public void acceptInvitation() throws RcsServiceException {
<<<<<<< HEAD
		try {
			transferInf.acceptInvitation();
		} catch(Exception e) {
=======
		try {
			mTransferInf.acceptInvitation();
		} catch(Exception e) {
>>>>>>> df3ac423
			throw new RcsServiceException(e.getMessage());
		}
	}
	
	/**
	 * Rejects file transfer invitation
	 * 
	 * @throws RcsServiceException
	 */
	public void rejectInvitation() throws RcsServiceException {
<<<<<<< HEAD
		try {
			transferInf.rejectInvitation();
		} catch(Exception e) {
=======
		try {
			mTransferInf.rejectInvitation();
		} catch(Exception e) {
>>>>>>> df3ac423
			throw new RcsServiceException(e.getMessage());
		}
	}

	/**
	 * Aborts the file transfer
	 * 
	 * @throws RcsServiceException
	 */
	public void abortTransfer() throws RcsServiceException {
<<<<<<< HEAD
		try {
			transferInf.abortTransfer();
		} catch(Exception e) {
=======
		try {
			mTransferInf.abortTransfer();
		} catch(Exception e) {
>>>>>>> df3ac423
			throw new RcsServiceException(e.getMessage());
		}
	}
	
	/**
	 * Pauses the file transfer
	 * 
	 * @throws RcsServiceException
	 */
	public void pauseTransfer() throws RcsServiceException {
<<<<<<< HEAD
		try {
			transferInf.pauseTransfer();
		} catch(Exception e) {
=======
		try {
			mTransferInf.pauseTransfer();
		} catch(Exception e) {
>>>>>>> df3ac423
			throw new RcsServiceException(e.getMessage());
		}
	}
	
	/**
	 * Resumes the file transfer
	 * 
	 * @throws RcsServiceException
	 */
	public void resumeTransfer() throws RcsServiceException {
<<<<<<< HEAD
		try {
			transferInf.resumeTransfer();
		} catch(Exception e) {
=======
		try {
			mTransferInf.resumeTransfer();
		} catch(Exception e) {
>>>>>>> df3ac423
			throw new RcsServiceException(e.getMessage());
		}
	}
}<|MERGE_RESOLUTION|>--- conflicted
+++ resolved
@@ -41,27 +41,15 @@
     	 * File transfer invitation received
     	 */
     	public final static int INVITED = 0;
-<<<<<<< HEAD
-    	
-    	/**
-    	 * File transfer invitation sent
-    	 */
-    	public final static int INITIATED = 1;
+    	
+    	/**
+    	 * File transfer initiating
+    	 */
+    	public final static int INITIATING = 1;
     	
     	/**
     	 * File transfer is started
     	 */
-=======
-    	
-    	/**
-    	 * File transfer initiating
-    	 */
-    	public final static int INITIATING = 1;
-    	
-    	/**
-    	 * File transfer is started
-    	 */
->>>>>>> df3ac423
     	public final static int STARTED = 2;
     	
     	/**
@@ -217,7 +205,6 @@
          */
         public final static int FAILED_NOT_ALLOWED_TO_SEND = 19;
     }
-<<<<<<< HEAD
     
     /**
      * File transfer error
@@ -245,7 +232,7 @@
     /**
      * File transfer interface
      */
-    private IFileTransfer transferInf;
+    private final IFileTransfer mTransferInf;
     
     /**
      * Constructor
@@ -254,48 +241,8 @@
      * @hide
      */
     public FileTransfer(IFileTransfer transferIntf) {
-    	this.transferInf = transferIntf;
-    }
-=======
-    
-    /**
-     * File transfer error
-     */
-    public static class Error {
-    	/**
-    	 * Transfer has failed
-    	 */
-    	public final static int TRANSFER_FAILED = 0;
-    	
-    	/**
-    	 * Transfer invitation has been declined by remote
-    	 */
-    	public final static int INVITATION_DECLINED = 1;
-
-    	/**
-    	 * File saving has failed 
-       	 */
-    	public final static int SAVING_FAILED = 2;
-    	
-        private Error() {
-        }    	
-    }
-
-    /**
-     * File transfer interface
-     */
-    private final IFileTransfer mTransferInf;
-    
-    /**
-     * Constructor
-     * 
-     * @param transferIntf File transfer interface
-     * @hide
-     */
-    public FileTransfer(IFileTransfer transferIntf) {
     	mTransferInf = transferIntf;
     }
->>>>>>> df3ac423
 
 	/**
 	 * Returns the chat ID if this file transfer is a group file transfer
@@ -318,15 +265,9 @@
 	 * @throws RcsServiceException
 	 */
 	public String getTransferId() throws RcsServiceException {
-<<<<<<< HEAD
-		try {
-			return transferInf.getTransferId();
-		} catch(Exception e) {
-=======
 		try {
 			return mTransferInf.getTransferId();
 		} catch(Exception e) {
->>>>>>> df3ac423
 			throw new RcsServiceException(e.getMessage());
 		}
 	}
@@ -338,15 +279,9 @@
 	 * @throws RcsServiceException
 	 */
 	public ContactId getRemoteContact() throws RcsServiceException {
-<<<<<<< HEAD
-		try {
-			return transferInf.getRemoteContact();
-		} catch(Exception e) {
-=======
 		try {
 			return mTransferInf.getRemoteContact();
 		} catch(Exception e) {
->>>>>>> df3ac423
 			throw new RcsServiceException(e.getMessage());
 		}
 	}
@@ -358,15 +293,9 @@
      * @throws RcsServiceException
      */
 	public String getFileName() throws RcsServiceException {
-<<<<<<< HEAD
-		try {
-			return transferInf.getFileName();
-		} catch(Exception e) {
-=======
 		try {
 			return mTransferInf.getFileName();
 		} catch(Exception e) {
->>>>>>> df3ac423
 			throw new RcsServiceException(e.getMessage());
 		}
 	}
@@ -378,15 +307,9 @@
      * @throws RcsServiceException
      */
 	public long getFileSize() throws RcsServiceException {
-<<<<<<< HEAD
-		try {
-			return transferInf.getFileSize();
-		} catch(Exception e) {
-=======
 		try {
 			return mTransferInf.getFileSize();
 		} catch(Exception e) {
->>>>>>> df3ac423
 			throw new RcsServiceException(e.getMessage());
 		}
 	}	
@@ -398,15 +321,9 @@
      * @throws RcsServiceException
      */
     public String getMimeType() throws RcsServiceException {
-<<<<<<< HEAD
-		try {
-			return transferInf.getMimeType();
-		} catch(Exception e) {
-=======
 		try {
 			return mTransferInf.getMimeType();
 		} catch(Exception e) {
->>>>>>> df3ac423
 			throw new RcsServiceException(e.getMessage());
 		}
     }
@@ -418,15 +335,9 @@
 	 * @throws RcsServiceException
 	 */
 	public Uri getFileIcon() throws RcsServiceException {
-<<<<<<< HEAD
-		try {
-			return transferInf.getFileIcon();
-		} catch (Exception e) {
-=======
 		try {
 			return mTransferInf.getFileIcon();
 		} catch (Exception e) {
->>>>>>> df3ac423
 			throw new RcsServiceException(e.getMessage());
 		}
 	}
@@ -453,15 +364,9 @@
 	 * @throws RcsServiceException
 	 */
 	public int getState() throws RcsServiceException {
-<<<<<<< HEAD
-		try {
-			return transferInf.getState();
-		} catch(Exception e) {
-=======
 		try {
 			return mTransferInf.getState();
 		} catch(Exception e) {
->>>>>>> df3ac423
 			throw new RcsServiceException(e.getMessage());
 		}
 	}		
@@ -489,15 +394,9 @@
 	 * @throws RcsServiceException
 	 */
 	public int getDirection() throws RcsServiceException {
-<<<<<<< HEAD
-		try {
-			return transferInf.getDirection();
-		} catch(Exception e) {
-=======
 		try {
 			return mTransferInf.getDirection();
 		} catch(Exception e) {
->>>>>>> df3ac423
 			throw new RcsServiceException(e.getMessage());
 		}
 	}
@@ -508,15 +407,9 @@
 	 * @throws RcsServiceException
 	 */
 	public void acceptInvitation() throws RcsServiceException {
-<<<<<<< HEAD
-		try {
-			transferInf.acceptInvitation();
-		} catch(Exception e) {
-=======
 		try {
 			mTransferInf.acceptInvitation();
 		} catch(Exception e) {
->>>>>>> df3ac423
 			throw new RcsServiceException(e.getMessage());
 		}
 	}
@@ -527,15 +420,9 @@
 	 * @throws RcsServiceException
 	 */
 	public void rejectInvitation() throws RcsServiceException {
-<<<<<<< HEAD
-		try {
-			transferInf.rejectInvitation();
-		} catch(Exception e) {
-=======
 		try {
 			mTransferInf.rejectInvitation();
 		} catch(Exception e) {
->>>>>>> df3ac423
 			throw new RcsServiceException(e.getMessage());
 		}
 	}
@@ -546,15 +433,9 @@
 	 * @throws RcsServiceException
 	 */
 	public void abortTransfer() throws RcsServiceException {
-<<<<<<< HEAD
-		try {
-			transferInf.abortTransfer();
-		} catch(Exception e) {
-=======
 		try {
 			mTransferInf.abortTransfer();
 		} catch(Exception e) {
->>>>>>> df3ac423
 			throw new RcsServiceException(e.getMessage());
 		}
 	}
@@ -565,15 +446,9 @@
 	 * @throws RcsServiceException
 	 */
 	public void pauseTransfer() throws RcsServiceException {
-<<<<<<< HEAD
-		try {
-			transferInf.pauseTransfer();
-		} catch(Exception e) {
-=======
 		try {
 			mTransferInf.pauseTransfer();
 		} catch(Exception e) {
->>>>>>> df3ac423
 			throw new RcsServiceException(e.getMessage());
 		}
 	}
@@ -584,15 +459,9 @@
 	 * @throws RcsServiceException
 	 */
 	public void resumeTransfer() throws RcsServiceException {
-<<<<<<< HEAD
-		try {
-			transferInf.resumeTransfer();
-		} catch(Exception e) {
-=======
 		try {
 			mTransferInf.resumeTransfer();
 		} catch(Exception e) {
->>>>>>> df3ac423
 			throw new RcsServiceException(e.getMessage());
 		}
 	}
