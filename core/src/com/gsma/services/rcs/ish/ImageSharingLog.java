/*******************************************************************************
 * Software Name : RCS IMS Stack
 *
 * Copyright (C) 2010 France Telecom S.A.
 * Copyright (C) 2014 Sony Mobile Communications Inc.
 *
 * Licensed under the Apache License, Version 2.0 (the "License");
 * you may not use this file except in compliance with the License.
 * You may obtain a copy of the License at
 *
 *      http://www.apache.org/licenses/LICENSE-2.0
 *
 * Unless required by applicable law or agreed to in writing, software
 * distributed under the License is distributed on an "AS IS" BASIS,
 * WITHOUT WARRANTIES OR CONDITIONS OF ANY KIND, either express or implied.
 * See the License for the specific language governing permissions and
 * limitations under the License.
 *
 * NOTE: This file has been modified by Sony Mobile Communications Inc.
 * Modifications are licensed under the License.
 ******************************************************************************/
package com.gsma.services.rcs.ish;

import android.net.Uri;

/**
 * Content provider for image sharing history
 * 
 * @author Jean-Marc AUFFRET
 */
public class ImageSharingLog {
    /**
     * Content provider URI
     */
<<<<<<< HEAD
    public static final Uri CONTENT_URI = Uri.parse("content://com.gsma.services.rcs.provider.imageshare/imageshare");
=======
    public static final Uri CONTENT_URI = Uri
            .parse("content://com.gsma.services.rcs.provider.imageshare/imageshare");
>>>>>>> c69265ed

    /**
     * The name of the column containing the unique ID of the image sharing.
     * <P>Type: TEXT</P>
     */
    public static final String SHARING_ID = "sharing_id";

    /**
     * The name of the column containing the MSISDN of the remote contact.
     * <P>Type: TEXT</P>
     */
    public static final String CONTACT = "contact";

    /**
     * The name of the column containing the URI of the file
     * <P>Type: TEXT</P>
     */
    public static final String FILE = "file";
	
    /**
     * The name of the column containing the filename (absolute path).
     * <P>Type: TEXT</P>
     */
    public static final String FILENAME = "filename";

    /**
     * The name of the column containing the image size to be transferred (in bytes).
     * <P>Type: LONG</P>
     */
    public static final String FILESIZE = "filesize";

    /**
     * The name of the column containing the MIME-type of the file.
     * <P>Type: TEXT</P>
     */
    public static final String MIME_TYPE = "mime_type";
    
    /**
     * The name of the column containing the direction of the sharing.
     * <P>Type: INTEGER</P>
     * @see com.gsma.services.rcs.RcsCommon.Direction
     */
    public static final String DIRECTION = "direction";
    
    /**
     * The name of the column containing the amount of data transferred (in bytes).
     * <P>Type: LONG</P>
     */
    public static final String TRANSFERRED = "transferred";

    /**
     * The name of the column containing the date of the sharing (in milliseconds).
     * <P>Type: LONG</P>
     */
    public static final String TIMESTAMP = "timestamp";

    /**
     * The name of the column containing the state of the sharing.
     * <P>Type: INTEGER</P>
	 * @see ImageSharing.State
     */
    public static final String STATE = "state";    

    /**
     * The name of the column containing the reason code of the state.
     * <P>Type: INTEGER</P>
     * @see ImageSharing.ReasonCode
     */
    public static final String REASON_CODE = "reason_code";
}
<|MERGE_RESOLUTION|>--- conflicted
+++ resolved
@@ -32,12 +32,8 @@
     /**
      * Content provider URI
      */
-<<<<<<< HEAD
-    public static final Uri CONTENT_URI = Uri.parse("content://com.gsma.services.rcs.provider.imageshare/imageshare");
-=======
     public static final Uri CONTENT_URI = Uri
             .parse("content://com.gsma.services.rcs.provider.imageshare/imageshare");
->>>>>>> c69265ed
 
     /**
      * The name of the column containing the unique ID of the image sharing.
@@ -107,4 +103,4 @@
      * @see ImageSharing.ReasonCode
      */
     public static final String REASON_CODE = "reason_code";
-}
+}