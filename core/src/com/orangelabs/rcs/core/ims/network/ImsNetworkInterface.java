--- conflicted
+++ resolved
@@ -1,4 +1,3 @@
-<<<<<<< HEAD
 /*******************************************************************************
  * Software Name : RCS IMS Stack
  *
@@ -24,6 +23,7 @@
 
 import javax2.sip.ListeningPoint;
 
+import org.xbill.DNS.Cache;
 import org.xbill.DNS.ExtendedResolver;
 import org.xbill.DNS.Lookup;
 import org.xbill.DNS.NAPTRRecord;
@@ -57,6 +57,11 @@
  */
 public abstract class ImsNetworkInterface {
 	
+	/**
+	 * The maximum time in seconds that a negative response will be stored in this DNS Cache.
+	 */
+	private static int DNS_NEGATIVE_CACHING_TIME = 5;
+	
 	// Changed by Deutsche Telekom
 	private static final String REGEX_IPV4 = "\\b((25[0-5]|2[0-4][0-9]|[01]?[0-9][0-9]?)(\\.|$)){4}\\b";
     
@@ -377,6 +382,10 @@
             }
             Lookup lookup = new Lookup(domain, type);
             lookup.setResolver(resolver);
+			// Default negative cache TTL value is "cache forever". We do not want that.
+			Cache cache = Lookup.getDefaultCache(type);
+			cache.setMaxNCache(DNS_NEGATIVE_CACHING_TIME);
+			lookup.setCache(cache);
             Record[] result = lookup.run();
             int code = lookup.getResult();
             if (code != Lookup.SUCCESSFUL) {
@@ -704,718 +713,4 @@
     public String getAccessInfo() throws CoreException {
     	return getNetworkAccess().getType();
     }
-}
-=======
-/*******************************************************************************
- * Software Name : RCS IMS Stack
- *
- * Copyright (C) 2010 France Telecom S.A.
- *
- * Licensed under the Apache License, Version 2.0 (the "License");
- * you may not use this file except in compliance with the License.
- * You may obtain a copy of the License at
- *
- *      http://www.apache.org/licenses/LICENSE-2.0
- *
- * Unless required by applicable law or agreed to in writing, software
- * distributed under the License is distributed on an "AS IS" BASIS,
- * WITHOUT WARRANTIES OR CONDITIONS OF ANY KIND, either express or implied.
- * See the License for the specific language governing permissions and
- * limitations under the License.
- ******************************************************************************/
-
-package com.orangelabs.rcs.core.ims.network;
-
-
-
-import java.net.InetAddress;
-import java.net.UnknownHostException;
-
-import javax2.sip.ListeningPoint;
-
-import org.xbill.DNS.Cache;
-import org.xbill.DNS.ExtendedResolver;
-import org.xbill.DNS.Lookup;
-import org.xbill.DNS.NAPTRRecord;
-import org.xbill.DNS.Record;
-import org.xbill.DNS.ResolverConfig;
-import org.xbill.DNS.SRVRecord;
-import org.xbill.DNS.TextParseException;
-import org.xbill.DNS.Type;
-
-import com.orangelabs.rcs.core.CoreException;
-import com.orangelabs.rcs.core.access.NetworkAccess;
-import com.orangelabs.rcs.core.ims.ImsModule;
-import com.orangelabs.rcs.core.ims.network.registration.GibaRegistrationProcedure;
-import com.orangelabs.rcs.core.ims.network.registration.HttpDigestRegistrationProcedure;
-import com.orangelabs.rcs.core.ims.network.registration.RegistrationManager;
-import com.orangelabs.rcs.core.ims.network.registration.RegistrationProcedure;
-import com.orangelabs.rcs.core.ims.network.sip.SipManager;
-import com.orangelabs.rcs.core.ims.protocol.sip.SipException;
-import com.orangelabs.rcs.core.ims.userprofile.GibaUserProfileInterface;
-import com.orangelabs.rcs.core.ims.userprofile.SettingsUserProfileInterface;
-import com.orangelabs.rcs.core.ims.userprofile.UserProfile;
-import com.orangelabs.rcs.core.ims.userprofile.UserProfileInterface;
-import com.orangelabs.rcs.provider.settings.RcsSettings;
-import com.orangelabs.rcs.provider.settings.RcsSettingsData;
-import com.orangelabs.rcs.utils.logger.Logger;
-
-/**
- * Abstract IMS network interface
- *
- * @author Jean-Marc AUFFRET
- */
-public abstract class ImsNetworkInterface {
-	
-	/**
-	 * The maximum time in seconds that a negative response will be stored in this DNS Cache.
-	 */
-	private static int DNS_NEGATIVE_CACHING_TIME = 5;
-	
-	// Changed by Deutsche Telekom
-	private static final String REGEX_IPV4 = "\\b((25[0-5]|2[0-4][0-9]|[01]?[0-9][0-9]?)(\\.|$)){4}\\b";
-    
-    // Changed by Deutsche Telekom
-    /**
-     * Class containing the resolved fields
-     */
-    public class DnsResolvedFields {
-        public String ipAddress = null;
-        public int port = -1;
-
-        public DnsResolvedFields(String ipAddress, int port) {
-            this.ipAddress = ipAddress;
-            this.port = port;
-        }
-    }
-    
-	/**
-	 * IMS module
-	 */
-	private ImsModule imsModule;
-
-	/**
-	 * Network interface type
-	 */
-	private int type;
-
-    /**
-	 * Network access
-	 */
-	private NetworkAccess access;
-
-    /**
-     * SIP manager
-     */
-    private SipManager sip;
-
-	/**
-	 * IMS authentication mode associated to the network interface
-	 */
-	protected String imsAuthentMode;
-
-    /**
-     * IMS proxy protocol
-     */
-    protected String imsProxyProtocol;
-
-    /**
-     * IMS proxy address
-     */
-    private String imsProxyAddr;
-
-    /**
-     * IMS proxy port
-     */
-    private int imsProxyPort;
-
-    /**
-	 * Registration procedure associated to the network interface
-	 */
-	protected RegistrationProcedure registrationProcedure;
-
-	/**
-     * Registration manager
-     */
-    private RegistrationManager registration;
-    
-	/**
-	 * NAT traversal
-	 */
-	private boolean natTraversal = false;    
-    
-	/**
-     * NAT public IP address for last registration
-     */
-	private String natPublicAddress = null;
-	
-	/**
-	 * NAT public UDP port
-	 */
-	private int natPublicPort = -1;
-	
-	
-	/**
-	 * TCP fallback according to RFC3261 chapter 18.1.1
-	 */
-	private boolean tcpFallback = false;
-
-	/**
-     * The logger
-     */
-    private Logger logger = Logger.getLogger(this.getClass().getName());
-
-    /**
-     * Constructor
-     *
-     * @param imsModule IMS module
-     * @param type Network interface type
-     * @param access Network access
-     * @param proxyAddr IMS proxy address
-     * @param proxyPort IMS proxy port
-     * @param proxyProtocol IMS proxy protocol
-     * @param authentMode IMS authentication mode
-     */
-	public ImsNetworkInterface(ImsModule imsModule, int type, NetworkAccess access,
-            String proxyAddr, int proxyPort, String proxyProtocol, String authentMode) {
-		this.imsModule = imsModule;
-		this.type = type;
-		this.access = access;
-        this.imsProxyAddr = proxyAddr;
-        this.imsProxyPort = proxyPort;
-        this.imsProxyProtocol = proxyProtocol;
-		this.imsAuthentMode = authentMode;
-		if (proxyProtocol.equalsIgnoreCase(ListeningPoint.UDP))
-			this.tcpFallback = RcsSettings.getInstance().isTcpFallback();
-		
-        // Instantiates the SIP manager
-        sip = new SipManager(this);
-
-        // Load the registration procedure
-        loadRegistrationProcedure();
-
-        // Instantiates the registration manager
-        registration = new RegistrationManager(this, registrationProcedure);
-	}
-
-    /**
-     * Is behind a NAT
-     *
-     * @return Boolean
-     */
-    public boolean isBehindNat() {
-		return natTraversal;
-    }
-    
-    /**
-     * Set NAT traversal flag
-     *
-     * @return Boolean
-     */
-    public void setNatTraversal(boolean flag) {
-		natTraversal = flag;
-    }
-    
-    /**
-     * Returns last known NAT public address as discovered by UAC. Returns null if unknown, UAC is not registered or
-	 * no NAT traversal is detected.
-	 * 
-	 * @return Last known NAT public address discovered by UAC or null if UAC is not registered
-	 */
-	public String getNatPublicAddress() {
-		return natPublicAddress;
-	}
-
-	/**
-	 * Sets the last known NAT public address as discovered by UAC. Set to null on unregistering or if no
-	 * NAT traversal is detected.
-	 * 
-	 * @param publicAddress Public address
-	 */
-	public void setNatPublicAddress(String publicAddress) {
-		this.natPublicAddress = publicAddress;
-	}	
-	
-	/**
-	 * Returns last known NAT public UDP port as discovered by UAC. Returns -1 if unknown, UAC is not registered or
-	 * no NAT traversal is detected.
-	 * 
-	 * @return Last known NAT public UDP port discovered by UAC or -1 if UAC is not registered
-	 */
-	public int getNatPublicPort() {
-		return natPublicPort;
-	}    
-	
-	/**
-	 * Sets the last known NAT public address as discovered by UAC. Set to -1 on unregistering or if no
-	 * NAT traversal is detected.
-	 * 
-	 * @param publicPort Public port
-	 */
-	public void setNatPublicPort(int publicPort) {
-		this.natPublicPort = publicPort;
-	}	
-	
-    /**
-     * Is network interface configured
-     *
-     * @return Boolean
-     */
-    public boolean isInterfaceConfigured() {
-    	return (imsProxyAddr != null) && (imsProxyAddr.length() > 0);
-    }
-    
-	/**
-     * Returns the IMS authentication mode
-     *
-     * @return Authentication mode
-     */
-	public String getAuthenticationMode() {
-		return imsAuthentMode;
-	}
-
-	/**
-     * Returns the registration manager
-     *
-     * @return Registration manager
-     */
-	public RegistrationManager getRegistrationManager() {
-		return registration;
-	}
-	
-	/**
-     * Load the registration procedure associated to the network access
-     */
-	public void loadRegistrationProcedure() {
-		if (imsAuthentMode.equals(RcsSettingsData.GIBA_AUTHENT)) {
-			if (logger.isActivated()) {
-				logger.debug("Load GIBA authentication procedure");
-			}
-			this.registrationProcedure = new GibaRegistrationProcedure();
-		} else
-		if (imsAuthentMode.equals(RcsSettingsData.DIGEST_AUTHENT)) {
-			if (logger.isActivated()) {
-				logger.debug("Load HTTP Digest authentication procedure");
-			}
-			this.registrationProcedure = new HttpDigestRegistrationProcedure();
-        }
-	}
-
-	/**
-     * Returns the user profile associated to the network access
-     *
-     * @return User profile
-     */
-	public UserProfile getUserProfile() {
-		UserProfileInterface intf;
-		if (imsAuthentMode.equals(RcsSettingsData.GIBA_AUTHENT)) {
-			if (logger.isActivated()) {
-				logger.debug("Load user profile derived from IMSI (GIBA)");
-			}
-    		intf = new GibaUserProfileInterface();
-    	} else {
-			if (logger.isActivated()) {
-				logger.debug("Load user profile from RCS settings database");
-			}
-            intf = new SettingsUserProfileInterface();
-    	}
-    	return intf.read();
-	}
-
-	/**
-     * Returns the IMS module
-     *
-     * @return IMS module
-     */
-	public ImsModule getImsModule() {
-		return imsModule;
-	}
-
-    /**
-     * Returns the network interface type
-     *
-     * @return Type (see ConnectivityManager class)
-     */
-	public int getType() {
-		return type;
-	}
-
-	/**
-     * Returns the network access
-     *
-     * @return Network access
-     */
-    public NetworkAccess getNetworkAccess() {
-    	return access;
-    }
-
-    /**
-     * Returns the SIP manager
-     *
-     * @return SIP manager
-     */
-    public SipManager getSipManager() {
-    	return sip;
-    }
-
-    /**
-     * Is registered
-     *
-     * @return Return True if the terminal is registered, else return False
-     */
-    public boolean isRegistered() {
-        return registration.isRegistered();
-    }
-
-    /**
-     * Get DNS records
-     * 
-     * @param domain Domain
-     * @param resolver Resolver
-     * @param type (Type.SRV or Type.NAPTR)
-     * @return SRV records or null if no record
-     */
-    private Record[] getDnsRequest(String domain, ExtendedResolver resolver, int type) {
-        try {
-            if (logger.isActivated()) {
-                if (type == Type.SRV) {
-                    logger.debug("DNS SRV lookup for " + domain);
-                } else if (type == Type.NAPTR) {
-                    logger.debug("DNS NAPTR lookup for " + domain);
-                }
-            }
-            Lookup lookup = new Lookup(domain, type);
-            lookup.setResolver(resolver);
-			// Default negative cache TTL value is "cache forever". We do not want that.
-			Cache cache = Lookup.getDefaultCache(type);
-			cache.setMaxNCache(DNS_NEGATIVE_CACHING_TIME);
-			lookup.setCache(cache);
-            Record[] result = lookup.run();
-            int code = lookup.getResult();
-            if (code != Lookup.SUCCESSFUL) {
-                if (logger.isActivated()) {
-                    logger.warn("Lookup error: " + code + "/" + lookup.getErrorString());
-                }
-            }
-            return result;
-        } catch(TextParseException e) {
-            if (logger.isActivated()) {
-                logger.debug("Not a valid DNS name");
-            }
-            return null;
-        } catch(IllegalArgumentException e) {
-            if (logger.isActivated()) {
-                logger.debug("Not a valid DNS type");
-            }
-            return null;
-        }
-    }
-
-    /**
-     * Get DNS A record
-     * 
-     * @param domain Domain
-     * @return IP address or null if no record
-     */
-    private String getDnsA(String domain) {
-		try {
-			if (logger.isActivated()) {
-				logger.debug("DNS A lookup for " + domain);
-			}
-			return InetAddress.getByName(domain).getHostAddress();
-        } catch(UnknownHostException e) {
-			if (logger.isActivated()) {
-				logger.debug("Unknown host for " + domain);
-			}
-			return null;
-        }
-    }
-    
-    /**
-     * Get best DNS SRV record
-     * 
-     * @param records SRV records
-     * @return IP address
-     */
-	private SRVRecord getBestDnsSRV(Record[] records) {
-		SRVRecord result = null;
-        for (int i = 0; i < records.length; i++) {
-        	SRVRecord srv = (SRVRecord)records[i];
-			if (logger.isActivated()) {
-				logger.debug("SRV record: " + srv.toString());
-			}
-			if (result == null) {
-				// First record
-				result = srv;
-			} else {
-				// Next record
-				if (srv.getPriority() < result.getPriority()) {
-					// Lowest priority
-					result = srv;
-				} else
-				if (srv.getPriority() == result.getPriority()) {
-					// Highest weight
-					if (srv.getWeight() > result.getWeight()) {
-						result = srv;
-					}
-				}
-			}
-        }
-        return result;
-	}
-	
-	// Changed by Deutsche Telekom
-	/**
-	 * Get the DNS resolved fields.
-	 * 
-	 * @return The {@link DnsResolvedFields} object containing the DNS resolved fields.  
-	 */
-	protected DnsResolvedFields getDnsResolvedFields() throws Exception {
-        // Changed by Deutsche Telekom
-		DnsResolvedFields dnsResolvedFields;
-		boolean useDns = true;
-		if (imsProxyAddr.matches(REGEX_IPV4)) {
-        	useDns = false;
-        	dnsResolvedFields = new DnsResolvedFields(imsProxyAddr, imsProxyPort);
-        
-        	  if (logger.isActivated()) {
-                  logger.warn("IP address found instead of FQDN!");
-              }
-        }
-		else {
-			dnsResolvedFields = new DnsResolvedFields(null, imsProxyPort);
-		}
-          
-        if (useDns) {
-            // Set DNS resolver
-            ResolverConfig.refresh();
-            ExtendedResolver resolver = new ExtendedResolver(); 
-
-            // Resolve the IMS proxy configuration: first try to resolve via
-            // a NAPTR query, then a SRV query and finally via A query
-            if (logger.isActivated()) {
-                logger.debug("Resolve IMS proxy address " + imsProxyAddr);
-            }
-            
-            // DNS NAPTR lookup
-            String service;
-            if (imsProxyProtocol.equalsIgnoreCase(ListeningPoint.UDP)) {
-                service = "SIP+D2U";
-            } else
-            if (imsProxyProtocol.equalsIgnoreCase(ListeningPoint.TCP)) {
-                service = "SIP+D2T";
-            } else
-            if (imsProxyProtocol.equalsIgnoreCase(ListeningPoint.TLS)) {
-                service = "SIPS+D2T";
-            } else {
-                throw new SipException("Unkown SIP protocol");
-            }
-
-            boolean resolved = false;
-            Record[] naptrRecords = getDnsRequest(imsProxyAddr, resolver, Type.NAPTR);
-            if ((naptrRecords != null) && (naptrRecords.length > 0)) {
-                // First try with NAPTR
-                if (logger.isActivated()) {
-                    logger.debug("NAPTR records found: " + naptrRecords.length);
-                }
-                for (int i = 0; i < naptrRecords.length; i++) {
-                    NAPTRRecord naptr = (NAPTRRecord)naptrRecords[i];
-                    if (logger.isActivated()) {
-                        logger.debug("NAPTR record: " + naptr.toString());
-                    }
-                    if ((naptr != null) && naptr.getService().equalsIgnoreCase(service)) {
-                        // DNS SRV lookup
-						Record[] srvRecords = getDnsRequest(naptr.getReplacement().toString(), resolver, Type.SRV);
-                        if ((srvRecords != null) && (srvRecords.length > 0)) {
-                            SRVRecord srvRecord = getBestDnsSRV(srvRecords);
-                            dnsResolvedFields.ipAddress = getDnsA(srvRecord.getTarget().toString());
-                            dnsResolvedFields.port = srvRecord.getPort();
-                        } else {
-                            // Direct DNS A lookup
-                            dnsResolvedFields.ipAddress = getDnsA(imsProxyAddr);
-                        }
-                        resolved = true;
-                    }
-                }
-            }
-
-            if (!resolved) {
-                // If no NAPTR: direct DNS SRV lookup
-                if (logger.isActivated()) {
-                    logger.debug("No NAPTR record found: use DNS SRV instead");
-                }
-                String query;
-                if (imsProxyAddr.startsWith("_sip.")) {
-                    query = imsProxyAddr;
-                } else {
-                    query = "_sip._" + imsProxyProtocol.toLowerCase() + "." + imsProxyAddr;
-                }
-				Record[] srvRecords = getDnsRequest(query, resolver, Type.SRV);
-                if ((srvRecords != null) && (srvRecords.length > 0)) {
-                    SRVRecord srvRecord = getBestDnsSRV(srvRecords);
-                    dnsResolvedFields.ipAddress = getDnsA(srvRecord.getTarget().toString());
-                    dnsResolvedFields.port = srvRecord.getPort();
-                    resolved = true;
-                }
-
-                if (!resolved) {
-                    // If not resolved: direct DNS A lookup
-                    if (logger.isActivated()) {
-                        logger.debug("No SRV record found: use DNS A instead");
-                    }
-                    dnsResolvedFields.ipAddress = getDnsA(imsProxyAddr);
-                }
-            }       
-        }
-        
-        if (dnsResolvedFields.ipAddress == null) {
-            // Changed by Deutsche Telekom
-            // Try to use IMS proxy address as a fallback
-            String imsProxyAddrResolved = getDnsA(imsProxyAddr);
-            if (imsProxyAddrResolved != null){
-                dnsResolvedFields = new DnsResolvedFields(imsProxyAddrResolved, imsProxyPort);
-            } else {
-                throw new SipException("Proxy IP address not found");
-            }
-        }
-        
-        if (logger.isActivated()) {
-            logger.debug("SIP outbound proxy configuration: " +
-                    dnsResolvedFields.ipAddress + ":" + dnsResolvedFields.port + ";" + imsProxyProtocol);
-        }
-        
-        return dnsResolvedFields;
-	}
-	
-	/**
-     * Register to the IMS
-     *
-     * @param dnsResolvedFields The {@link DnsResolvedFields} object containing the DNS resolved fields.
-     * @return Registration result
-     */
-	// Changed by Deutsche Telekom
-    public boolean register(DnsResolvedFields dnsResolvedFields) {
-		if (logger.isActivated()) {
-			logger.debug("Register to IMS");
-		}
-				
-		try {
-		    // Changed by Deutsche Telekom
-		    if (dnsResolvedFields == null) {
-		        dnsResolvedFields = getDnsResolvedFields();
-		    }
-			
-			// Initialize the SIP stack
-			// Changed by Deutsche Telekom
-            sip.initStack(access.getIpAddress(), dnsResolvedFields.ipAddress, dnsResolvedFields.port, imsProxyProtocol, tcpFallback, getType());
-	    	sip.getSipStack().addSipEventListener(imsModule);
-		} catch(Exception e) {
-			if (logger.isActivated()) {
-				logger.error("Can't instanciate the SIP stack", e);
-			}
-			return false;
-		}
-
-    	// Register to IMS
-		boolean registered = registration.registration();
-		if (registered) {
-			if (logger.isActivated()) {
-				logger.debug("IMS registration successful");
-			}
-
-            // Start keep-alive for NAT if activated
-            if (isBehindNat() && RcsSettings.getInstance().isSipKeepAliveEnabled()) {
-                sip.getSipStack().getKeepAliveManager().start();
-            }
-		} else {
-			if (logger.isActivated()) {
-				logger.debug("IMS registration has failed");
-			}
-		}
-
-    	return registered;
-    }
-
-    // Changed by Deutsche Telekom
-    /**
-     * Register to the IMS
-     *
-     * @return Registration result
-     */    
-    public boolean register() {
-        return register(null);
-    }
-
-    // Changed by Deutsche Telekom
-    /**
-     * Check if the DNS fields has changed. If it has, return them. Otherwise, return <code>null</code>.
-     * 
-     * @return The {@link DnsResolvedFields} object containing the new DNS resolved fields, otherwise <code>null</code>.
-     */
-    public DnsResolvedFields checkDnsResolvedFieldsChanged() throws Exception {
-        // Check DNS resolved fields
-        DnsResolvedFields dnsResolvedFields = getDnsResolvedFields();
-
-        if (sip.getSipStack() == null) {
-            if (logger.isActivated()) {
-                logger.debug("Registration state has changed: sip stack not initialized yet.");
-            }
-            return dnsResolvedFields;
-        } else if (!sip.getSipStack().getOutboundProxyAddr().equals(dnsResolvedFields.ipAddress)) {
-            if (logger.isActivated()) {
-                logger.debug("Registration state has changed: proxy ip address has changed (old: " + sip.getSipStack().getOutboundProxyAddr()
-                        + " - new: " + dnsResolvedFields.ipAddress + ").");
-            }
-            return dnsResolvedFields;
-        } else if (sip.getSipStack().getOutboundProxyPort() != dnsResolvedFields.port) {
-            if (logger.isActivated()) {
-                logger.debug("Registration state has changed: proxy port has changed (old: " + sip.getSipStack().getOutboundProxyPort() + " - new: "
-                        + dnsResolvedFields.port + ").");
-            }
-            return dnsResolvedFields;
-        }
-
-        return null;
-    }
-
-	/**
-     * Unregister from the IMS
-     */
-    public void unregister() {
-		if (logger.isActivated()) {
-			logger.debug("Unregister from IMS");
-		}
-
-		// Unregister from IMS
-		registration.unRegistration();
-
-    	// Close the SIP stack
-    	sip.closeStack();
-    }
-
-	/**
-     * Registration terminated
-     */
-    public void registrationTerminated() {
-		if (logger.isActivated()) {
-			logger.debug("Registration has been terminated");
-		}
-
-		// Stop registration
-		registration.stopRegistration();
-
-		// Close the SIP stack
-    	sip.closeStack();
-    }
-
-    /**
-     * Returns the network access info
-     *
-     * @return String
-     * @throws CoreException
-     */
-    public String getAccessInfo() throws CoreException {
-    	return getNetworkAccess().getType();
-    }
-}
->>>>>>> 49e77f67
+}