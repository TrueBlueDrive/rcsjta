--- conflicted
+++ resolved
@@ -17,24 +17,6 @@
  * limitations under the License.
  *
  * NOTE: This file has been modified by Sony Mobile Communications Inc.
-<<<<<<< HEAD
- * Modifications are licensed under the License.
- ******************************************************************************/
-
-package com.orangelabs.rcs.provider.messaging;
-
-import java.util.Calendar;
-import java.util.HashSet;
-import java.util.Set;
-
-import android.content.ContentValues;
-import android.content.Context;
-import android.database.Cursor;
-
-import com.gsma.services.rcs.chat.ChatLog;
-import com.gsma.services.rcs.chat.GroupChat;
-import com.gsma.services.rcs.chat.ParticipantInfo;
-=======
  * Modifications are licensed under the License.
  ******************************************************************************/
 
@@ -56,11 +38,9 @@
 import com.gsma.services.rcs.chat.ChatLog;
 import com.gsma.services.rcs.chat.GroupChat;
 import com.gsma.services.rcs.chat.ParticipantInfo;
->>>>>>> df3ac423
 import com.gsma.services.rcs.contacts.ContactId;
 import com.orangelabs.rcs.core.ims.service.im.chat.GroupChatInfo;
 import com.orangelabs.rcs.provider.LocalContentResolver;
-<<<<<<< HEAD
 import com.orangelabs.rcs.utils.logger.Logger;
 
 /**
@@ -69,18 +49,6 @@
  */
 public class GroupChatLog implements IGroupChatLog {
 
-	private final static int NOT_DEPARTED_BY_USER = 0;
-
-=======
-import com.orangelabs.rcs.utils.logger.Logger;
-
-/**
- * This class interfaces the chat table
- *
- */
-public class GroupChatLog implements IGroupChatLog {
-
->>>>>>> df3ac423
 	private final static int DEPARTED_BY_USER = 1;
 
 	private final static String ORDER_BY_TIMESTAMP_DESC = ChatData.KEY_TIMESTAMP.concat(" DESC");
@@ -88,16 +56,9 @@
 	private final Context mCtx;
 
 	private final LocalContentResolver mLocalContentResolver;
-<<<<<<< HEAD
 	
 	private final static String SELECT_CHAT_ID = new StringBuilder(ChatData.KEY_CHAT_ID).append("=?").toString();
 
-	/* TODO: This constant should not use a magic number. */
-=======
-	
-	private final static String SELECT_CHAT_ID = new StringBuilder(ChatData.KEY_CHAT_ID).append("=?").toString();
-
->>>>>>> df3ac423
 	private final static String SELECT_CHAT_ID_STATUS_REJECTED = new StringBuilder(
 			ChatData.KEY_CHAT_ID).append("=? AND ").append(ChatData.KEY_STATE).append("=")
 			.append(GroupChat.State.ABORTED).append(" AND ").append(ChatData.KEY_REASON_CODE)
@@ -105,16 +66,6 @@
 			.append(ChatData.KEY_USER_ABORTION).append("=").append(UserAbortion.SERVER_NOT_NOTIFIED.toInt())
 			.toString();
 
-<<<<<<< HEAD
-	/**
-	 * The logger
-	 */
-	private static final Logger logger = Logger.getLogger(GroupChatLog.class.getSimpleName());
-
-	/**
-	 * Constructor
-	 * 
-=======
 	private static final String SELECT_ACTIVE_GROUP_CHATS = new StringBuilder(ChatData.KEY_STATE)
 			.append("=").append(GroupChat.State.STARTED).toString();
 
@@ -159,14 +110,12 @@
 	/**
 	 * Constructor
 	 * 
->>>>>>> df3ac423
 	 * @param localContentResolver
 	 *            Local content resolver
 	 */
 	/* package private */GroupChatLog(Context ctx, LocalContentResolver localContentResolver) {
 		mCtx = ctx;
 		mLocalContentResolver = localContentResolver;
-<<<<<<< HEAD
 	}
 
 	/**
@@ -198,48 +147,10 @@
 
 	/*
 	 * (non-Javadoc)
-	 * @see
-	 * com.orangelabs.rcs.provider.messaging.IGroupChatLog#addGroupChat(java
-	 * .lang.String, com.gsma.services.rcs.contacts.ContactId, java.lang.String,
-	 * java.util.Set, int, int)
-	 */
-=======
-	}
-
-	/**
-	 * Convert a set of ParticipantInfo into a string
-	 * 
-	 * @param participants
-	 *            the participant information
-	 * @return the string with comma separated values of key pairs formatted as follows: "key=value"
-	 */
-	private static String writeParticipantInfo(Set<ParticipantInfo> participants) {
-		if (participants == null || participants.size() == 0) {
-			return null;
-		}
-		StringBuilder sb = new StringBuilder();
-		int size = participants.size();
-		for (ParticipantInfo participant : participants) {
-			// set key
-			sb.append(participant.getContact());
-			sb.append('=');
-			// set value
-			sb.append(participant.getStatus());
-			if (--size != 0) {
-				// Not last item : add separator
-				sb.append(',');
-			}
-		}
-		return sb.toString();
-	}
-
-	/*
-	 * (non-Javadoc)
 	 * 
 	 * @see com.orangelabs.rcs.provider.messaging.IGroupChatLog#addGroupChat(java.lang.String, java.lang.String, java.util.Set,
 	 * int, int)
 	 */
->>>>>>> df3ac423
 	public void addGroupChat(String chatId, ContactId contact, String subject, Set<ParticipantInfo> participants,
 			int state, int reasonCode, int direction) {
 		if (logger.isActivated()) {
@@ -255,38 +166,6 @@
 		}
 		values.put(ChatData.KEY_STATE, state);
 		values.put(ChatData.KEY_REASON_CODE, reasonCode);
-<<<<<<< HEAD
-		values.put(ChatData.KEY_SUBJECT, subject);
-		values.put(ChatData.KEY_PARTICIPANTS, writeParticipantInfo(participants));
-		values.put(ChatData.KEY_DIRECTION, direction);
-		values.put(ChatData.KEY_TIMESTAMP, Calendar.getInstance().getTimeInMillis());
-		values.put(ChatData.KEY_DEPARTED_BY_USER, NOT_DEPARTED_BY_USER);
-		mLocalContentResolver.insert(ChatData.CONTENT_URI, values);
-	}
-
-	/*
-	 * (non-Javadoc)
-	 * 
-	 * @see com.orangelabs.rcs.provider.messaging.IGroupChatLog#acceptGroupChatNextInvitation(java.lang.String)
-	 */
-	@Override
-	public void acceptGroupChatNextInvitation(String chatId) {
-		if (logger.isActivated()) {
-			logger.debug("acceptGroupChatNextInvitation (chatId=" + chatId + ")");
-		}
-		ContentValues values = new ContentValues();
-		values.put(ChatData.KEY_DEPARTED_BY_USER, NOT_DEPARTED_BY_USER);
-		String[] selectionArgs = { chatId };
-		mLocalContentResolver.update(ChatData.CONTENT_URI, values, SELECT_CHAT_ID_STATUS_REJECTED, selectionArgs);
-		if (logger.isActivated()) {
-			logger.debug("acceptGroupChatNextInvitation (chatID=" + chatId + ")");
-		}
-	}
-
-	@Override
-	public void updateGroupChatStateAndReasonCode(String chatId, int state, int reasonCode) {
-		if (logger.isActivated()) {
-=======
 		values.put(ChatData.KEY_SUBJECT, subject);
 		values.put(ChatData.KEY_PARTICIPANTS, writeParticipantInfo(participants));
 		values.put(ChatData.KEY_DIRECTION, direction);
@@ -317,7 +196,6 @@
 	@Override
 	public void setGroupChatStateAndReasonCode(String chatId, int state, int reasonCode) {
 		if (logger.isActivated()) {
->>>>>>> df3ac423
 			logger.debug("updateGroupChatStatus (chatId=" + chatId + ") (state=" + state
 					+ ") (reasonCode=" + reasonCode + ")");
 		}
@@ -328,7 +206,6 @@
 			chatId
 		};
 		mLocalContentResolver.update(ChatData.CONTENT_URI, values, SELECT_CHAT_ID, selectionArgs);
-<<<<<<< HEAD
 	}
 
 	/*
@@ -344,23 +221,6 @@
 		}
 		ContentValues values = new ContentValues();
 		values.put(ChatData.KEY_PARTICIPANTS, encodedParticipants);
-=======
-	}
-
-	/*
-	 * (non-Javadoc)
-	 * 
-	 * @see com.orangelabs.rcs.provider.messaging.IGroupChatLog#updateGroupChatParticipant(java.lang.String, java.util.Set)
-	 */
-	@Override
-	public void updateGroupChatParticipant(String chatId, Set<ParticipantInfo> participants) {
-		String encodedParticipants = writeParticipantInfo(participants);
-		if (logger.isActivated()) {
-			logger.debug("updateGroupChatParticipant (chatId=" + chatId + ") (participants=" + encodedParticipants + ")");
-		}
-		ContentValues values = new ContentValues();
-		values.put(ChatData.KEY_PARTICIPANTS, encodedParticipants);
->>>>>>> df3ac423
 		mLocalContentResolver.update(ChatData.CONTENT_URI, values, ChatData.KEY_CHAT_ID + " = '" + chatId + "'", null);
 	}
 
@@ -368,17 +228,10 @@
 	 * (non-Javadoc)
 	 * 
 	 * @see com.orangelabs.rcs.provider.messaging.IGroupChatLog#updateGroupChatRejoinIdOnSessionStart(java.lang.String, java.lang.String)
-<<<<<<< HEAD
-	 */
-	@Override
-	public void updateGroupChatRejoinIdOnSessionStart(String chatId, String rejoinId) {
-		if (logger.isActivated()) {
-=======
 	 */
 	@Override
 	public void setGroupChatRejoinId(String chatId, String rejoinId) {
 		if (logger.isActivated()) {
->>>>>>> df3ac423
 			logger.debug("Update group chat rejoin ID to " + rejoinId);
 		}
 		ContentValues values = new ContentValues();
@@ -479,11 +332,6 @@
 		try {
 			cursor = mLocalContentResolver.query(ChatData.CONTENT_URI, projection, SELECT_CHAT_ID_STATUS_REJECTED,
 					selectionArgs, ORDER_BY_TIMESTAMP_DESC);
-<<<<<<< HEAD
-			if (cursor.getCount() != 0) {
-				return true;
-			}
-=======
 			if (cursor.getCount() != 0) {
 				return true;
 			}
@@ -666,17 +514,10 @@
 			}
 			return activeGroupChats;
 
->>>>>>> df3ac423
 		} finally {
 			if (cursor != null) {
 				cursor.close();
 			}
 		}
-<<<<<<< HEAD
-		return false;
-	}
-}
-=======
-	}
-}
->>>>>>> df3ac423
+	}
+}