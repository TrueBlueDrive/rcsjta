--- conflicted
+++ resolved
@@ -47,7 +47,6 @@
 import com.orangelabs.rcs.provider.fthttp.FtHttpResumeDownload;
 import com.orangelabs.rcs.provider.messaging.MessagingLog;
 import com.orangelabs.rcs.provider.settings.RcsSettings;
-<<<<<<< HEAD
 import com.orangelabs.rcs.utils.PhoneUtils;
 import com.orangelabs.rcs.utils.logger.Logger;
 
@@ -76,7 +75,7 @@
 	/**
 	 * Is File Transfer initiated from a GC
 	 */
-	protected boolean isGroup = false;
+	protected final boolean mGroupFileTransfer;
 		
 	/**
 	 * Constructor
@@ -95,61 +94,11 @@
 	 *            the display name of the remote contact
 	 */
 	public TerminatingHttpFileSharingSession(ImsService parent, ChatSession chatSession,
-=======
-import com.orangelabs.rcs.utils.PhoneUtils;
-import com.orangelabs.rcs.utils.logger.Logger;
-
-/**
- * Terminating file transfer HTTP session
- * 
- * @author vfml3370
- */
-public class TerminatingHttpFileSharingSession extends HttpFileTransferSession implements HttpTransferEventListener {
-
-	/**
-	 * HTTP download manager
-	 */
-	protected HttpDownloadManager downloadManager;
-
-	/**
-	 * Remote instance Id
-	 */
-	private String remoteInstanceId;
-
-	/**
-	 * The logger
-	 */
-	private final static Logger logger = Logger.getLogger(TerminatingHttpFileSharingSession.class.getSimpleName());
-
-	/**
-	 * Is File Transfer initiated from a GC
-	 */
-	protected final boolean mGroupFileTransfer;
-		
-	/**
-	 * Constructor
-	 * 
-	 * @param parent
-	 *            IMS service
-	 * @param chatSession
-	 *            the chat session
-	 * @param fileTransferInfo
-	 *            the File transfer info document
-	 * @param fileTransferId
-	 *            the File transfer Id
-	 * @param contact
-	 *            the remote contact Id
-	 * @param displayName
-	 *            the display name of the remote contact
-	 */
-	public TerminatingHttpFileSharingSession(ImsService parent, ChatSession chatSession,
->>>>>>> df3ac423
 			FileTransferHttpInfoDocument fileTransferInfo, String fileTransferId, ContactId contact, String displayName) {
 		super(parent, ContentManager.createMmContent(
 				ContentManager.generateUriForReceivedContent(fileTransferInfo.getFilename(), fileTransferInfo.getFileType()),
 				fileTransferInfo.getFileSize(), fileTransferInfo.getFilename()), contact, PhoneUtils.formatContactIdToUri(contact),
 				null, chatSession.getSessionID(), chatSession.getContributionID(), fileTransferId);
-<<<<<<< HEAD
 
 		setRemoteDisplayName(displayName);
         // Build a new dialogPath with this of chatSession and an empty CallId
@@ -160,24 +109,9 @@
 		if (inviteContactHeader != null) {
 			this.remoteInstanceId = inviteContactHeader.getParameter(SipUtils.SIP_INSTANCE_PARAM);
 		}
-		isGroup = chatSession.isGroupChat();
-		
-		// Instantiate the download manager
-=======
-
-		setRemoteDisplayName(displayName);
-        // Build a new dialogPath with this of chatSession and an empty CallId
-		setDialogPath(new SipDialogPath(chatSession.getDialogPath()));
-		getDialogPath().setCallId("");
-
-		ContactHeader inviteContactHeader = (ContactHeader) chatSession.getDialogPath().getInvite().getHeader(ContactHeader.NAME);
-		if (inviteContactHeader != null) {
-			this.remoteInstanceId = inviteContactHeader.getParameter(SipUtils.SIP_INSTANCE_PARAM);
-		}
 		mGroupFileTransfer = chatSession.isGroupChat();
 		
 		// Instantiate the download manager
->>>>>>> df3ac423
 		MmContent content = getContent();
 		downloadManager = new HttpDownloadManager(content, this, fileTransferInfo.getFileUri());
 
@@ -208,15 +142,9 @@
 				resume.getFileicon() != null ? FileTransferUtils.createMmContent(resume
 						.getFileicon()) : null, null, resume.getChatId(),
 				resume.getFileTransferId());
-<<<<<<< HEAD
-		this.isGroup = resume.isGroup();
-		this.resumeFT = resume;
-		// Instantiate the download manager
-=======
 		mGroupFileTransfer = resume.isGroup();
 		this.resumeFT = resume;
 		// Instantiate the download manager
->>>>>>> df3ac423
 		downloadManager = new HttpDownloadManager(getContent(), this, resume.getDownloadServerAddress());
 
 		if (shouldBeAutoAccepted()) {
@@ -236,7 +164,10 @@
 		}
 
 		return RcsSettings.getInstance().isFileTransferAutoAccepted();
-<<<<<<< HEAD
+	}
+
+	protected boolean isGroupFileTransfer(){
+		return mGroupFileTransfer;
 	}
 
 	/**
@@ -258,33 +189,6 @@
 			if (logger.isActivated()) {
 				logger.info("Initiate a new HTTP file transfer session as terminating");
 			}
-=======
-	}
-
-	protected boolean isGroupFileTransfer(){
-		return mGroupFileTransfer;
-	}
-
-	/**
-	 * Posts an interrupt request to this Thread
-	 */
-	@Override
-	public void interrupt() {
-		super.interrupt();
-
-		// Interrupt the download
-		downloadManager.interrupt();
-	}
-
-	/**
-	 * Background processing
-	 */
-	public void run() {
-		try {
-			if (logger.isActivated()) {
-				logger.info("Initiate a new HTTP file transfer session as terminating");
-			}
->>>>>>> df3ac423
 
 			Vector<ImsSessionListener> listeners = getListeners();
 			/* Check if session should be auto-accepted once */
@@ -387,14 +291,13 @@
 
 				// Set filename
 				getContent().setUri(file);
-<<<<<<< HEAD
 
 				// File transfered
 				handleFileTransfered();
 
 				// Send delivery report "displayed"
 				// According to BB PDD section 6.1.4 there should be no display for GC messages.
-				if (!isGroup) {
+				if (!mGroupFileTransfer) {
 					sendDeliveryReport(ImdnDocument.DELIVERY_STATUS_DISPLAYED);
 				}
 			} else {
@@ -433,7 +336,7 @@
 		}
 			
 		// Remove the session in the session manager
-		getImsService().removeSession(this);
+		removeSession();
 	}
 
 	@Override
@@ -454,20 +357,24 @@
 	 */
 	protected void sendDeliveryReport(String status) {
 		String msgId = getFileTransferId();
-		if (msgId != null) {
-			if (logger.isActivated()) {
-				logger.debug("Send delivery report " + status);
-			}
-
-			ChatSession chatSession = (ChatSession) Core.getInstance().getImService().getSession(getChatSessionID());
-			if (chatSession != null && chatSession.isMediaEstablished()) {
-				// Send message delivery status via a MSRP
-				chatSession.sendMsrpMessageDeliveryStatus(getRemoteContact(),msgId, status);
-			} else {
-				// Send message delivery status via a SIP MESSAGE
-				((InstantMessagingService) getImsService()).getImdnManager().sendMessageDeliveryStatusImmediately(
-						getRemoteContact(), msgId, status, remoteInstanceId);
-			}
+		if (logger.isActivated()) {
+			logger.debug("Send delivery report " + status);
+		}
+		ChatSession chatSession;
+		ContactId contact = getRemoteContact();
+		InstantMessagingService imService = Core.getInstance().getImService();
+		if (mGroupFileTransfer) {
+			chatSession = imService.getGroupChatSession(getContributionID());
+		} else {
+			chatSession = imService.getOneToOneChatSession(contact);
+		}
+		if (chatSession != null && chatSession.isMediaEstablished()) {
+			// Send message delivery status via a MSRP
+			chatSession.sendMsrpMessageDeliveryStatus(contact, msgId, status);
+		} else {
+			// Send message delivery status via a SIP MESSAGE
+			imService.getImdnManager().sendMessageDeliveryStatusImmediately(contact, msgId, status,
+					remoteInstanceId);
 		}
 	}
 
@@ -488,112 +395,6 @@
 					}
 
 					// Set filename
-=======
-
-				// File transfered
-				handleFileTransfered();
-
-				// Send delivery report "displayed"
-				// According to BB PDD section 6.1.4 there should be no display for GC messages.
-				if (!mGroupFileTransfer) {
-					sendDeliveryReport(ImdnDocument.DELIVERY_STATUS_DISPLAYED);
-				}
-			} else {
-                // Don't call handleError in case of Pause or Cancel
-				if (downloadManager.isCancelled() || downloadManager.isPaused()) {
-					return;
-				}
-
-                // Upload error
-				if (logger.isActivated()) {
-					logger.info("Download file has failed");
-				}
-				handleError(new FileSharingError(FileSharingError.MEDIA_DOWNLOAD_FAILED));
-			}
-		} catch (Exception e) {
-			if (logger.isActivated()) {
-				logger.error("Transfer has failed", e);
-			}
-
-			// Unexpected error
-			handleError(new FileSharingError(FileSharingError.UNEXPECTED_EXCEPTION, e.getMessage()));
-		}
-	}
-
-	// If session is rejected by user, session cannot be rejected at SIP level (already accepted 200OK).
-	@Override
-	public void rejectSession(int code) {
-		if (logger.isActivated()) {
-			logger.debug("Session invitation has been rejected");
-		}
-		invitationStatus = INVITATION_REJECTED;
-
-		// Unblock semaphore
-		synchronized(waitUserAnswer) {
-			waitUserAnswer.notifyAll();
-		}
-			
-		// Remove the session in the session manager
-		removeSession();
-	}
-
-	@Override
-	public void handleError(ImsServiceError error) {
-		super.handleError(error);
-	}
-
-	@Override
-	public void handleFileTransfered() {
-		super.handleFileTransfered();
-	}
-
-	/**
-	 * Send delivery report
-	 * 
-	 * @param status
-	 *            Report status
-	 */
-	protected void sendDeliveryReport(String status) {
-		String msgId = getFileTransferId();
-		if (logger.isActivated()) {
-			logger.debug("Send delivery report " + status);
-		}
-		ChatSession chatSession;
-		ContactId contact = getRemoteContact();
-		InstantMessagingService imService = Core.getInstance().getImService();
-		if (mGroupFileTransfer) {
-			chatSession = imService.getGroupChatSession(getContributionID());
-		} else {
-			chatSession = imService.getOneToOneChatSession(contact);
-		}
-		if (chatSession != null && chatSession.isMediaEstablished()) {
-			// Send message delivery status via a MSRP
-			chatSession.sendMsrpMessageDeliveryStatus(contact, msgId, status);
-		} else {
-			// Send message delivery status via a SIP MESSAGE
-			imService.getImdnManager().sendMessageDeliveryStatusImmediately(contact, msgId, status,
-					remoteInstanceId);
-		}
-	}
-
-	/**
-	 * Resume File Transfer
-	 */
-	@Override
-	public void resumeFileTransfer() {
-		fileTransferResumed();
-		downloadManager.getListener().httpTransferResumed();
-
-		new Thread(new Runnable() {
-			public void run() {
-				// Download file from the HTTP server
-				if (downloadManager.resumeDownload()) {
-					if (logger.isActivated()) {
-						logger.debug("Download file with success");
-					}
-
-					// Set filename
->>>>>>> df3ac423
 					getContent().setUri(downloadManager.getDownloadedFileUri());
 
 					// File transfered
