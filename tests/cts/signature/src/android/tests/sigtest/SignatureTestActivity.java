/*
 * Copyright (C) 2008 The Android Open Source Project
 *
 * Licensed under the Apache License, Version 2.0 (the "License");
 * you may not use this file except in compliance with the License.
 * You may obtain a copy of the License at
 *
 *      http://www.apache.org/licenses/LICENSE-2.0
 *
 * Unless required by applicable law or agreed to in writing, software
 * distributed under the License is distributed on an "AS IS" BASIS,
 * WITHOUT WARRANTIES OR CONDITIONS OF ANY KIND, either express or implied.
 * See the License for the specific language governing permissions and
 * limitations under the License.
 */

package android.tests.sigtest;

import java.io.BufferedReader;
import java.io.IOException;
import java.io.InputStream;
import java.io.InputStreamReader;
import java.util.ArrayList;
import java.util.HashMap;
import java.util.HashSet;

import android.app.Activity;
import android.content.Intent;
import android.content.res.Resources;
import android.os.Bundle;
<<<<<<< HEAD
=======
import android.util.Log;
>>>>>>> df3ac423

/**
 * This class is used for Signature Test. It will started by the Instrumentation class,
 * and send back the test result via IBinder.
 */
public class SignatureTestActivity extends Activity {
    static final String BUNDLE_EXTRA_SIG_TEST = "sigtest";

    static final String BUNDLE_KEY_RESULT = "result";
    static final String BUNDLE_KEY_MISSING_CLASS = "missing_class";
    static final String BUNDLE_KEY_MISSING_INTERFACE = "missing_interface";
    static final String BUNDLE_KEY_MISSING_METHOD = "missing_method";
    static final String BUNDLE_KEY_MISSING_FIELD = "missing_field";
    static final String BUNDLE_KEY_MISMATCH_CLASS = "mismatch_class_signature";
    static final String BUNDLE_KEY_MISMATCH_INTERFACE = "mismatch_interface_signature";
    static final String BUNDLE_KEY_MISMATCH_METHOD = "mismatch_method_signature";
    static final String BUNDLE_KEY_MISMATCH_FIELD = "mismatch_field_signature";
    static final String BUNDLE_KEY_CAUGHT_EXCEPTION = "caught_exception";


    static final int GET_SIG_TEST_RESULT_TRANSACTION = 101;

    private DeviceResultObserver mResultObserver;

    /**
     * Define the type of the signature check failures.
     */
    public static enum FAILURE_TYPE {
        MISSING_CLASS,
        MISSING_INTERFACE,
        MISSING_METHOD,
        MISSING_FIELD,
        MISMATCH_CLASS,
        MISMATCH_INTERFACE,
        MISMATCH_METHOD,
        MISMATCH_FIELD,
        CAUGHT_EXCEPTION,
    }

    static final HashMap<FAILURE_TYPE, String> FAILURE_TYPE_TO_KEY =
            new HashMap<FAILURE_TYPE, String>();
    static {
        FAILURE_TYPE_TO_KEY.put(FAILURE_TYPE.MISSING_CLASS, BUNDLE_KEY_MISSING_CLASS);
        FAILURE_TYPE_TO_KEY.put(FAILURE_TYPE.MISSING_INTERFACE, BUNDLE_KEY_MISSING_INTERFACE);
        FAILURE_TYPE_TO_KEY.put(FAILURE_TYPE.MISSING_METHOD, BUNDLE_KEY_MISSING_METHOD);
        FAILURE_TYPE_TO_KEY.put(FAILURE_TYPE.MISSING_FIELD, BUNDLE_KEY_MISSING_FIELD);
        FAILURE_TYPE_TO_KEY.put(FAILURE_TYPE.MISMATCH_CLASS, BUNDLE_KEY_MISMATCH_CLASS);
        FAILURE_TYPE_TO_KEY.put(FAILURE_TYPE.MISMATCH_INTERFACE, BUNDLE_KEY_MISMATCH_INTERFACE);
        FAILURE_TYPE_TO_KEY.put(FAILURE_TYPE.MISMATCH_METHOD, BUNDLE_KEY_MISMATCH_METHOD);
        FAILURE_TYPE_TO_KEY.put(FAILURE_TYPE.MISMATCH_FIELD, BUNDLE_KEY_MISMATCH_FIELD);
        FAILURE_TYPE_TO_KEY.put(FAILURE_TYPE.CAUGHT_EXCEPTION, BUNDLE_KEY_CAUGHT_EXCEPTION);
    }

    @Override
    protected void onCreate(Bundle savedInstanceState) {
        super.onCreate(savedInstanceState);
<<<<<<< HEAD

        mResultObserver = new DeviceResultObserver();
        start();
        mResultObserver.sendResult(getIntent());
=======
		Log.w("[RCS]", "Starts verifying RCS signatures");
        mResultObserver = new DeviceResultObserver();
        start();
        mResultObserver.sendResult(getIntent());
		Log.w("[RCS]", "Ends verifying RCS signatures");
>>>>>>> df3ac423
    }

    /**
     * Start the signature test.
     */
    @SuppressWarnings("unchecked")
    private void start() {
        SignatureTest sigTest = new SignatureTest(mResultObserver);
        Resources r = getResources();
        try {
            sigTest.start(r.getXml(ToTest.VERSION));
        } catch (Exception e) {
            mResultObserver.notifyFailure(FAILURE_TYPE.CAUGHT_EXCEPTION, e.getMessage(),
                    e.getMessage());
        }
    }

    /**
     * Get the excluded package set, which is defined by res/raw/excludepackages.txt.
     *
     * @return The excluded package set.
     */
    private HashSet<String> getExcludedSet() {
        HashSet<String> excludeSet = new HashSet<String>();

        Resources r = getResources();
        InputStream excludepackage = r.openRawResource(R.raw.excludepackages);
        BufferedReader reader = new BufferedReader(new InputStreamReader(excludepackage));
        try {
            String p = null;
            while (true) {
                p = reader.readLine();
                if (p == null || p.equals("")) {
                    break;
                }
                excludeSet.add(p);
            }
            reader.close();
        } catch (IOException e) {
            throw new RuntimeException(e);
        }

        return excludeSet;
    }

    Bundle mBundle;

    /**
     * This class is an implementation of the ResultObserver. And it aims to
     * record the result in the Bundle, and send back to the Instrumentation class
     * after all results has been recorded.
     */
    final class DeviceResultObserver implements ResultObserver {
        DeviceResultObserver() {
            mBundle = new Bundle();
            mBundle.putStringArrayList(BUNDLE_KEY_MISSING_FIELD, new ArrayList<String>());
            mBundle.putStringArrayList(BUNDLE_KEY_MISSING_METHOD, new ArrayList<String>());
            mBundle.putStringArrayList(BUNDLE_KEY_MISMATCH_CLASS,
                    new ArrayList<String>());
            mBundle.putStringArrayList(BUNDLE_KEY_MISMATCH_FIELD,
                    new ArrayList<String>());
            mBundle.putStringArrayList(BUNDLE_KEY_MISMATCH_METHOD,
                    new ArrayList<String>());
            mBundle.putStringArrayList(BUNDLE_KEY_MISSING_CLASS, new ArrayList<String>());
            mBundle.putStringArrayList(BUNDLE_KEY_MISSING_INTERFACE,
                    new ArrayList<String>());
            mBundle.putStringArrayList(BUNDLE_KEY_MISMATCH_INTERFACE,
                    new ArrayList<String>());
            mBundle.putStringArrayList(BUNDLE_KEY_CAUGHT_EXCEPTION,
                    new ArrayList<String>());
        }

        /**
         * This method is called when all the results has been recorded. And this method
         * will save the results in IBinder and send back to the Instrumentation class.
         *
         * @param i The intent to carry the result.
         */
        @SuppressWarnings("deprecation")
        public void sendResult(Intent i) {
            SignatureTestLog.d("Send result");
            if ((mBundle.getStringArrayList(BUNDLE_KEY_MISSING_FIELD).size() == 0)
                    && (mBundle.getStringArrayList(BUNDLE_KEY_MISSING_CLASS).size() == 0)
                    && (mBundle.getStringArrayList(BUNDLE_KEY_MISSING_METHOD).size() == 0)
                    && (mBundle.getStringArrayList(BUNDLE_KEY_MISSING_INTERFACE).size() == 0)
                    && (mBundle.getStringArrayList(
                            BUNDLE_KEY_MISMATCH_CLASS).size() == 0)
                    && (mBundle.getStringArrayList(
                            BUNDLE_KEY_MISMATCH_FIELD).size() == 0)
                    && (mBundle.getStringArrayList(
                            BUNDLE_KEY_MISMATCH_INTERFACE).size() == 0)
                    && (mBundle.getStringArrayList(
                            BUNDLE_KEY_MISMATCH_METHOD).size() == 0)
                    && (mBundle.getStringArrayList(
                            BUNDLE_KEY_CAUGHT_EXCEPTION).size() == 0)) {
                SignatureTestLog.d("PASS");
                mBundle.putBoolean(BUNDLE_KEY_RESULT, true);
            } else {
                SignatureTestLog.d("FAIL: " + mBundle.size());
                mBundle.putBoolean(BUNDLE_KEY_RESULT, false);
            }
        }

        public void notifyFailure(FAILURE_TYPE type,
                                  String name,
                                  String errorMessage) {
            SignatureTestLog.d("Failure: ");
            SignatureTestLog.d("   Type: " + type);
            SignatureTestLog.d("   Name: " + name);
            SignatureTestLog.d("   Why : " + errorMessage);
            mBundle.getStringArrayList(SignatureTestActivity.FAILURE_TYPE_TO_KEY.get(type))
                    .add(name);
        }
    }
}<|MERGE_RESOLUTION|>--- conflicted
+++ resolved
@@ -28,10 +28,7 @@
 import android.content.Intent;
 import android.content.res.Resources;
 import android.os.Bundle;
-<<<<<<< HEAD
-=======
 import android.util.Log;
->>>>>>> df3ac423
 
 /**
  * This class is used for Signature Test. It will started by the Instrumentation class,
@@ -88,18 +85,11 @@
     @Override
     protected void onCreate(Bundle savedInstanceState) {
         super.onCreate(savedInstanceState);
-<<<<<<< HEAD
-
-        mResultObserver = new DeviceResultObserver();
-        start();
-        mResultObserver.sendResult(getIntent());
-=======
 		Log.w("[RCS]", "Starts verifying RCS signatures");
         mResultObserver = new DeviceResultObserver();
         start();
         mResultObserver.sendResult(getIntent());
 		Log.w("[RCS]", "Ends verifying RCS signatures");
->>>>>>> df3ac423
     }
 
     /**
