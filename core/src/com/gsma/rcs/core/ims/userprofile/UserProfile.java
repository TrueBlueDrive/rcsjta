/*******************************************************************************
 * Software Name : RCS IMS Stack
 *
 * Copyright (C) 2010 France Telecom S.A.
 * Copyright (C) 2015 Sony Mobile Communications Inc.
 *
 * Licensed under the Apache License, Version 2.0 (the "License");
 * you may not use this file except in compliance with the License.
 * You may obtain a copy of the License at
 *
 *      http://www.apache.org/licenses/LICENSE-2.0
 *
 * Unless required by applicable law or agreed to in writing, software
 * distributed under the License is distributed on an "AS IS" BASIS,
 * WITHOUT WARRANTIES OR CONDITIONS OF ANY KIND, either express or implied.
 * See the License for the specific language governing permissions and
 * limitations under the License.
 *
 * NOTE: This file has been modified by Sony Mobile Communications Inc.
 * Modifications are licensed under the License.
 ******************************************************************************/

package com.gsma.rcs.core.ims.userprofile;

import java.util.ListIterator;
import java.util.Vector;

import com.gsma.rcs.core.ims.network.sip.SipUtils;
import com.gsma.rcs.provider.settings.RcsSettings;
import com.gsma.rcs.utils.PhoneUtils;
import com.gsma.services.rcs.contact.ContactId;

import javax2.sip.header.ExtensionHeader;
import javax2.sip.header.Header;

/**
 * User profile
 * 
 * @author JM. Auffret
 */
public class UserProfile {

    private static final String TEL_URI = "tel:";

    private static final String SIP_URI = "sip:";

    private static final char AT = '@';

    /**
     * User name
     */
    private ContactId mContact;

    /**
     * Private ID for HTTP digest
     */
    private String mPrivateID;

    /**
     * Password for HTTP digest
     */
    private String mPassword;

    /**
     * Realm for HTTP digest
     */
    private String mRealm;

    /**
     * Home domain
     */
    private String mHomeDomain;

    /**
     * XDM server address
     */
    private String mXdmServerAddr;

    /**
     * XDM server login
     */
    private String mXdmServerLogin;

    /**
     * XDM server password
     */
    private String mXdmServerPassword;

    /**
     * IM conference URI
     */
    private String mImConferenceUri;

    /**
     * Associated URIs
     */
    private Vector<String> mAssociatedUriList = new Vector<String>();

    /**
     * Preferred URI
     */
    private String mPreferredUri;

    private final RcsSettings mRcsSettings;

    /**
     * Constructor
     * 
     * @param contact Username
     * @param homeDomain Home domain
     * @param privateID Private id
     * @param password Password
     * @param realm Realm
     * @param xdmServerAddr XDM server address
     * @param xdmServerLogin Outbound proxy address
     * @param xdmServerPassword Outbound proxy address
     * @param imConferenceUri IM conference factory URI
     * @param rcsSettings
     */
    public UserProfile(ContactId contact, String homeDomain, String privateID, String password,
            String realm, String xdmServerAddr, String xdmServerLogin, String xdmServerPassword,
            String imConferenceUri, RcsSettings rcsSettings) {
        mContact = contact;
        mHomeDomain = homeDomain;
        mPrivateID = privateID;
        mPassword = password;
        mRealm = realm;
        mXdmServerAddr = xdmServerAddr;
        mXdmServerLogin = xdmServerLogin;
        mXdmServerPassword = xdmServerPassword;
        mImConferenceUri = imConferenceUri;
        mRcsSettings = rcsSettings;
        // Changed by Deutsche Telekom
        // Continuation from the changes done by "AS" on "2012-09-01"
        // this.preferredUri = "sip:" + username + "@" + homeDomain;
        mPreferredUri = getPublicUriForRegistration();
    }

    /**
     * Get the user name
     * 
     * @return Username
     */
    public ContactId getUsername() {
        return mContact;
    }

    /**
     * Set the user name
     * 
     * @param contact Contact Id
     */
    public void setUsername(ContactId contact) {
        mContact = contact;
    }

    /**
     * Get the user preferred URI
     * 
     * @return Preferred URI
     */
    public String getPreferredUri() {
        return mPreferredUri;
    }

    /**
     * Get the user public URI
     * 
     * @return Public URI
     */
    public String getPublicUri() {
        if (mPreferredUri == null) {
            // Changed by Deutsche Telekom
            // Continuation from the changes done by "AS" on "2012-09-01"
            return getPublicUriForRegistration();
        } else {
            return mPreferredUri;
        }
    }

    /**
     * Get the user public URI for registration
     * 
     * @return Public URI
     */
    public String getPublicUriForRegistration() {
<<<<<<< HEAD
        return PhoneUtils.formatContactIdToUri(mContact);
=======
        if (RcsSettings.getInstance().isTelUriFormatUsed()) {
            return new StringBuilder(TEL_URI).append(contact).toString();
        }
        return new StringBuilder(SIP_URI).append(contact).append(AT).append(homeDomain).toString();
>>>>>>> f1cfa14f
    }

    /**
     * Get the user public address
     * 
     * @return Public address
     */
    public String getPublicAddress() {
        String addr = getPublicUri();
        String displayName = mRcsSettings.getUserProfileImsDisplayName();
        if ((displayName != null) && (displayName.length() > 0)) {
            String number = PhoneUtils.extractNumberFromUri(addr);
            if (number != null && number.equals(displayName)) {
                // Do no insert display name if it is equal to the international number
                return addr;
            }
            addr = "\"" + displayName + "\" <" + addr + ">";
        }
        return addr;
    }

    /**
     * Set the user associated URIs
     * 
     * @param uris List of URIs
     */
    public void setAssociatedUri(ListIterator<Header> uris) {
        if (uris == null) {
            return;
        }

        String sipUri = null;
        String telUri = null;
        while (uris.hasNext()) {
            ExtensionHeader header = (ExtensionHeader) uris.next();
            String value = header.getValue();
            value = SipUtils.extractUriFromAddress(value);
            mAssociatedUriList.addElement(value);

            if (value.startsWith("sip:")) {
                sipUri = value;
            } else if (value.startsWith("tel:")) {
                telUri = value;
            }
        }

        if ((sipUri != null) && (telUri != null)) {
            mPreferredUri = telUri;
        } else if (telUri != null) {
            mPreferredUri = telUri;
        } else if (sipUri != null) {
            mPreferredUri = sipUri;
        }
    }

    /**
     * Get the private ID used for HTTP Digest authentication
     * 
     * @return Private ID
     */
    public String getPrivateID() {
        return mPrivateID;
    }

    /**
     * Returns the password used for HTTP Digest authentication
     * 
     * @return Password
     */
    public String getPassword() {
        return mPassword;
    }

    /**
     * Returns the realm used for HTTP Digest authentication
     * 
     * @return Realm
     */
    public String getRealm() {
        return mRealm;
    }

    /**
     * Returns the home domain
     * 
     * @return Home domain
     */
    public String getHomeDomain() {
        return mHomeDomain;
    }

    /**
     * Set the home domain
     * 
     * @param domain Home domain
     */
    public void setHomeDomain(String domain) {
        mHomeDomain = domain;
    }

    /**
     * Set the XDM server address
     * 
     * @param addr Server address
     */
    public void setXdmServerAddr(String addr) {
        mXdmServerAddr = addr;
    }

    /**
     * Returns the XDM server address
     * 
     * @return Server address
     */
    public String getXdmServerAddr() {
        return mXdmServerAddr;
    }

    /**
     * Set the XDM server login
     * 
     * @param login Login
     */
    public void setXdmServerLogin(String login) {
        mXdmServerLogin = login;
    }

    /**
     * Returns the XDM server login
     * 
     * @return Login
     */
    public String getXdmServerLogin() {
        return mXdmServerLogin;
    }

    /**
     * Set the XDM server password
     * 
     * @param pwd Password
     */
    public void setXdmServerPassword(String pwd) {
        mXdmServerPassword = pwd;
    }

    /**
     * Returns the XDM server password
     * 
     * @return Password
     */
    public String getXdmServerPassword() {
        return mXdmServerPassword;
    }

    /**
     * Set the IM conference URI
     * 
     * @param uri URI
     */
    public void setImConferenceUri(String uri) {
        mImConferenceUri = uri;
    }

    /**
     * Returns the IM conference URI
     * 
     * @return URI
     */
    public String getImConferenceUri() {
        return mImConferenceUri;
    }

    /**
     * Returns the profile value as string
     * 
     * @return String
     */
    public String toString() {
        String result = "IMS username=" + mContact + ", " + "IMS private ID=" + mPrivateID + ", "
                + "IMS password=" + mPassword + ", " + "IMS home domain=" + mHomeDomain + ", "
                + "XDM server=" + mXdmServerAddr + ", " + "XDM login=" + mXdmServerLogin + ", "
                + "XDM password=" + mXdmServerPassword + ", " + "IM Conference URI="
                + mImConferenceUri;
        return result;
    }
}<|MERGE_RESOLUTION|>--- conflicted
+++ resolved
@@ -39,13 +39,6 @@
  * @author JM. Auffret
  */
 public class UserProfile {
-
-    private static final String TEL_URI = "tel:";
-
-    private static final String SIP_URI = "sip:";
-
-    private static final char AT = '@';
-
     /**
      * User name
      */
@@ -184,14 +177,7 @@
      * @return Public URI
      */
     public String getPublicUriForRegistration() {
-<<<<<<< HEAD
         return PhoneUtils.formatContactIdToUri(mContact);
-=======
-        if (RcsSettings.getInstance().isTelUriFormatUsed()) {
-            return new StringBuilder(TEL_URI).append(contact).toString();
-        }
-        return new StringBuilder(SIP_URI).append(contact).append(AT).append(homeDomain).toString();
->>>>>>> f1cfa14f
     }
 
     /**
