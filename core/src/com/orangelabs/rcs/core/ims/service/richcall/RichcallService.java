/*******************************************************************************
 * Software Name : RCS IMS Stack
 *
 * Copyright (C) 2010 France Telecom S.A.
 * Copyright (C) 2014 Sony Mobile Communications Inc.
 *
 * Licensed under the Apache License, Version 2.0 (the "License");
 * you may not use this file except in compliance with the License.
 * You may obtain a copy of the License at
 *
 *      http://www.apache.org/licenses/LICENSE-2.0
 *
 * Unless required by applicable law or agreed to in writing, software
 * distributed under the License is distributed on an "AS IS" BASIS,
 * WITHOUT WARRANTIES OR CONDITIONS OF ANY KIND, either express or implied.
 * See the License for the specific language governing permissions and
 * limitations under the License.
 *
 * NOTE: This file has been modified by Sony Mobile Communications Inc.
 * Modifications are licensed under the License.
<<<<<<< HEAD
 ******************************************************************************/

package com.orangelabs.rcs.core.ims.service.richcall;

import java.util.Enumeration;
import java.util.Vector;

=======
 ******************************************************************************/

package com.orangelabs.rcs.core.ims.service.richcall;

>>>>>>> df3ac423
import com.gsma.services.rcs.RcsContactFormatException;
import com.gsma.services.rcs.contacts.ContactId;
import com.gsma.services.rcs.gsh.GeolocSharing;
import com.gsma.services.rcs.ish.ImageSharing;
import com.gsma.services.rcs.vsh.IVideoPlayer;
import com.gsma.services.rcs.vsh.VideoSharing;
import com.orangelabs.rcs.core.CoreException;
import com.orangelabs.rcs.core.content.ContentManager;
import com.orangelabs.rcs.core.content.GeolocContent;
import com.orangelabs.rcs.core.content.MmContent;
import com.orangelabs.rcs.core.content.VideoContent;
<<<<<<< HEAD
import com.orangelabs.rcs.core.ims.ImsModule;
import com.orangelabs.rcs.core.ims.network.sip.FeatureTags;
import com.orangelabs.rcs.core.ims.network.sip.SipUtils;
import com.orangelabs.rcs.core.ims.protocol.sip.SipRequest;
import com.orangelabs.rcs.core.ims.service.ImsService;
import com.orangelabs.rcs.core.ims.service.ImsServiceSession;
import com.orangelabs.rcs.core.ims.service.im.chat.GeolocPush;
import com.orangelabs.rcs.core.ims.service.richcall.geoloc.GeolocTransferSession;
import com.orangelabs.rcs.core.ims.service.richcall.geoloc.OriginatingGeolocTransferSession;
import com.orangelabs.rcs.core.ims.service.richcall.geoloc.TerminatingGeolocTransferSession;
import com.orangelabs.rcs.core.ims.service.richcall.image.ImageTransferSession;
import com.orangelabs.rcs.core.ims.service.richcall.image.OriginatingImageTransferSession;
import com.orangelabs.rcs.core.ims.service.richcall.image.TerminatingImageTransferSession;
import com.orangelabs.rcs.core.ims.service.richcall.video.OriginatingVideoStreamingSession;
import com.orangelabs.rcs.core.ims.service.richcall.video.TerminatingVideoStreamingSession;
import com.orangelabs.rcs.core.ims.service.richcall.video.VideoStreamingSession;
import com.orangelabs.rcs.utils.ContactUtils;
import com.orangelabs.rcs.utils.logger.Logger;

/**
 * Rich call service has in charge to monitor the GSM call in order to stop the
 * current content sharing when the call terminates, to process capability
 * request from remote and to request remote capabilities.
 *
 * @author Jean-Marc AUFFRET
 */
public class RichcallService extends ImsService {
    /**
     * Video share features tags
     */
    public final static String[] FEATURE_TAGS_VIDEO_SHARE = { FeatureTags.FEATURE_3GPP_VIDEO_SHARE };

    /**
     * Image share features tags
     */
    public final static String[] FEATURE_TAGS_IMAGE_SHARE = { FeatureTags.FEATURE_3GPP_VIDEO_SHARE, FeatureTags.FEATURE_3GPP_IMAGE_SHARE };

    /**
     * Geoloc share features tags
     */
    public final static String[] FEATURE_TAGS_GEOLOC_SHARE = { FeatureTags.FEATURE_3GPP_VIDEO_SHARE, FeatureTags.FEATURE_3GPP_LOCATION_SHARE };

    /**
     * The logger
     */
    private static final Logger logger = Logger.getLogger(RichcallService.class.getSimpleName());

    /**
     * Constructor
     *
     * @param parent IMS module
     * @throws CoreException
     */
	public RichcallService(ImsModule parent) throws CoreException {
        super(parent, true);
	}

=======
import com.orangelabs.rcs.core.ims.ImsModule;
import com.orangelabs.rcs.core.ims.network.sip.FeatureTags;
import com.orangelabs.rcs.core.ims.network.sip.SipUtils;
import com.orangelabs.rcs.core.ims.protocol.sip.SipRequest;
import com.orangelabs.rcs.core.ims.service.ImsService;
import com.orangelabs.rcs.core.ims.service.ImsServiceSession;
import com.orangelabs.rcs.core.ims.service.im.chat.GeolocPush;
import com.orangelabs.rcs.core.ims.service.richcall.geoloc.GeolocTransferSession;
import com.orangelabs.rcs.core.ims.service.richcall.geoloc.OriginatingGeolocTransferSession;
import com.orangelabs.rcs.core.ims.service.richcall.geoloc.TerminatingGeolocTransferSession;
import com.orangelabs.rcs.core.ims.service.richcall.image.ImageTransferSession;
import com.orangelabs.rcs.core.ims.service.richcall.image.OriginatingImageTransferSession;
import com.orangelabs.rcs.core.ims.service.richcall.image.TerminatingImageTransferSession;
import com.orangelabs.rcs.core.ims.service.richcall.video.OriginatingVideoStreamingSession;
import com.orangelabs.rcs.core.ims.service.richcall.video.TerminatingVideoStreamingSession;
import com.orangelabs.rcs.core.ims.service.richcall.video.VideoStreamingSession;
import com.orangelabs.rcs.utils.ContactUtils;
import com.orangelabs.rcs.utils.logger.Logger;

import java.util.HashMap;
import java.util.Map;

/**
 * Rich call service has in charge to monitor the GSM call in order to stop the
 * current content sharing when the call terminates, to process capability
 * request from remote and to request remote capabilities.
 *
 * @author Jean-Marc AUFFRET
 */
public class RichcallService extends ImsService {
    /**
     * Video share features tags
     */
    public final static String[] FEATURE_TAGS_VIDEO_SHARE = { FeatureTags.FEATURE_3GPP_VIDEO_SHARE };

    /**
     * Image share features tags
     */
    public final static String[] FEATURE_TAGS_IMAGE_SHARE = { FeatureTags.FEATURE_3GPP_VIDEO_SHARE, FeatureTags.FEATURE_3GPP_IMAGE_SHARE };

    /**
     * Geoloc share features tags
     */
    public final static String[] FEATURE_TAGS_GEOLOC_SHARE = { FeatureTags.FEATURE_3GPP_VIDEO_SHARE, FeatureTags.FEATURE_3GPP_LOCATION_SHARE };

    /**
     * The logger
     */
    private final static Logger logger = Logger.getLogger(RichcallService.class.getSimpleName());

	/**
	 * ImageTransferSessionCache with Session ID as key
	 */
	private Map<String, ImageTransferSession> mImageTransferSessionCache = new HashMap<String, ImageTransferSession>();

	/**
	 * VideoStreamingSessionCache with Session ID as key
	 */
	private Map<String, VideoStreamingSession> mVideoStremaingSessionCache = new HashMap<String, VideoStreamingSession>();

	/**
	 * GeolocTransferSessionCache with Session ID as key
	 */
	private Map<String, GeolocTransferSession> mGeolocTransferSessionCache = new HashMap<String, GeolocTransferSession>();

    /**
     * Constructor
     *
     * @param parent IMS module
     * @throws CoreException
     */
	public RichcallService(ImsModule parent) throws CoreException {
        super(parent, true);
	}

>>>>>>> df3ac423
	private void handleImageSharingInvitationRejected(SipRequest invite, int reasonCode) {
		ContactId contact = ContactUtils.createContactId(SipUtils.getAssertedIdentity(invite));
		MmContent content = ContentManager.createMmContentFromSdp(invite);
		getImsModule().getCore().getListener()
				.handleImageSharingInvitationRejected(contact, content, reasonCode);
	}

	private void handleVideoSharingInvitationRejected(SipRequest invite, int reasonCode) {
		ContactId contact = ContactUtils.createContactId(SipUtils.getAssertedIdentity(invite));
		VideoContent content = ContentManager.createLiveVideoContentFromSdp(invite.getSdpContent()
				.getBytes());
		getImsModule().getCore().getListener()
				.handleVideoSharingInvitationRejected(contact, content, reasonCode);
	}

	private void handleGeolocSharingInvitationRejected(SipRequest invite, int reasonCode) {
		ContactId contact = ContactUtils.createContactId(SipUtils.getAssertedIdentity(invite));
		GeolocContent content = (GeolocContent)ContentManager.createMmContentFromSdp(invite);
		getImsModule().getCore().getListener()
				.handleGeolocSharingInvitationRejected(contact, content, reasonCode);
	}

<<<<<<< HEAD
	/**
	 * Start the IMS service
	 */
	public synchronized void start() {
		if (isServiceStarted()) {
			// Already started
			return;
		}
		setServiceStarted(true);
    }

    /**
     * Stop the IMS service
     */
	public synchronized void stop() {
		if (!isServiceStarted()) {
			// Already stopped
			return;
		}
		setServiceStarted(false);
    }

	/**
     * Check the IMS service
     */
	public void check() {
	}

    /**
     * Returns CSh sessions
     *
     * @return List of sessions
     */
    public Vector<ContentSharingSession> getCShSessions() {
        Vector<ContentSharingSession> result = new Vector<ContentSharingSession>();
        Enumeration<ImsServiceSession> list = getSessions();
        while (list.hasMoreElements()) {
            ImsServiceSession session = list.nextElement();
            result.add((ContentSharingSession) session);
        }
        return result;
    }

    /**
     * Returns CSh sessions with a contact
     *
     * @param contact Contact identifier
     * @return List of sessions
     */
    public Vector<ContentSharingSession> getCShSessions(ContactId contact) {
        Vector<ContentSharingSession> result = new Vector<ContentSharingSession>();
        Enumeration<ImsServiceSession> list = getSessions();
        while (list.hasMoreElements()) {
            ImsServiceSession session = list.nextElement();
			if (contact != null && contact.equals(session.getRemoteContact())) {
				result.add((ContentSharingSession) session);
			}
        }
        return result;
    }    
    
	/**
     * Is call connected with a given contact
     * 
     * @param contact Contact Id
     * @return Boolean
     */
	public boolean isCallConnectedWith(ContactId contact) {
		boolean csCall = (getImsModule() != null) &&
				(getImsModule().getCallManager() != null) &&
					getImsModule().getCallManager().isCallConnectedWith(contact); 
		boolean ipCall = (getImsModule() != null) &&
				(getImsModule().getIPCallService() != null) && 
					getImsModule().getIPCallService().isCallConnectedWith(contact);
		return (csCall || ipCall);
	}	    
    
    /**
     * Initiate an image sharing session
     *
     * @param contact Remote contact identifier
     * @param content The file content to share
     * @param thumbnail The thumbnail content
     * @return CSh session
     * @throws CoreException
     */
	public ImageTransferSession initiateImageSharingSession(ContactId contact, MmContent content, MmContent thumbnail)
			throws CoreException {
		if (logger.isActivated()) {
			logger.info("Initiate image sharing session with contact " + contact + ", file " + content.toString());
		}

		// Test if call is established
		if (!isCallConnectedWith(contact)) {
			if (logger.isActivated()) {
				logger.debug("Rich call not established: cancel the initiation");
			}
            throw new CoreException("Call not established");
        }

        // Test max size
        int maxSize = ImageTransferSession.getMaxImageSharingSize();
        if (maxSize > 0 && content.getSize() > maxSize) {
            if (logger.isActivated()) {
                logger.debug("File exceeds max size: cancel the initiation");
            }
            throw new CoreException("File exceeds max size");
        }

        // Reject if there are already 2 bidirectional sessions with a given contact
		boolean rejectInvitation = false;
        Vector<ContentSharingSession> currentSessions = getCShSessions();
        if (currentSessions.size() >= 2) {
        	// Already a bidirectional session
            if (logger.isActivated()) {
                logger.debug("Max sessions reached");
            }
        	rejectInvitation = true;
        } else
        if (currentSessions.size() == 1) {
        	ContentSharingSession currentSession = currentSessions.elementAt(0);
        	if (isSessionOriginating(currentSession)){
        		// Originating session already used
				if (logger.isActivated()) {
				    logger.debug("Max originating sessions reached");
				}
            	rejectInvitation = true;
        	} else
        	if (contact == null || !contact.equals(currentSession.getRemoteContact())) {
        		// Not the same contact
				if (logger.isActivated()) {
				    logger.debug("Only bidirectional session with same contact authorized");
				}
            	rejectInvitation = true;
        	}
        }
        if (rejectInvitation) {
            if (logger.isActivated()) {
                logger.debug("The max number of sharing sessions is achieved: cancel the initiation");
            }
            throw new CoreException("Max content sharing sessions achieved");
        }

		// Create a new session
		OriginatingImageTransferSession session = new OriginatingImageTransferSession(this, content,
				contact, thumbnail);

		return session;
	}

    /**
     * Receive an image sharing invitation
     *
     * @param invite Initial invite
     */
	public void receiveImageSharingInvitation(SipRequest invite) {
		if (logger.isActivated()) {
    		logger.info("Receive an image sharing session invitation");
    	}
        // Reject if there are already 2 bidirectional sessions with a given contact
		boolean rejectInvitation = false;
        ContactId contact = null;
		try {
			contact = ContactUtils.createContactId(SipUtils.getAssertedIdentity(invite));
		} catch (RcsContactFormatException e) {
			if (logger.isActivated()) {
				logger.debug("Rich call not established: cannot parse contact");
			}
			rejectInvitation = true;
		}

        // Test if call is established
		if (!isCallConnectedWith(contact)) {
			if (logger.isActivated()) {
				logger.debug("Rich call not established: reject the invitation");
			}
			sendErrorResponse(invite, 606);
			return;
		}

        Vector<ContentSharingSession> currentSessions = getCShSessions();
        if (currentSessions.size() >= 2) {
        	// Already a bidirectional session
            if (logger.isActivated()) {
                logger.debug("Max sessions reached");
            }
        	rejectInvitation = true;
        	handleImageSharingInvitationRejected(invite, ImageSharing.ReasonCode.REJECTED_MAX_SHARING_SESSIONS);
        } else
        if (currentSessions.size() == 1) {
        	ContentSharingSession currentSession = currentSessions.elementAt(0);
        	if (isSessionTerminating(currentSession)) {
        		// Terminating session already used
				if (logger.isActivated()) {
				    logger.debug("Max terminating sessions reached");
				}
            	rejectInvitation = true;
        	} else
        	if (contact == null || !contact.equals(currentSession.getRemoteContact())) {
        		// Not the same contact
				if (logger.isActivated()) {
				    logger.debug("Only bidirectional session with same contact authorized");
				}
            	rejectInvitation = true;
=======
	/**
	 * Start the IMS service
	 */
	public synchronized void start() {
		if (isServiceStarted()) {
			// Already started
			return;
		}
		setServiceStarted(true);
    }

    /**
     * Stop the IMS service
     */
	public synchronized void stop() {
		if (!isServiceStarted()) {
			// Already stopped
			return;
		}
		setServiceStarted(false);
    }

	/**
     * Check the IMS service
     */
	public void check() {
	}

	private ImageTransferSession getUnidirectionalImageSharingSession() {
		if (logger.isActivated()) {
			logger.debug("Get Unidirection ImageTransferSession ");
		}
		synchronized (getImsServiceSessionOperationLock()) {
			return mImageTransferSessionCache.get(UNIDIRECTIONAL_SESSION_POSITION);
		}
	}

	private boolean isCurrentlyImageSharingUniDirectional() {
		synchronized (getImsServiceSessionOperationLock()) {
			return mImageTransferSessionCache.size() >= SharingDirection.UNIDIRECTIONAL;
		}
	}

	private boolean isCurrentlyImageSharingBiDirectional() {
		synchronized (getImsServiceSessionOperationLock()) {
			return mImageTransferSessionCache.size() >= SharingDirection.BIDIRECTIONAL;
		}
	}

	private void assertMaximumImageTransferSize(long size, String errorMessage)
			throws CoreException {
		int maxSize = ImageTransferSession.getMaxImageSharingSize();
		if (maxSize > 0 && size > maxSize) {
			if (logger.isActivated()) {
				logger.error(errorMessage);
			}
			/*
			 * TODO : Proper exception handling will be added here as part of
			 * the CR037 implementation
			 */
			throw new CoreException(errorMessage);
		}
	}

	private VideoStreamingSession getUnidirectionalVideoSharingSession() {
		if (logger.isActivated()) {
			logger.debug("Get Unidirection VideoStreamingSession ");
		}
		synchronized (getImsServiceSessionOperationLock()) {
			return mVideoStremaingSessionCache.get(UNIDIRECTIONAL_SESSION_POSITION);
		}
	}

	private boolean isCurrentlyVideoSharingUniDirectional() {
		synchronized (getImsServiceSessionOperationLock()) {
			return mVideoStremaingSessionCache.size() >= SharingDirection.UNIDIRECTIONAL;
		}
	}

	private boolean isCurrentlyVideoSharingBiDirectional() {
		synchronized (getImsServiceSessionOperationLock()) {
			return mVideoStremaingSessionCache.size() >= SharingDirection.BIDIRECTIONAL;
		}
	}

	private GeolocTransferSession getUnidirectionalGeolocSharingSession() {
		if (logger.isActivated()) {
			logger.debug("Get Unidirection GeolocTransferSession ");
		}
		synchronized (getImsServiceSessionOperationLock()) {
			return mGeolocTransferSessionCache.get(UNIDIRECTIONAL_SESSION_POSITION);
		}
	}

	private boolean isCurrentlyGeolocSharingUniDirectional() {
		synchronized (getImsServiceSessionOperationLock()) {
			return mGeolocTransferSessionCache.size() >= SharingDirection.UNIDIRECTIONAL;
		}
	}

	private boolean isCurrentlyGeolocSharingBiDirectional() {
		synchronized (getImsServiceSessionOperationLock()) {
			return mGeolocTransferSessionCache.size() >= SharingDirection.BIDIRECTIONAL;
		}
	}

	public void addSession(ImageTransferSession session) {
		String sessionId = session.getSessionID();
		if (logger.isActivated()) {
			logger.debug("Add ImageTransferSession with sessionId '" + sessionId + "'");
		}
		synchronized (getImsServiceSessionOperationLock()) {
			mImageTransferSessionCache.put(sessionId, session);
			addImsServiceSession(session);
		}
	}

	public void removeSession(final ImageTransferSession session) {
		final String sessionId = session.getSessionID();
		if (logger.isActivated()) {
			logger.debug("Remove ImageTransferSession with sessionId '" + sessionId + "'");
		}
		/*
		 * Performing remove session operation on a new thread so that ongoing
		 * threads accessing that session can finish up before it is actually
		 * removed
		 */
		new Thread() {
			@Override
			public void run() {
				synchronized (getImsServiceSessionOperationLock()) {
					mImageTransferSessionCache.remove(sessionId);
					removeImsServiceSession(session);
				}
			}
		}.start();
	}

	public ImageTransferSession getImageTransferSession(String sessionId) {
		if (logger.isActivated()) {
			logger.debug("Get ImageTransferSession with sessionId '" + sessionId + "'");
		}
		synchronized (getImsServiceSessionOperationLock()) {
			return mImageTransferSessionCache.get(sessionId);
		}
	}

	public void addSession(VideoStreamingSession session) {
		String sessionId = session.getSessionID();
		if (logger.isActivated()) {
			logger.debug("Add VideoStreamingSession with sessionId '" + sessionId + "'");
		}
		synchronized (getImsServiceSessionOperationLock()) {
			mVideoStremaingSessionCache.put(sessionId, session);
			addImsServiceSession(session);
		}
	}

	public void removeSession(final VideoStreamingSession session) {
		final String sessionId = session.getSessionID();
		if (logger.isActivated()) {
			logger.debug("Remove VideoStreamingSession with sessionId '" + sessionId + "'");
		}
		/*
		 * Performing remove session operation on a new thread so that ongoing
		 * threads accessing that session can finish up before it is actually
		 * removed
		 */
		new Thread() {
			@Override
			public void run() {
				synchronized (getImsServiceSessionOperationLock()) {
					mVideoStremaingSessionCache.remove(sessionId);
					removeImsServiceSession(session);
				}
			}
		}.start();
	}

	public VideoStreamingSession getVideoSharingSession(String sessionId) {
		if (logger.isActivated()) {
			logger.debug("Get VideoStreamingSession with sessionId '" + sessionId + "'");
		}
		synchronized (getImsServiceSessionOperationLock()) {
			return mVideoStremaingSessionCache.get(sessionId);
		}
	}

	public void addSession(GeolocTransferSession session) {
		String sessionId = session.getSessionID();
		if (logger.isActivated()) {
			logger.debug("Add GeolocTransferSession with sessionId '" + sessionId + "'");
		}
		synchronized (getImsServiceSessionOperationLock()) {
			mGeolocTransferSessionCache.put(sessionId, session);
			addImsServiceSession(session);
		}
	}

	public void removeSession(final GeolocTransferSession session) {
		final String sessionId = session.getSessionID();
		if (logger.isActivated()) {
			logger.debug("Remove GeolocTransferSession with sessionId '" + sessionId + "'");
		}
		/*
		 * Performing remove session operation on a new thread so that ongoing
		 * threads accessing that session can finish up before it is actually
		 * removed
		 */
		new Thread() {
			@Override
			public void run() {
				synchronized (getImsServiceSessionOperationLock()) {
					mGeolocTransferSessionCache.remove(sessionId);
					removeImsServiceSession(session);
				}
			}
		}.start();
	}

	public GeolocTransferSession getGeolocTransferSession(String sessionId) {
		if (logger.isActivated()) {
			logger.debug("Get GeolocTransferSession with sessionId '" + sessionId + "'");
		}
		synchronized (getImsServiceSessionOperationLock()) {
			return mGeolocTransferSessionCache.get(sessionId);
		}
	}

	/**
     * Is call connected with a given contact
     * 
     * @param contact Contact Id
     * @return Boolean
     */
	public boolean isCallConnectedWith(ContactId contact) {
		boolean csCall = (getImsModule() != null) &&
				(getImsModule().getCallManager() != null) &&
					getImsModule().getCallManager().isCallConnectedWith(contact); 
		boolean ipCall = (getImsModule() != null) &&
				(getImsModule().getIPCallService() != null) && 
					getImsModule().getIPCallService().isCallConnectedWith(contact);
		return (csCall || ipCall);
	}	    
    
    /**
     * Initiate an image sharing session
     *
     * @param contact Remote contact identifier
     * @param content The file content to share
     * @param thumbnail The thumbnail content
     * @return CSh session
     * @throws CoreException
     */
	public ImageTransferSession initiateImageSharingSession(ContactId contact, MmContent content, MmContent thumbnail)
			throws CoreException {
		if (logger.isActivated()) {
			logger.info("Initiate image sharing session with contact " + contact + ", file " + content.toString());
		}

		// Test if call is established
		if (!isCallConnectedWith(contact)) {
			if (logger.isActivated()) {
				logger.debug("Rich call not established: cancel the initiation");
			}
			/*
			 * TODO : Proper exception handling will be added here as part of
			 * the CR037 implementation
			 */
            throw new CoreException("Call not established");
        }

		assertMaximumImageTransferSize(content.getSize(), "File exceeds max size.");

        // Reject if there are already 2 bidirectional sessions with a given contact
		boolean rejectInvitation = false;
        if (isCurrentlyImageSharingBiDirectional()) {
        	// Already a bidirectional session
            if (logger.isActivated()) {
                logger.debug("Max sessions reached");
            }
        	rejectInvitation = true;
        } else
        if (isCurrentlyImageSharingUniDirectional()) {
			ImageTransferSession currentSession = getUnidirectionalImageSharingSession();
        	if (isSessionOriginating(currentSession)){
        		// Originating session already used
				if (logger.isActivated()) {
				    logger.debug("Max originating sessions reached");
				}
            	rejectInvitation = true;
        	} else
        	if (contact == null || !contact.equals(currentSession.getRemoteContact())) {
        		// Not the same contact
				if (logger.isActivated()) {
				    logger.debug("Only bidirectional session with same contact authorized");
				}
            	rejectInvitation = true;
        	}
        }
        if (rejectInvitation) {
            if (logger.isActivated()) {
                logger.debug("The max number of sharing sessions is achieved: cancel the initiation");
            }
            throw new CoreException("Max content sharing sessions achieved");
        }

		// Create a new session
		OriginatingImageTransferSession session = new OriginatingImageTransferSession(this, content,
				contact, thumbnail);

		return session;
	}

    /**
     * Receive an image sharing invitation
     *
     * @param invite Initial invite
     */
	public void receiveImageSharingInvitation(SipRequest invite) {
		if (logger.isActivated()) {
    		logger.info("Receive an image sharing session invitation");
    	}
        // Reject if there are already 2 bidirectional sessions with a given contact
		boolean rejectInvitation = false;
        ContactId contact = null;
		try {
			contact = ContactUtils.createContactId(SipUtils.getAssertedIdentity(invite));
		} catch (RcsContactFormatException e) {
			if (logger.isActivated()) {
				logger.debug("Rich call not established: cannot parse contact");
			}
			rejectInvitation = true;
		}

        // Test if call is established
		if (!isCallConnectedWith(contact)) {
			if (logger.isActivated()) {
				logger.debug("Rich call not established: reject the invitation");
			}
			sendErrorResponse(invite, 606);
			return;
		}

        if (isCurrentlyImageSharingBiDirectional()) {
        	// Already a bidirectional session
            if (logger.isActivated()) {
                logger.debug("Max sessions reached");
            }
        	rejectInvitation = true;
        	handleImageSharingInvitationRejected(invite, ImageSharing.ReasonCode.REJECTED_MAX_SHARING_SESSIONS);
        } else
        	if (isCurrentlyImageSharingUniDirectional()) {
        		ImageTransferSession currentSession = getUnidirectionalImageSharingSession();
        	if (isSessionTerminating(currentSession)) {
        		// Terminating session already used
				if (logger.isActivated()) {
				    logger.debug("Max terminating sessions reached");
				}
            	rejectInvitation = true;
        	} else
        	if (contact == null || !contact.equals(currentSession.getRemoteContact())) {
        		// Not the same contact
				if (logger.isActivated()) {
				    logger.debug("Only bidirectional session with same contact authorized");
				}
            	rejectInvitation = true;
>>>>>>> df3ac423
            	handleImageSharingInvitationRejected(invite, ImageSharing.ReasonCode.REJECTED_MAX_SHARING_SESSIONS);
        	}
        }
        if (rejectInvitation) {
            if (logger.isActivated()) {
                logger.debug("Reject the invitation");
            }
            sendErrorResponse(invite, 486);
            return;
        }

		// Create a new session
    	ImageTransferSession session = new TerminatingImageTransferSession(this, invite, contact);

		getImsModule().getCore().getListener().handleContentSharingTransferInvitation(session);

		session.startSession();
<<<<<<< HEAD
	}

    /**
     * Initiate a live video sharing session
     *
     * @param contact Remote contact Id
     * @param content Video content to share
     * @param player Media player
     * @return CSh session
     * @throws CoreException
     */
    public VideoStreamingSession initiateLiveVideoSharingSession(ContactId contact, IVideoPlayer player) throws CoreException {
		if (logger.isActivated()) {
			logger.info("Initiate a live video sharing session");
		}

		// Test if call is established
		if (!isCallConnectedWith(contact)) {
			if (logger.isActivated()) {
				logger.debug("Rich call not established: cancel the initiation");
			}
            throw new CoreException("Call not established");
        }

        // Reject if there are already 2 bidirectional sessions with a given contact
		boolean rejectInvitation = false;
        Vector<ContentSharingSession> currentSessions = getCShSessions();
        if (currentSessions.size() >= 2) {
        	// Already a bidirectional session
            if (logger.isActivated()) {
                logger.debug("Max sessions reached");
            }
        	rejectInvitation = true;
        } else
        if (currentSessions.size() == 1) {
        	ContentSharingSession currentSession = currentSessions.elementAt(0);
        	if (isSessionOriginating(currentSession)) {
        		// Originating session already used
				if (logger.isActivated()) {
				    logger.debug("Max originating sessions reached");
				}
            	rejectInvitation = true;
        	} else
        	if (contact == null || !contact.equals(currentSession.getRemoteContact())) {
        		// Not the same contact
				if (logger.isActivated()) {
				    logger.debug("Only bidirectional session with same contact authorized");
				}
            	rejectInvitation = true;
        	}
        }
        if (rejectInvitation) {
            if (logger.isActivated()) {
                logger.debug("The max number of sharing sessions is achieved: cancel the initiation");
            }
            throw new CoreException("Max content sharing sessions achieved");
        }

		// Create a new session
		OriginatingVideoStreamingSession session = new OriginatingVideoStreamingSession(
				this,
				player,
                ContentManager.createGenericLiveVideoContent(),
				contact);

		return session;
	}

    /**
     * Receive a video sharing invitation
     *
     * @param invite Initial invite
     */
	public void receiveVideoSharingInvitation(SipRequest invite) {
		if (logger.isActivated()) {
    		logger.info("Receive a video sharing invitation");
    	}
        // Reject if there are already 2 bidirectional sessions with a given contact
		boolean rejectInvitation = false;
        ContactId contact = null;
		try {
			contact = ContactUtils.createContactId(SipUtils.getAssertedIdentity(invite));
=======
	}

    /**
     * Initiate a live video sharing session
     *
     * @param contact Remote contact Id
     * @param content Video content to share
     * @param player Media player
     * @return CSh session
     * @throws CoreException
     */
    public VideoStreamingSession initiateLiveVideoSharingSession(ContactId contact, IVideoPlayer player) throws CoreException {
		if (logger.isActivated()) {
			logger.info("Initiate a live video sharing session");
		}

		// Test if call is established
		if (!isCallConnectedWith(contact)) {
			if (logger.isActivated()) {
				logger.debug("Rich call not established: cancel the initiation");
			}
			/*
			 * TODO : Proper exception handling will be added here as part of
			 * the CR037 implementation
			 */
            throw new CoreException("Call not established");
        }

        // Reject if there are already 2 bidirectional sessions with a given contact
		boolean rejectInvitation = false;
        if (isCurrentlyVideoSharingBiDirectional()) {
        	// Already a bidirectional session
            if (logger.isActivated()) {
                logger.debug("Max sessions reached");
            }
        	rejectInvitation = true;
        } else
        if (isCurrentlyVideoSharingUniDirectional()) {
			VideoStreamingSession currentSession = getUnidirectionalVideoSharingSession();
        	if (isSessionOriginating(currentSession)) {
        		// Originating session already used
				if (logger.isActivated()) {
				    logger.debug("Max originating sessions reached");
				}
            	rejectInvitation = true;
        	} else
        	if (contact == null || !contact.equals(currentSession.getRemoteContact())) {
        		// Not the same contact
				if (logger.isActivated()) {
				    logger.debug("Only bidirectional session with same contact authorized");
				}
            	rejectInvitation = true;
        	}
        }
        if (rejectInvitation) {
            if (logger.isActivated()) {
                logger.debug("The max number of sharing sessions is achieved: cancel the initiation");
            }
			/*
			 * TODO : Proper exception handling will be added here as part of
			 * the CR037 implementation
			 */
            throw new CoreException("Max content sharing sessions achieved");
        }

		// Create a new session
		OriginatingVideoStreamingSession session = new OriginatingVideoStreamingSession(
				this,
				player,
                ContentManager.createGenericLiveVideoContent(),
				contact);

		return session;
	}

    /**
     * Receive a video sharing invitation
     *
     * @param invite Initial invite
     */
	public void receiveVideoSharingInvitation(SipRequest invite) {
		if (logger.isActivated()) {
    		logger.info("Receive a video sharing invitation");
    	}
        // Reject if there are already 2 bidirectional sessions with a given contact
		boolean rejectInvitation = false;
        ContactId contact = null;
		try {
			contact = ContactUtils.createContactId(SipUtils.getAssertedIdentity(invite));
>>>>>>> df3ac423
		} catch (RcsContactFormatException e) {
			if (logger.isActivated()) {
				logger.debug("Rich call not established: cannot parse contact");
			}
			rejectInvitation = true;
			/*TODO: Skip catching exception, which should be implemented in CR037.*/
<<<<<<< HEAD
		}

        // Test if call is established
		if (!isCallConnectedWith(contact)) {
			if (logger.isActivated()) {
				logger.debug("Rich call not established: reject the invitation");
			}
			sendErrorResponse(invite, 606);
			return;
		}

        Vector<ContentSharingSession> currentSessions = getCShSessions();
        if (currentSessions.size() >= 2) {
        	// Already a bidirectional session
            if (logger.isActivated()) {
                logger.debug("Max sessions reached");
            }
        	rejectInvitation = true;
        	handleVideoSharingInvitationRejected(invite, VideoSharing.ReasonCode.REJECTED_MAX_SHARING_SESSIONS);
        } else
        if (currentSessions.size() == 1) {
        	ContentSharingSession currentSession = currentSessions.elementAt(0);
			if (isSessionTerminating(currentSession)) {
        		// Terminating session already used
				if (logger.isActivated()) {
				    logger.debug("Max terminating sessions reached");
				}
            	rejectInvitation = true;
=======
		}

        // Test if call is established
		if (!isCallConnectedWith(contact)) {
			if (logger.isActivated()) {
				logger.debug("Rich call not established: reject the invitation");
			}
			sendErrorResponse(invite, 606);
			return;
		}

        if (isCurrentlyVideoSharingBiDirectional()) {
        	// Already a bidirectional session
            if (logger.isActivated()) {
                logger.debug("Max sessions reached");
            }
        	rejectInvitation = true;
        	handleVideoSharingInvitationRejected(invite, VideoSharing.ReasonCode.REJECTED_MAX_SHARING_SESSIONS);
        } else
        	if (isCurrentlyVideoSharingUniDirectional()) {
        		VideoStreamingSession currentSession = getUnidirectionalVideoSharingSession();
			if (isSessionTerminating(currentSession)) {
        		// Terminating session already used
				if (logger.isActivated()) {
				    logger.debug("Max terminating sessions reached");
				}
            	rejectInvitation = true;
>>>>>>> df3ac423
            	handleVideoSharingInvitationRejected(invite, VideoSharing.ReasonCode.REJECTED_MAX_SHARING_SESSIONS);
        	} else
        	if (contact == null || !contact.equals(currentSession.getRemoteContact())) {
        		// Not the same contact
				if (logger.isActivated()) {
				    logger.debug("Only bidirectional session with same contact authorized");
				}
            	rejectInvitation = true;
            	handleVideoSharingInvitationRejected(invite, VideoSharing.ReasonCode.REJECTED_MAX_SHARING_SESSIONS);
        	}
        }
        if (rejectInvitation) {
            if (logger.isActivated()) {
                logger.debug("Reject the invitation");
            }
            sendErrorResponse(invite, 486);
            return;
        }

		// Create a new session
		VideoStreamingSession session = new TerminatingVideoStreamingSession(this, invite, contact);

		getImsModule().getCore().getListener().handleContentSharingStreamingInvitation(session);

<<<<<<< HEAD
		session.startSession();
	}

    /**
     * Initiate a geoloc sharing session
     *
     * @param contact Remote contact
     * @param content Content to be shared
     * @param geoloc Geoloc info
     * @return CSh session
     * @throws CoreException
     */
	public GeolocTransferSession initiateGeolocSharingSession(ContactId contact, MmContent content, GeolocPush geoloc)
			throws CoreException {
		if (logger.isActivated()) {
			logger.info("Initiate geoloc sharing session with contact " + contact);
		}

		// Test if call is established
		if (!isCallConnectedWith(contact)) {
			if (logger.isActivated()) {
				logger.debug("Rich call not established: cancel the initiation");
			}
			throw new CoreException("Call not established");
		}

		// Create a new session
		OriginatingGeolocTransferSession session = new OriginatingGeolocTransferSession(this, content, contact, geoloc);

		return session;
	}

=======
		session.startSession();
	}

    /**
     * Initiate a geoloc sharing session
     *
     * @param contact Remote contact
     * @param content Content to be shared
     * @param geoloc Geoloc info
     * @return CSh session
     * @throws CoreException
     */
	public GeolocTransferSession initiateGeolocSharingSession(ContactId contact, MmContent content, GeolocPush geoloc)
			throws CoreException {
		if (logger.isActivated()) {
			logger.info("Initiate geoloc sharing session with contact " + contact);
		}

		// Test if call is established
		if (!isCallConnectedWith(contact)) {
			if (logger.isActivated()) {
				logger.debug("Rich call not established: cancel the initiation");
			}
			/*
			 * TODO : Proper exception handling will be added here as part of
			 * the CR037 implementation
			 */
			throw new CoreException("Call not established");
		}

		// Create a new session
		OriginatingGeolocTransferSession session = new OriginatingGeolocTransferSession(this, content, contact, geoloc);

		return session;
	}

>>>>>>> df3ac423
	/**
	 * Receive a geoloc sharing invitation
	 * 
	 * @param invite Initial invite
	 */
	public void receiveGeolocSharingInvitation(SipRequest invite) {
		if (logger.isActivated()) {
			logger.info("Receive a geoloc sharing session invitation");
		}

		ContactId contact = null;
		boolean rejectInvitation = false;
		try {
			contact = ContactUtils.createContactId(SipUtils.getAssertedIdentity(invite));
			// Test if call is established
			if (!isCallConnectedWith(contact)) {
				if (logger.isActivated()) {
					logger.debug("Rich call not established: reject the invitation");
				}
				sendErrorResponse(invite, 606);
				return;
			}
		} catch (RcsContactFormatException e) {
			if (logger.isActivated()) {
				logger.debug("Rich call not established: cannot parse contact");
			}
			rejectInvitation = true;
			return;
		}

		if (isCurrentlyGeolocSharingBiDirectional()) {
			// Already a bidirectional session
			if (logger.isActivated()) {
				logger.debug("Max sessions reached");
			}
			handleGeolocSharingInvitationRejected(invite,
					GeolocSharing.ReasonCode.REJECTED_MAX_SHARING_SESSIONS);
			rejectInvitation = true;
		} else if (isCurrentlyGeolocSharingUniDirectional()) {
    		GeolocTransferSession currentSession = getUnidirectionalGeolocSharingSession();
			if (isSessionTerminating(currentSession)) {
				// Terminating session already used
				if (logger.isActivated()) {
					logger.debug("Max terminating sessions reached");
				}
				handleGeolocSharingInvitationRejected(invite,
						GeolocSharing.ReasonCode.REJECTED_MAX_SHARING_SESSIONS);
				rejectInvitation = true;
			} else if (contact == null || !contact.equals(currentSession.getRemoteContact())) {
				// Not the same contact
				if (logger.isActivated()) {
					logger.debug("Only bidirectional session with same contact authorized");
				}
				handleGeolocSharingInvitationRejected(invite,
						GeolocSharing.ReasonCode.REJECTED_MAX_SHARING_SESSIONS);
				rejectInvitation = true;
			}
		}
		if (rejectInvitation) {
			if (logger.isActivated()) {
				logger.debug("Reject the invitation");
			}
			sendErrorResponse(invite, 486);
			return;
		}

		// Create a new session
		GeolocTransferSession session = new TerminatingGeolocTransferSession(this, invite, contact);

		getImsModule().getCore().getListener().handleContentSharingTransferInvitation(session);

		session.startSession();
<<<<<<< HEAD
	}

	/**
	 * Abort all pending sessions
	 */
	public void abortAllSessions() {
		if (logger.isActivated()) {
			logger.debug("Abort all pending sessions");
		}
		for (Enumeration<ImsServiceSession> e = getSessions(); e.hasMoreElements() ;) {
			ImsServiceSession session = (ImsServiceSession)e.nextElement();
			if (logger.isActivated()) {
				logger.debug("Abort pending session " + session.getSessionID());
			}
			session.abortSession(ImsServiceSession.TERMINATION_BY_SYSTEM);
		}
    }
	
	/**
	 * Is the current session an originating one
	 * 
	 * @param session
	 * @return true if session is an originating content sharing session (image or video)
	 */
	private boolean isSessionOriginating(ContentSharingSession session){
		return (session instanceof OriginatingImageTransferSession 
				|| session instanceof OriginatingVideoStreamingSession);
	}
	
	/**
	 * Is the current session a terminating one
	 * 
	 * @param session
	 * @return true if session is an terminating content sharing session (image or video)
	 */
	private boolean isSessionTerminating(ContentSharingSession session){
		return (session instanceof TerminatingImageTransferSession 
				|| session instanceof TerminatingVideoStreamingSession);
	}
}
=======
	}

	/**
	 * Abort all pending sessions
	 */
	public void abortAllSessions() {
		if (logger.isActivated()) {
			logger.debug("Abort all pending sessions");
		}
		abortAllSessions(ImsServiceSession.TERMINATION_BY_SYSTEM);
    }
	
	/**
	 * Is the current session an originating one
	 * 
	 * @param session
	 * @return true if session is an originating content sharing session (image or video)
	 */
	private boolean isSessionOriginating(ContentSharingSession session){
		return (session instanceof OriginatingImageTransferSession 
				|| session instanceof OriginatingVideoStreamingSession);
	}
	
	/**
	 * Is the current session a terminating one
	 * 
	 * @param session
	 * @return true if session is an terminating content sharing session (image or video)
	 */
	private boolean isSessionTerminating(ContentSharingSession session){
		return (session instanceof TerminatingImageTransferSession 
				|| session instanceof TerminatingVideoStreamingSession);
	}
}
>>>>>>> df3ac423
<|MERGE_RESOLUTION|>--- conflicted
+++ resolved
@@ -18,20 +18,10 @@
  *
  * NOTE: This file has been modified by Sony Mobile Communications Inc.
  * Modifications are licensed under the License.
-<<<<<<< HEAD
  ******************************************************************************/
 
 package com.orangelabs.rcs.core.ims.service.richcall;
 
-import java.util.Enumeration;
-import java.util.Vector;
-
-=======
- ******************************************************************************/
-
-package com.orangelabs.rcs.core.ims.service.richcall;
-
->>>>>>> df3ac423
 import com.gsma.services.rcs.RcsContactFormatException;
 import com.gsma.services.rcs.contacts.ContactId;
 import com.gsma.services.rcs.gsh.GeolocSharing;
@@ -43,7 +33,6 @@
 import com.orangelabs.rcs.core.content.GeolocContent;
 import com.orangelabs.rcs.core.content.MmContent;
 import com.orangelabs.rcs.core.content.VideoContent;
-<<<<<<< HEAD
 import com.orangelabs.rcs.core.ims.ImsModule;
 import com.orangelabs.rcs.core.ims.network.sip.FeatureTags;
 import com.orangelabs.rcs.core.ims.network.sip.SipUtils;
@@ -63,6 +52,9 @@
 import com.orangelabs.rcs.utils.ContactUtils;
 import com.orangelabs.rcs.utils.logger.Logger;
 
+import java.util.HashMap;
+import java.util.Map;
+
 /**
  * Rich call service has in charge to monitor the GSM call in order to stop the
  * current content sharing when the call terminates, to process capability
@@ -89,7 +81,22 @@
     /**
      * The logger
      */
-    private static final Logger logger = Logger.getLogger(RichcallService.class.getSimpleName());
+    private final static Logger logger = Logger.getLogger(RichcallService.class.getSimpleName());
+
+	/**
+	 * ImageTransferSessionCache with Session ID as key
+	 */
+	private Map<String, ImageTransferSession> mImageTransferSessionCache = new HashMap<String, ImageTransferSession>();
+
+	/**
+	 * VideoStreamingSessionCache with Session ID as key
+	 */
+	private Map<String, VideoStreamingSession> mVideoStremaingSessionCache = new HashMap<String, VideoStreamingSession>();
+
+	/**
+	 * GeolocTransferSessionCache with Session ID as key
+	 */
+	private Map<String, GeolocTransferSession> mGeolocTransferSessionCache = new HashMap<String, GeolocTransferSession>();
 
     /**
      * Constructor
@@ -101,83 +108,6 @@
         super(parent, true);
 	}
 
-=======
-import com.orangelabs.rcs.core.ims.ImsModule;
-import com.orangelabs.rcs.core.ims.network.sip.FeatureTags;
-import com.orangelabs.rcs.core.ims.network.sip.SipUtils;
-import com.orangelabs.rcs.core.ims.protocol.sip.SipRequest;
-import com.orangelabs.rcs.core.ims.service.ImsService;
-import com.orangelabs.rcs.core.ims.service.ImsServiceSession;
-import com.orangelabs.rcs.core.ims.service.im.chat.GeolocPush;
-import com.orangelabs.rcs.core.ims.service.richcall.geoloc.GeolocTransferSession;
-import com.orangelabs.rcs.core.ims.service.richcall.geoloc.OriginatingGeolocTransferSession;
-import com.orangelabs.rcs.core.ims.service.richcall.geoloc.TerminatingGeolocTransferSession;
-import com.orangelabs.rcs.core.ims.service.richcall.image.ImageTransferSession;
-import com.orangelabs.rcs.core.ims.service.richcall.image.OriginatingImageTransferSession;
-import com.orangelabs.rcs.core.ims.service.richcall.image.TerminatingImageTransferSession;
-import com.orangelabs.rcs.core.ims.service.richcall.video.OriginatingVideoStreamingSession;
-import com.orangelabs.rcs.core.ims.service.richcall.video.TerminatingVideoStreamingSession;
-import com.orangelabs.rcs.core.ims.service.richcall.video.VideoStreamingSession;
-import com.orangelabs.rcs.utils.ContactUtils;
-import com.orangelabs.rcs.utils.logger.Logger;
-
-import java.util.HashMap;
-import java.util.Map;
-
-/**
- * Rich call service has in charge to monitor the GSM call in order to stop the
- * current content sharing when the call terminates, to process capability
- * request from remote and to request remote capabilities.
- *
- * @author Jean-Marc AUFFRET
- */
-public class RichcallService extends ImsService {
-    /**
-     * Video share features tags
-     */
-    public final static String[] FEATURE_TAGS_VIDEO_SHARE = { FeatureTags.FEATURE_3GPP_VIDEO_SHARE };
-
-    /**
-     * Image share features tags
-     */
-    public final static String[] FEATURE_TAGS_IMAGE_SHARE = { FeatureTags.FEATURE_3GPP_VIDEO_SHARE, FeatureTags.FEATURE_3GPP_IMAGE_SHARE };
-
-    /**
-     * Geoloc share features tags
-     */
-    public final static String[] FEATURE_TAGS_GEOLOC_SHARE = { FeatureTags.FEATURE_3GPP_VIDEO_SHARE, FeatureTags.FEATURE_3GPP_LOCATION_SHARE };
-
-    /**
-     * The logger
-     */
-    private final static Logger logger = Logger.getLogger(RichcallService.class.getSimpleName());
-
-	/**
-	 * ImageTransferSessionCache with Session ID as key
-	 */
-	private Map<String, ImageTransferSession> mImageTransferSessionCache = new HashMap<String, ImageTransferSession>();
-
-	/**
-	 * VideoStreamingSessionCache with Session ID as key
-	 */
-	private Map<String, VideoStreamingSession> mVideoStremaingSessionCache = new HashMap<String, VideoStreamingSession>();
-
-	/**
-	 * GeolocTransferSessionCache with Session ID as key
-	 */
-	private Map<String, GeolocTransferSession> mGeolocTransferSessionCache = new HashMap<String, GeolocTransferSession>();
-
-    /**
-     * Constructor
-     *
-     * @param parent IMS module
-     * @throws CoreException
-     */
-	public RichcallService(ImsModule parent) throws CoreException {
-        super(parent, true);
-	}
-
->>>>>>> df3ac423
 	private void handleImageSharingInvitationRejected(SipRequest invite, int reasonCode) {
 		ContactId contact = ContactUtils.createContactId(SipUtils.getAssertedIdentity(invite));
 		MmContent content = ContentManager.createMmContentFromSdp(invite);
@@ -200,212 +130,6 @@
 				.handleGeolocSharingInvitationRejected(contact, content, reasonCode);
 	}
 
-<<<<<<< HEAD
-	/**
-	 * Start the IMS service
-	 */
-	public synchronized void start() {
-		if (isServiceStarted()) {
-			// Already started
-			return;
-		}
-		setServiceStarted(true);
-    }
-
-    /**
-     * Stop the IMS service
-     */
-	public synchronized void stop() {
-		if (!isServiceStarted()) {
-			// Already stopped
-			return;
-		}
-		setServiceStarted(false);
-    }
-
-	/**
-     * Check the IMS service
-     */
-	public void check() {
-	}
-
-    /**
-     * Returns CSh sessions
-     *
-     * @return List of sessions
-     */
-    public Vector<ContentSharingSession> getCShSessions() {
-        Vector<ContentSharingSession> result = new Vector<ContentSharingSession>();
-        Enumeration<ImsServiceSession> list = getSessions();
-        while (list.hasMoreElements()) {
-            ImsServiceSession session = list.nextElement();
-            result.add((ContentSharingSession) session);
-        }
-        return result;
-    }
-
-    /**
-     * Returns CSh sessions with a contact
-     *
-     * @param contact Contact identifier
-     * @return List of sessions
-     */
-    public Vector<ContentSharingSession> getCShSessions(ContactId contact) {
-        Vector<ContentSharingSession> result = new Vector<ContentSharingSession>();
-        Enumeration<ImsServiceSession> list = getSessions();
-        while (list.hasMoreElements()) {
-            ImsServiceSession session = list.nextElement();
-			if (contact != null && contact.equals(session.getRemoteContact())) {
-				result.add((ContentSharingSession) session);
-			}
-        }
-        return result;
-    }    
-    
-	/**
-     * Is call connected with a given contact
-     * 
-     * @param contact Contact Id
-     * @return Boolean
-     */
-	public boolean isCallConnectedWith(ContactId contact) {
-		boolean csCall = (getImsModule() != null) &&
-				(getImsModule().getCallManager() != null) &&
-					getImsModule().getCallManager().isCallConnectedWith(contact); 
-		boolean ipCall = (getImsModule() != null) &&
-				(getImsModule().getIPCallService() != null) && 
-					getImsModule().getIPCallService().isCallConnectedWith(contact);
-		return (csCall || ipCall);
-	}	    
-    
-    /**
-     * Initiate an image sharing session
-     *
-     * @param contact Remote contact identifier
-     * @param content The file content to share
-     * @param thumbnail The thumbnail content
-     * @return CSh session
-     * @throws CoreException
-     */
-	public ImageTransferSession initiateImageSharingSession(ContactId contact, MmContent content, MmContent thumbnail)
-			throws CoreException {
-		if (logger.isActivated()) {
-			logger.info("Initiate image sharing session with contact " + contact + ", file " + content.toString());
-		}
-
-		// Test if call is established
-		if (!isCallConnectedWith(contact)) {
-			if (logger.isActivated()) {
-				logger.debug("Rich call not established: cancel the initiation");
-			}
-            throw new CoreException("Call not established");
-        }
-
-        // Test max size
-        int maxSize = ImageTransferSession.getMaxImageSharingSize();
-        if (maxSize > 0 && content.getSize() > maxSize) {
-            if (logger.isActivated()) {
-                logger.debug("File exceeds max size: cancel the initiation");
-            }
-            throw new CoreException("File exceeds max size");
-        }
-
-        // Reject if there are already 2 bidirectional sessions with a given contact
-		boolean rejectInvitation = false;
-        Vector<ContentSharingSession> currentSessions = getCShSessions();
-        if (currentSessions.size() >= 2) {
-        	// Already a bidirectional session
-            if (logger.isActivated()) {
-                logger.debug("Max sessions reached");
-            }
-        	rejectInvitation = true;
-        } else
-        if (currentSessions.size() == 1) {
-        	ContentSharingSession currentSession = currentSessions.elementAt(0);
-        	if (isSessionOriginating(currentSession)){
-        		// Originating session already used
-				if (logger.isActivated()) {
-				    logger.debug("Max originating sessions reached");
-				}
-            	rejectInvitation = true;
-        	} else
-        	if (contact == null || !contact.equals(currentSession.getRemoteContact())) {
-        		// Not the same contact
-				if (logger.isActivated()) {
-				    logger.debug("Only bidirectional session with same contact authorized");
-				}
-            	rejectInvitation = true;
-        	}
-        }
-        if (rejectInvitation) {
-            if (logger.isActivated()) {
-                logger.debug("The max number of sharing sessions is achieved: cancel the initiation");
-            }
-            throw new CoreException("Max content sharing sessions achieved");
-        }
-
-		// Create a new session
-		OriginatingImageTransferSession session = new OriginatingImageTransferSession(this, content,
-				contact, thumbnail);
-
-		return session;
-	}
-
-    /**
-     * Receive an image sharing invitation
-     *
-     * @param invite Initial invite
-     */
-	public void receiveImageSharingInvitation(SipRequest invite) {
-		if (logger.isActivated()) {
-    		logger.info("Receive an image sharing session invitation");
-    	}
-        // Reject if there are already 2 bidirectional sessions with a given contact
-		boolean rejectInvitation = false;
-        ContactId contact = null;
-		try {
-			contact = ContactUtils.createContactId(SipUtils.getAssertedIdentity(invite));
-		} catch (RcsContactFormatException e) {
-			if (logger.isActivated()) {
-				logger.debug("Rich call not established: cannot parse contact");
-			}
-			rejectInvitation = true;
-		}
-
-        // Test if call is established
-		if (!isCallConnectedWith(contact)) {
-			if (logger.isActivated()) {
-				logger.debug("Rich call not established: reject the invitation");
-			}
-			sendErrorResponse(invite, 606);
-			return;
-		}
-
-        Vector<ContentSharingSession> currentSessions = getCShSessions();
-        if (currentSessions.size() >= 2) {
-        	// Already a bidirectional session
-            if (logger.isActivated()) {
-                logger.debug("Max sessions reached");
-            }
-        	rejectInvitation = true;
-        	handleImageSharingInvitationRejected(invite, ImageSharing.ReasonCode.REJECTED_MAX_SHARING_SESSIONS);
-        } else
-        if (currentSessions.size() == 1) {
-        	ContentSharingSession currentSession = currentSessions.elementAt(0);
-        	if (isSessionTerminating(currentSession)) {
-        		// Terminating session already used
-				if (logger.isActivated()) {
-				    logger.debug("Max terminating sessions reached");
-				}
-            	rejectInvitation = true;
-        	} else
-        	if (contact == null || !contact.equals(currentSession.getRemoteContact())) {
-        		// Not the same contact
-				if (logger.isActivated()) {
-				    logger.debug("Only bidirectional session with same contact authorized");
-				}
-            	rejectInvitation = true;
-=======
 	/**
 	 * Start the IMS service
 	 */
@@ -773,7 +497,6 @@
 				    logger.debug("Only bidirectional session with same contact authorized");
 				}
             	rejectInvitation = true;
->>>>>>> df3ac423
             	handleImageSharingInvitationRejected(invite, ImageSharing.ReasonCode.REJECTED_MAX_SHARING_SESSIONS);
         	}
         }
@@ -791,90 +514,6 @@
 		getImsModule().getCore().getListener().handleContentSharingTransferInvitation(session);
 
 		session.startSession();
-<<<<<<< HEAD
-	}
-
-    /**
-     * Initiate a live video sharing session
-     *
-     * @param contact Remote contact Id
-     * @param content Video content to share
-     * @param player Media player
-     * @return CSh session
-     * @throws CoreException
-     */
-    public VideoStreamingSession initiateLiveVideoSharingSession(ContactId contact, IVideoPlayer player) throws CoreException {
-		if (logger.isActivated()) {
-			logger.info("Initiate a live video sharing session");
-		}
-
-		// Test if call is established
-		if (!isCallConnectedWith(contact)) {
-			if (logger.isActivated()) {
-				logger.debug("Rich call not established: cancel the initiation");
-			}
-            throw new CoreException("Call not established");
-        }
-
-        // Reject if there are already 2 bidirectional sessions with a given contact
-		boolean rejectInvitation = false;
-        Vector<ContentSharingSession> currentSessions = getCShSessions();
-        if (currentSessions.size() >= 2) {
-        	// Already a bidirectional session
-            if (logger.isActivated()) {
-                logger.debug("Max sessions reached");
-            }
-        	rejectInvitation = true;
-        } else
-        if (currentSessions.size() == 1) {
-        	ContentSharingSession currentSession = currentSessions.elementAt(0);
-        	if (isSessionOriginating(currentSession)) {
-        		// Originating session already used
-				if (logger.isActivated()) {
-				    logger.debug("Max originating sessions reached");
-				}
-            	rejectInvitation = true;
-        	} else
-        	if (contact == null || !contact.equals(currentSession.getRemoteContact())) {
-        		// Not the same contact
-				if (logger.isActivated()) {
-				    logger.debug("Only bidirectional session with same contact authorized");
-				}
-            	rejectInvitation = true;
-        	}
-        }
-        if (rejectInvitation) {
-            if (logger.isActivated()) {
-                logger.debug("The max number of sharing sessions is achieved: cancel the initiation");
-            }
-            throw new CoreException("Max content sharing sessions achieved");
-        }
-
-		// Create a new session
-		OriginatingVideoStreamingSession session = new OriginatingVideoStreamingSession(
-				this,
-				player,
-                ContentManager.createGenericLiveVideoContent(),
-				contact);
-
-		return session;
-	}
-
-    /**
-     * Receive a video sharing invitation
-     *
-     * @param invite Initial invite
-     */
-	public void receiveVideoSharingInvitation(SipRequest invite) {
-		if (logger.isActivated()) {
-    		logger.info("Receive a video sharing invitation");
-    	}
-        // Reject if there are already 2 bidirectional sessions with a given contact
-		boolean rejectInvitation = false;
-        ContactId contact = null;
-		try {
-			contact = ContactUtils.createContactId(SipUtils.getAssertedIdentity(invite));
-=======
 	}
 
     /**
@@ -964,43 +603,12 @@
         ContactId contact = null;
 		try {
 			contact = ContactUtils.createContactId(SipUtils.getAssertedIdentity(invite));
->>>>>>> df3ac423
 		} catch (RcsContactFormatException e) {
 			if (logger.isActivated()) {
 				logger.debug("Rich call not established: cannot parse contact");
 			}
 			rejectInvitation = true;
 			/*TODO: Skip catching exception, which should be implemented in CR037.*/
-<<<<<<< HEAD
-		}
-
-        // Test if call is established
-		if (!isCallConnectedWith(contact)) {
-			if (logger.isActivated()) {
-				logger.debug("Rich call not established: reject the invitation");
-			}
-			sendErrorResponse(invite, 606);
-			return;
-		}
-
-        Vector<ContentSharingSession> currentSessions = getCShSessions();
-        if (currentSessions.size() >= 2) {
-        	// Already a bidirectional session
-            if (logger.isActivated()) {
-                logger.debug("Max sessions reached");
-            }
-        	rejectInvitation = true;
-        	handleVideoSharingInvitationRejected(invite, VideoSharing.ReasonCode.REJECTED_MAX_SHARING_SESSIONS);
-        } else
-        if (currentSessions.size() == 1) {
-        	ContentSharingSession currentSession = currentSessions.elementAt(0);
-			if (isSessionTerminating(currentSession)) {
-        		// Terminating session already used
-				if (logger.isActivated()) {
-				    logger.debug("Max terminating sessions reached");
-				}
-            	rejectInvitation = true;
-=======
 		}
 
         // Test if call is established
@@ -1028,7 +636,6 @@
 				    logger.debug("Max terminating sessions reached");
 				}
             	rejectInvitation = true;
->>>>>>> df3ac423
             	handleVideoSharingInvitationRejected(invite, VideoSharing.ReasonCode.REJECTED_MAX_SHARING_SESSIONS);
         	} else
         	if (contact == null || !contact.equals(currentSession.getRemoteContact())) {
@@ -1053,7 +660,6 @@
 
 		getImsModule().getCore().getListener().handleContentSharingStreamingInvitation(session);
 
-<<<<<<< HEAD
 		session.startSession();
 	}
 
@@ -1077,39 +683,6 @@
 			if (logger.isActivated()) {
 				logger.debug("Rich call not established: cancel the initiation");
 			}
-			throw new CoreException("Call not established");
-		}
-
-		// Create a new session
-		OriginatingGeolocTransferSession session = new OriginatingGeolocTransferSession(this, content, contact, geoloc);
-
-		return session;
-	}
-
-=======
-		session.startSession();
-	}
-
-    /**
-     * Initiate a geoloc sharing session
-     *
-     * @param contact Remote contact
-     * @param content Content to be shared
-     * @param geoloc Geoloc info
-     * @return CSh session
-     * @throws CoreException
-     */
-	public GeolocTransferSession initiateGeolocSharingSession(ContactId contact, MmContent content, GeolocPush geoloc)
-			throws CoreException {
-		if (logger.isActivated()) {
-			logger.info("Initiate geoloc sharing session with contact " + contact);
-		}
-
-		// Test if call is established
-		if (!isCallConnectedWith(contact)) {
-			if (logger.isActivated()) {
-				logger.debug("Rich call not established: cancel the initiation");
-			}
 			/*
 			 * TODO : Proper exception handling will be added here as part of
 			 * the CR037 implementation
@@ -1123,7 +696,6 @@
 		return session;
 	}
 
->>>>>>> df3ac423
 	/**
 	 * Receive a geoloc sharing invitation
 	 * 
@@ -1196,7 +768,6 @@
 		getImsModule().getCore().getListener().handleContentSharingTransferInvitation(session);
 
 		session.startSession();
-<<<<<<< HEAD
 	}
 
 	/**
@@ -1206,13 +777,7 @@
 		if (logger.isActivated()) {
 			logger.debug("Abort all pending sessions");
 		}
-		for (Enumeration<ImsServiceSession> e = getSessions(); e.hasMoreElements() ;) {
-			ImsServiceSession session = (ImsServiceSession)e.nextElement();
-			if (logger.isActivated()) {
-				logger.debug("Abort pending session " + session.getSessionID());
-			}
-			session.abortSession(ImsServiceSession.TERMINATION_BY_SYSTEM);
-		}
+		abortAllSessions(ImsServiceSession.TERMINATION_BY_SYSTEM);
     }
 	
 	/**
@@ -1236,40 +801,4 @@
 		return (session instanceof TerminatingImageTransferSession 
 				|| session instanceof TerminatingVideoStreamingSession);
 	}
-}
-=======
-	}
-
-	/**
-	 * Abort all pending sessions
-	 */
-	public void abortAllSessions() {
-		if (logger.isActivated()) {
-			logger.debug("Abort all pending sessions");
-		}
-		abortAllSessions(ImsServiceSession.TERMINATION_BY_SYSTEM);
-    }
-	
-	/**
-	 * Is the current session an originating one
-	 * 
-	 * @param session
-	 * @return true if session is an originating content sharing session (image or video)
-	 */
-	private boolean isSessionOriginating(ContentSharingSession session){
-		return (session instanceof OriginatingImageTransferSession 
-				|| session instanceof OriginatingVideoStreamingSession);
-	}
-	
-	/**
-	 * Is the current session a terminating one
-	 * 
-	 * @param session
-	 * @return true if session is an terminating content sharing session (image or video)
-	 */
-	private boolean isSessionTerminating(ContentSharingSession session){
-		return (session instanceof TerminatingImageTransferSession 
-				|| session instanceof TerminatingVideoStreamingSession);
-	}
-}
->>>>>>> df3ac423
+}