--- conflicted
+++ resolved
@@ -20,26 +20,13 @@
  * Modifications are licensed under the License.
  ******************************************************************************/
 
-package com.orangelabs.rcs.provider.eab;
-
+package com.orangelabs.rcs.provider.eab;
+
 import java.io.File;
 import java.io.FileNotFoundException;
 import java.util.Arrays;
 import java.util.HashSet;
 import java.util.Set;
-<<<<<<< HEAD
-
-import android.content.ContentProvider;
-import android.content.ContentUris;
-import android.content.ContentValues;
-import android.content.Context;
-import android.content.UriMatcher;
-import android.database.Cursor;
-import android.database.DatabaseUtils;
-import android.database.sqlite.SQLiteDatabase;
-import android.database.sqlite.SQLiteOpenHelper;
-import android.net.Uri;
-=======
 
 import android.content.ContentProvider;
 import android.content.ContentUris;
@@ -50,28 +37,22 @@
 import android.database.sqlite.SQLiteDatabase;
 import android.database.sqlite.SQLiteOpenHelper;
 import android.net.Uri;
->>>>>>> 09d1b856
 import android.os.ParcelFileDescriptor;
 import android.text.TextUtils;
 
 import com.gsma.services.rcs.capability.CapabilitiesLog;
-<<<<<<< HEAD
 import com.orangelabs.rcs.core.ims.service.ContactInfo.RcsStatus;
-import com.orangelabs.rcs.utils.logger.Logger;
-=======
-import com.orangelabs.rcs.core.ims.service.ContactInfo;
 import com.orangelabs.rcs.utils.DatabaseUtils;
 import com.orangelabs.rcs.utils.logger.Logger;
->>>>>>> 09d1b856
-
-/**
- * Rich address book provider
- *
- * <br>This provider contains the list of the RCS contacts and their status
+
+/**
+ * Rich address book provider
+ *
+ * <br>This provider contains the list of the RCS contacts and their status
  * <br>It is used by the AddressBookManager to keep the synchronization between the native address book and the RCS contacts.
  * 
- * <br>It also contains the list of aggregations between native raw contacts and rcs raw contacts
- */
+ * <br>It also contains the list of aggregations between native raw contacts and rcs raw contacts
+ */
 public class RichAddressBookProvider extends ContentProvider {
 
     private static final String CAPABILITY_TABLE = "capability";
