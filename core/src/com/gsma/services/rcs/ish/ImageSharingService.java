--- conflicted
+++ resolved
@@ -258,22 +258,10 @@
      * @throws RcsServiceException
      */
     public ImageSharing getImageSharing(String sharingId) throws RcsServiceException {
-<<<<<<< HEAD
-		if (api != null) {
-			try {
-				IImageSharing sharingIntf = api.getImageSharing(sharingId);
-				if (sharingIntf != null) {
-					return new ImageSharing(sharingIntf);
-				} else {
-					return null;
-				}
-			} catch(Exception e) {
-=======
 		if (api != null) {
 			try {
 				return new ImageSharing(api.getImageSharing(sharingId));
 			} catch(Exception e) {
->>>>>>> df3ac423
 				throw new RcsServiceException(e.getMessage());
 			}
 		} else {
