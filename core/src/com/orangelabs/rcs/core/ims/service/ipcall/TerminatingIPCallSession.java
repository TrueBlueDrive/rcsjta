--- conflicted
+++ resolved
@@ -142,7 +142,6 @@
 									.concat(String.valueOf(answer)));
 					}
 					return;
-<<<<<<< HEAD
 			}
 
 			// Check if a renderer has been set
@@ -262,7 +261,7 @@
         closeMediaSession();
 
         // Remove the current session
-        getImsService().removeSession(this);
+        removeSession();
         
         // Notify listener
         for(int i=0; i < getListeners().size(); i++) {
@@ -360,223 +359,3 @@
 		return true;
 	}
 }
-=======
-			}
-
-			// Check if a renderer has been set
-			if (getRenderer() == null) {
-				if (logger.isActivated()) {
-					logger.debug("Renderer not initialized");
-				}
-				handleError(new IPCallError(IPCallError.RENDERER_NOT_INITIALIZED));
-				return;
-			}
-
-			// Check if a player has been set
-			if (getPlayer() == null) {
-				if (logger.isActivated()) {
-					logger.debug("Player not initialized");
-				}
-				handleError(new IPCallError(IPCallError.PLAYER_NOT_INITIALIZED));
-				return;
-			}
-
-	        // Test if the session should be interrupted
-            if (isInterrupted()) {
-            	if (logger.isActivated()) {
-            		logger.debug("Session has been interrupted: end of processing");
-            	}
-            	return;
-            }
-
-            // Build SDP response
-			String sdp = buildSdpAnswer();
-
-			// Set the local SDP in the dialog path
-			getDialogPath().setLocalContent(sdp);
-
-			// Prepare media session			
-			prepareMediaSession();
-			
-			// Create a 200 OK response
-			if (logger.isActivated()) {
-				logger.info("Send 200 OK");
-			}
-			SipResponse resp = null;
-			if ((getPlayer().getVideoCodec() != null) && (getRenderer().getVideoCodec() != null)) {
-				// Visio Call
-				resp = SipMessageFactory.create200OkInviteResponse(
-						getDialogPath(),
-						IPCallService.FEATURE_TAGS_IP_VIDEO_CALL, sdp);
-			} else {
-				// Audio Call
-				resp = SipMessageFactory.create200OkInviteResponse(
-						getDialogPath(),
-						IPCallService.FEATURE_TAGS_IP_VOICE_CALL, sdp);
-			}
-
-			// The signalisation is established
-			getDialogPath().sigEstablished();
-
-			// Send response
-			SipTransactionContext ctx = getImsService().getImsModule().getSipManager().sendSipMessageAndWait(resp);
-
-			// Analyze the received response
-			if (ctx.isSipAck()) {
-				// ACK received
-				if (logger.isActivated()) {
-					logger.info("ACK request received");
-				}
-
-				// The session is established
-				getDialogPath().sessionEstablished();
-
-				// Start media
-				startMediaSession();
-
-            	// Start session timer
-            	if (getSessionTimerManager().isSessionTimerActivated(resp)) {        	
-            		getSessionTimerManager().start(SessionTimerManager.UAS_ROLE, getDialogPath().getSessionExpireTime());
-            	}
-
-				// Notify listeners
-				for (int i = 0; i < getListeners().size(); i++) {
-					getListeners().get(i).handleSessionStarted();
-				}
-			} else {
-				if (logger.isActivated()) {
-					logger.debug("No ACK received for INVITE");
-				}
-
-				// No response received: timeout
-				handleError(new IPCallError(IPCallError.SESSION_INITIATION_FAILED));
-			}
-		} catch (Exception e) {
-			if (logger.isActivated()) {
-				logger.error("Session initiation has failed", e);
-			}
-
-			// Unexpected error
-			handleError(new IPCallError(IPCallError.UNEXPECTED_EXCEPTION, e.getMessage()));
-		}
-	}
-
-    /**
-     * Handle error
-     *
-     * @param error Error
-     */
-    public void handleError(IPCallError error) {
-        if (isSessionInterrupted()) {
-            return;
-        }
-
-        // Error
-        if (logger.isActivated()) {
-            logger.info("Session error: " + error.getErrorCode() + ", reason=" + error.getMessage());
-        }
-
-        // Close media (audio, video) session
-        closeMediaSession();
-
-        // Remove the current session
-        removeSession();
-        
-        // Notify listener
-        for(int i=0; i < getListeners().size(); i++) {
-            ((IPCallStreamingSessionListener)getListeners().get(i)).handleCallError(error);
-        }
-    }
-
-
-	/**
-	 * Build sdp response for addVideo
-	 * 
-	 * @param reInvite  reInvite Request received
-	 */
-	private String buildSdpAnswer() {
-		// Parse the remote SDP part
-        SdpParser parser = new SdpParser(getDialogPath().getRemoteContent().getBytes());
-               
-        // Extract the audio codecs from SDP
-        Vector<MediaDescription> audio = parser.getMediaDescriptions("audio");
-        Vector<AudioCodec> proposedAudioCodecs = AudioCodecManager.extractAudioCodecsFromSdp(audio);
-
-        // Extract video codecs from SDP            
-        Vector<MediaDescription> video = parser.getMediaDescriptions("video");
-        Vector<VideoCodec> proposedVideoCodecs = VideoCodecManager.extractVideoCodecsFromSdp(video);
-        
-        // Audio codec negotiation
-		AudioCodec selectedAudioCodec;
-		try {
-			selectedAudioCodec = AudioCodecManager.negociateAudioCodec(getRenderer().getSupportedAudioCodecs(), proposedAudioCodecs);
-			if (selectedAudioCodec == null) {
-				if (logger.isActivated()) {
-					logger.debug("Proposed audio codecs are not supported");
-				}
-
-				// Send a 415 Unsupported media type response
-				send415Error(getDialogPath().getInvite());
-
-				// Unsupported media type
-				handleError(new IPCallError(IPCallError.UNSUPPORTED_AUDIO_TYPE));
-				return null;
-			}
-			
-	        // Video codec negotiation
-			VideoCodec selectedVideoCodec = null;
-			if ((proposedVideoCodecs != null) && (proposedVideoCodecs.size() > 0)) {
-					selectedVideoCodec = VideoCodecManager.negociateVideoCodec(getPlayer().getSupportedVideoCodecs(), proposedVideoCodecs);
-					if (selectedVideoCodec == null) {
-			            if (logger.isActivated()) {
-			                logger.debug("Proposed video codecs are not supported");
-			            }
-			        }
-			} else {
-	            if (logger.isActivated()) {
-	                logger.debug("No video requested");
-	            }
-			}
-
-			// Build SDP answer
-	    	String audioSdp = AudioSdpBuilder.buildSdpAnswer(selectedAudioCodec, getPlayer().getLocalAudioRtpPort());
-	    	String videoSdp = "";
-        	if (selectedVideoCodec != null) {
-                MediaDescription mediaVideo = parser.getMediaDescription("video");
-            	videoSdp = VideoSdpBuilder.buildSdpAnswer(selectedVideoCodec,
-            			getRenderer().getLocalVideoRtpPort(), mediaVideo);
-            }	
-	        String ntpTime = SipUtils.constructNTPtime(System.currentTimeMillis());
-	    	String ipAddress = getDialogPath().getSipStack().getLocalIpAddress();
-
-	        // Build SDP for response
-	        String sdp =
-	        	"v=0" + SipUtils.CRLF +
-	        	"o=- " + ntpTime + " " + ntpTime + " " + SdpUtils.formatAddressType(ipAddress) + SipUtils.CRLF +
-	        	"s=-" + SipUtils.CRLF +
-	        	"c=" + SdpUtils.formatAddressType(ipAddress) + SipUtils.CRLF +
-	            "t=0 0" + SipUtils.CRLF +
-	            audioSdp +
-	            videoSdp +
-	            "a=sendrcv" + SipUtils.CRLF;
-	        
-			return sdp;
-	        
-		} catch (RemoteException e) {
-			if (logger.isActivated()) {
-                logger.error("Session initiation has failed", e);
-            }
-            
-            // Unexpected error
-            handleError(new IPCallError(IPCallError.UNEXPECTED_EXCEPTION, e.getMessage()));            
-            return null;
-		}
-	}
-
-	@Override
-	public boolean isInitiatedByRemote() {
-		return true;
-	}
-}
-
->>>>>>> df3ac423
