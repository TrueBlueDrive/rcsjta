--- conflicted
+++ resolved
@@ -18,112 +18,6 @@
  *
  * NOTE: This file has been modified by Sony Mobile Communications Inc.
  * Modifications are licensed under the License.
-<<<<<<< HEAD
- ******************************************************************************/
-
-package com.orangelabs.rcs.core.ims.service.sip;
-
-import java.util.Enumeration;
-import java.util.Vector;
-
-import android.content.Intent;
-
-import com.gsma.services.rcs.RcsContactFormatException;
-import com.gsma.services.rcs.contacts.ContactId;
-import com.orangelabs.rcs.core.CoreException;
-import com.orangelabs.rcs.core.ims.ImsModule;
-import com.orangelabs.rcs.core.ims.network.sip.SipMessageFactory;
-import com.orangelabs.rcs.core.ims.protocol.sip.SipDialogPath;
-import com.orangelabs.rcs.core.ims.protocol.sip.SipRequest;
-import com.orangelabs.rcs.core.ims.protocol.sip.SipTransactionContext;
-import com.orangelabs.rcs.core.ims.service.ImsService;
-import com.orangelabs.rcs.core.ims.service.ImsServiceSession;
-import com.orangelabs.rcs.core.ims.service.SessionAuthenticationAgent;
-import com.orangelabs.rcs.core.ims.service.sip.messaging.GenericSipMsrpSession;
-import com.orangelabs.rcs.core.ims.service.sip.messaging.OriginatingSipMsrpSession;
-import com.orangelabs.rcs.core.ims.service.sip.messaging.TerminatingSipMsrpSession;
-import com.orangelabs.rcs.core.ims.service.sip.streaming.GenericSipRtpSession;
-import com.orangelabs.rcs.core.ims.service.sip.streaming.OriginatingSipRtpSession;
-import com.orangelabs.rcs.core.ims.service.sip.streaming.TerminatingSipRtpSession;
-import com.orangelabs.rcs.utils.PhoneUtils;
-import com.orangelabs.rcs.utils.logger.Logger;
-
-/**
- * SIP service
- * 
- * @author Jean-Marc AUFFRET
- */
-public class SipService extends ImsService {
-	/**
-     * The logger
-     */
-    private final static Logger logger = Logger.getLogger(SipService.class.getSimpleName());
-
-	/**
-	 * MIME-type for multimedia services
-	 */
-	public final static String MIME_TYPE = "application/*";
-
-	/**
-     * Constructor
-     * 
-     * @param parent IMS module
-     * @throws CoreException
-     */
-	public SipService(ImsModule parent) throws CoreException {
-        super(parent, true);
-	}
-
-    /**
-     * /** Start the IMS service
-     */
-	public synchronized void start() {
-		if (isServiceStarted()) {
-			// Already started
-			return;
-		}
-		setServiceStarted(true);
-	}
-
-    /**
-     * Stop the IMS service
-     */
-	public synchronized void stop() {
-		if (!isServiceStarted()) {
-			// Already stopped
-			return;
-		}
-		setServiceStarted(false);
-	}
-
-	/**
-     * Check the IMS service
-     */
-	public void check() {
-	}
-
-    /**
-     * Initiate a MSRP session
-     * 
-     * @param contact Remote contact Id
-     * @param featureTag Feature tag of the service
-     * @return SIP session
-     */
-	public GenericSipMsrpSession initiateMsrpSession(ContactId contact, String featureTag) {
-		if (logger.isActivated()) {
-			logger.info("Initiate a MSRP session with contact " + contact);
-		}
-		
-		// Create a new session
-		OriginatingSipMsrpSession session = new OriginatingSipMsrpSession(this, contact, featureTag);
-		
-		return session;
-	}
-
-    /**
-     * Receive a session invitation with MSRP media
-     * 
-=======
  ******************************************************************************/
 
 package com.orangelabs.rcs.core.ims.service.sip;
@@ -237,7 +131,6 @@
     /**
      * Receive a session invitation with MSRP media
      * 
->>>>>>> df3ac423
      * @param sessionInvite Resolved intent
      * @param invite Initial invite
      * @throws RcsContactFormatException
@@ -282,49 +175,91 @@
 		TerminatingSipRtpSession session = new TerminatingSipRtpSession(this, invite, sessionInvite);
 
 		getImsModule().getCore().getListener().handleSipRtpSessionInvitation(sessionInvite, session);
-<<<<<<< HEAD
 
 		session.startSession();
 	}
-	
-	/**
-     * Returns SIP sessions
-     * 
-     * @return List of sessions
-     */
-	public Vector<GenericSipMsrpSession> getSipSessions() {
-		// Search all SIP sessions
-		Vector<GenericSipMsrpSession> result = new Vector<GenericSipMsrpSession>();
-		Enumeration<ImsServiceSession> list = getSessions();
-		while(list.hasMoreElements()) {
-			ImsServiceSession session = list.nextElement();
-			if (session instanceof GenericSipMsrpSession) {
-				result.add((GenericSipMsrpSession)session);
+
+	public void addSession(GenericSipMsrpSession session) {
+		final String sessionId = session.getSessionID();
+		if (logger.isActivated()) {
+			logger.debug("Add GenericSipMsrpSession with sessionId '" + sessionId + "'");
+		}
+		synchronized (getImsServiceSessionOperationLock()) {
+			mGenericSipMsrpSessionCache.put(sessionId, session);
+			addImsServiceSession(session);
+		}
+	}
+
+	public void removeSession(final GenericSipMsrpSession session) {
+		final String sessionId = session.getSessionID();
+		if (logger.isActivated()) {
+			logger.debug("Remove GenericSipMsrpSession with sessionId '" + sessionId + "'");
+		}
+		/*
+		 * Performing remove session operation on a new thread so that ongoing
+		 * threads accessing that session can finish up before it is actually
+		 * removed
+		 */
+		new Thread() {
+			@Override
+			public void run() {
+				synchronized (getImsServiceSessionOperationLock()) {
+					mGenericSipMsrpSessionCache.remove(sessionId);
+					removeImsServiceSession(session);
+				}
 			}
-		}
-
-		return result;
-    }
-
-	/**
-     * Returns SIP sessions with a given contact
-     * 
-     * @param contact Contact Id
-     * @return List of sessions
-     */
-	public Vector<GenericSipMsrpSession> getSipSessionsWith(ContactId contact) {
-		// Search all SIP sessions
-		Vector<GenericSipMsrpSession> result = new Vector<GenericSipMsrpSession>();
-		Enumeration<ImsServiceSession> list = getSessions();
-		while(list.hasMoreElements()) {
-			ImsServiceSession session = list.nextElement();
-			if ((session instanceof GenericSipMsrpSession) && session.getRemoteContact().equals(contact)) {
-				result.add((GenericSipMsrpSession)session);
+		}.start();
+	}
+
+	public GenericSipMsrpSession getGenericSipMsrpSession(String sessionId) {
+		if (logger.isActivated()) {
+			logger.debug("Get GenericSipMsrpSession with sessionId '" + sessionId + "'");
+		}
+		synchronized (getImsServiceSessionOperationLock()) {
+			return mGenericSipMsrpSessionCache.get(sessionId);
+		}
+	}
+
+	public void addSession(GenericSipRtpSession session) {
+		final String sessionId = session.getSessionID();
+		if (logger.isActivated()) {
+			logger.debug("Add GenericSipRtpSession with sessionId '" + sessionId + "'");
+		}
+		synchronized (getImsServiceSessionOperationLock()) {
+			mGenericSipRtpSessionCache.put(sessionId, session);
+			addImsServiceSession(session);
+		}
+	}
+
+	public void removeSession(final GenericSipRtpSession session) {
+		final String sessionId = session.getSessionID();
+		if (logger.isActivated()) {
+			logger.debug("Remove GenericSipRtpSession with sessionId '" + sessionId + "'");
+		}
+		/*
+		 * Performing remove session operation on a new thread so that ongoing
+		 * threads accessing that session can finish up before it is actually
+		 * removed
+		 */
+		new Thread() {
+			@Override
+			public void run() {
+				synchronized (getImsServiceSessionOperationLock()) {
+					mGenericSipRtpSessionCache.remove(sessionId);
+					removeImsServiceSession(session);
+				}
 			}
-		}
-
-		return result;
-    }
+		}.start();
+	}
+
+	public GenericSipRtpSession getGenericSipRtpSession(String sessionId) {
+		if (logger.isActivated()) {
+			logger.debug("Get GenericSipRtpSession with sessionId '" + sessionId + "'");
+		}
+		synchronized (getImsServiceSessionOperationLock()) {
+			return mGenericSipRtpSessionCache.get(sessionId);
+		}
+	}
 
 	/**
 	 * Send an instant message (SIP MESSAGE)
@@ -426,193 +361,4 @@
         }
         return result;
 	}
-}
-=======
-
-		session.startSession();
-	}
-
-	public void addSession(GenericSipMsrpSession session) {
-		final String sessionId = session.getSessionID();
-		if (logger.isActivated()) {
-			logger.debug("Add GenericSipMsrpSession with sessionId '" + sessionId + "'");
-		}
-		synchronized (getImsServiceSessionOperationLock()) {
-			mGenericSipMsrpSessionCache.put(sessionId, session);
-			addImsServiceSession(session);
-		}
-	}
-
-	public void removeSession(final GenericSipMsrpSession session) {
-		final String sessionId = session.getSessionID();
-		if (logger.isActivated()) {
-			logger.debug("Remove GenericSipMsrpSession with sessionId '" + sessionId + "'");
-		}
-		/*
-		 * Performing remove session operation on a new thread so that ongoing
-		 * threads accessing that session can finish up before it is actually
-		 * removed
-		 */
-		new Thread() {
-			@Override
-			public void run() {
-				synchronized (getImsServiceSessionOperationLock()) {
-					mGenericSipMsrpSessionCache.remove(sessionId);
-					removeImsServiceSession(session);
-				}
-			}
-		}.start();
-	}
-
-	public GenericSipMsrpSession getGenericSipMsrpSession(String sessionId) {
-		if (logger.isActivated()) {
-			logger.debug("Get GenericSipMsrpSession with sessionId '" + sessionId + "'");
-		}
-		synchronized (getImsServiceSessionOperationLock()) {
-			return mGenericSipMsrpSessionCache.get(sessionId);
-		}
-	}
-
-	public void addSession(GenericSipRtpSession session) {
-		final String sessionId = session.getSessionID();
-		if (logger.isActivated()) {
-			logger.debug("Add GenericSipRtpSession with sessionId '" + sessionId + "'");
-		}
-		synchronized (getImsServiceSessionOperationLock()) {
-			mGenericSipRtpSessionCache.put(sessionId, session);
-			addImsServiceSession(session);
-		}
-	}
-
-	public void removeSession(final GenericSipRtpSession session) {
-		final String sessionId = session.getSessionID();
-		if (logger.isActivated()) {
-			logger.debug("Remove GenericSipRtpSession with sessionId '" + sessionId + "'");
-		}
-		/*
-		 * Performing remove session operation on a new thread so that ongoing
-		 * threads accessing that session can finish up before it is actually
-		 * removed
-		 */
-		new Thread() {
-			@Override
-			public void run() {
-				synchronized (getImsServiceSessionOperationLock()) {
-					mGenericSipRtpSessionCache.remove(sessionId);
-					removeImsServiceSession(session);
-				}
-			}
-		}.start();
-	}
-
-	public GenericSipRtpSession getGenericSipRtpSession(String sessionId) {
-		if (logger.isActivated()) {
-			logger.debug("Get GenericSipRtpSession with sessionId '" + sessionId + "'");
-		}
-		synchronized (getImsServiceSessionOperationLock()) {
-			return mGenericSipRtpSessionCache.get(sessionId);
-		}
-	}
-
-	/**
-	 * Send an instant message (SIP MESSAGE)
-	 * 
-     * @param contact Contact
-	 * @param featureTag Feature tag of the service
-     * @param content Content
-	 * @return True if successful else returns false
-	 */
-	public boolean sendInstantMessage(String contact, String featureTag, byte[] content) {
-		boolean result = false;
-		try {
-			if (logger.isActivated()) {
-       			logger.debug("Send instant message to " + contact);
-       		}
-			
-		    // Create authentication agent 
-       		SessionAuthenticationAgent authenticationAgent = new SessionAuthenticationAgent(getImsModule());
-       		
-       		// Create a dialog path
-        	String contactUri = PhoneUtils.formatNumberToSipUri(contact);
-        	SipDialogPath dialogPath = new SipDialogPath(
-        			getImsModule().getSipManager().getSipStack(),
-        			getImsModule().getSipManager().getSipStack().generateCallId(),
-    				1,
-    				contactUri,
-    				ImsModule.IMS_USER_PROFILE.getPublicUri(),
-    				contactUri,
-    				getImsModule().getSipManager().getSipStack().getServiceRoutePath());        	
-        	
-	        // Create MESSAGE request
-        	if (logger.isActivated()) {
-        		logger.info("Send first MESSAGE");
-        	}
-	        SipRequest msg = SipMessageFactory.createMessage(dialogPath,
-	        		featureTag,	SipService.MIME_TYPE, content);
-	        
-	        // Send MESSAGE request
-	        SipTransactionContext ctx = getImsModule().getSipManager().sendSipMessageAndWait(msg);
-	
-	        // Analyze received message
-            if (ctx.getStatusCode() == 407) {
-                // 407 response received
-            	if (logger.isActivated()) {
-            		logger.info("407 response received");
-            	}
-
-    	        // Set the Proxy-Authorization header
-            	authenticationAgent.readProxyAuthenticateHeader(ctx.getSipResponse());
-
-                // Increment the Cseq number of the dialog path
-                dialogPath.incrementCseq();
-
-                // Create a second MESSAGE request with the right token
-                if (logger.isActivated()) {
-                	logger.info("Send second MESSAGE");
-                }
-    	        msg = SipMessageFactory.createMessage(dialogPath,
-    	        		featureTag,	SipService.MIME_TYPE, content);
-
-    	        // Set the Authorization header
-    	        authenticationAgent.setProxyAuthorizationHeader(msg);
-                
-                // Send MESSAGE request
-    	        ctx = getImsModule().getSipManager().sendSipMessageAndWait(msg);
-
-                // Analyze received message
-                if ((ctx.getStatusCode() == 200) || (ctx.getStatusCode() == 202)) {
-                    // 200 OK response
-                	if (logger.isActivated()) {
-                		logger.info("20x OK response received");
-                	}
-                	result = true;
-                } else {
-                    // Error
-                	if (logger.isActivated()) {
-                		logger.info("Send instant message has failed: " + ctx.getStatusCode()
-    	                    + " response received");
-                	}
-                }
-            } else
-            if ((ctx.getStatusCode() == 200) || (ctx.getStatusCode() == 202)) {
-	            // 200 OK received
-            	if (logger.isActivated()) {
-            		logger.info("20x OK response received");
-            	}
-            	result = true;
-	        } else {
-	            // Error responses
-            	if (logger.isActivated()) {
-            		logger.info("Send instant message has failed: " + ctx.getStatusCode()
-	                    + " response received");
-            	}
-	        }
-        } catch(Exception e) {
-        	if (logger.isActivated()) {
-        		logger.error("Can't send MESSAGE request", e);
-        	}
-        }
-        return result;
-	}
-}
->>>>>>> df3ac423
+}