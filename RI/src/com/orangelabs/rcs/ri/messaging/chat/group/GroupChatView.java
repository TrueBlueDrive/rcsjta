--- conflicted
+++ resolved
@@ -173,17 +173,11 @@
 		public void onParticipantInfoChanged(String chatId, ParticipantInfo participant) {
 			if (LogUtils.isActive) {
 				Log.d(LOGTAG,
-<<<<<<< HEAD
-						new StringBuilder("onParticipantInfoChanged chatId=").append(chatId)
-								.append(" contact=").append(participant.getContact().toString())
-								.append(" status=").append(participant.getStatus()).toString());
-=======
 						new StringBuilder("onParticipantInfoChanged chatId=")
 								.append(chatId).append(" contact=")
 								.append(participant.getContact().toString())
 								.append(" status=")
 								.append(participant.getStatus()).toString());
->>>>>>> 77bb47fb
 			}
 		}
 
@@ -192,19 +186,12 @@
 				String mimeType, String msgId, int status, int reasonCode) {
 			if (LogUtils.isActive) {
 				Log.d(LOGTAG,
-<<<<<<< HEAD
-						new StringBuilder("onGroupDeliveryInfoChanged chatId=").append(chatId)
-								.append(" contact=").append(contact.toString())
-								.append(" mime-type=").append(mimeType).append(" msgId=")
-								.append(msgId).append(" status=").append(status).append(" reason=")
-=======
 						new StringBuilder(
 								"onMessageGroupDeliveryInfoChanged chatId=")
 								.append(chatId).append(" contact=")
 								.append(contact).append(" msgId=")
 								.append(msgId).append(" status=")
 								.append(status).append(" reason=")
->>>>>>> 77bb47fb
 								.append(reasonCode).toString());
 			}
 		}
@@ -215,15 +202,11 @@
 		@Override
 		public void onStateChanged(String chatId, final int state, final int reasonCode) {
 			if (LogUtils.isActive) {
-<<<<<<< HEAD
-				Log.d(LOGTAG, new StringBuilder("onStateChanged chatId=").append(chatId).append(" state=").append(state).append( " reason=").append(reasonCode).toString());
-=======
 				Log.d(LOGTAG,
 						new StringBuilder("onStateChanged chatId=")
 								.append(chatId).append(" state=").append(state)
 								.append(" reason=").append(reasonCode)
 								.toString());
->>>>>>> 77bb47fb
 			}
 			// TODO CR031 enumerated types
 			if (state > RiApplication.GC_STATES.length) {
@@ -287,11 +270,7 @@
 		AdapterContextMenuInfo info = (AdapterContextMenuInfo) menuInfo;
 		Cursor cursor = (Cursor) mAdapter.getItem(info.position);
 		menu.add(0, GROUPCHAT_MENU_ITEM_DELETE, 0, R.string.menu_delete_message);
-<<<<<<< HEAD
-		int direction = cursor.getInt(cursor.getColumnIndex(ChatLog.Message.DIRECTION));
-=======
 		int direction = cursor.getInt(cursor.getColumnIndex(Message.DIRECTION));
->>>>>>> 77bb47fb
 		if (RcsCommon.Direction.OUTGOING == direction) {
 			menu.add(0, GROUPCHAT_MENU_ITEM_VIEW_GC_INFO, 1, R.string.menu_view_groupdelivery);
 		}
@@ -378,16 +357,6 @@
 				// Get participants
 				ContactUtils contactUtils = ContactUtils.getInstance(this);
 				List<String> contacts = getIntent().getStringArrayListExtra(GroupChatView.EXTRA_PARTICIPANTS);
-<<<<<<< HEAD
-				if (contacts != null && !contacts.isEmpty()) {
-					for (String contact : contacts) {
-						try {
-							mParticipants.add(contactUtils.formatContact(contact));
-						} catch (RcsContactFormatException e) {
-							if (LogUtils.isActive) {
-								Log.e(LOGTAG, "processIntent invalid participant ".concat(contact));
-							}
-=======
 				if (contacts == null || contacts.isEmpty()) {
 					Utils.showMessageAndExit(this, getString(R.string.label_invalid_contacts), exitOnce);
 					return false;
@@ -400,7 +369,6 @@
 					} catch (RcsContactFormatException e) {
 						if (LogUtils.isActive) {
 							Log.e(LOGTAG, "processIntent invalid participant ".concat(contact));
->>>>>>> 77bb47fb
 						}
 					}
 				}
@@ -441,16 +409,11 @@
 				mParticipants = getListOfParticipants(mGroupChat.getParticipants());
 				if (LogUtils.isActive) {
 					if (mParticipants == null) {
-<<<<<<< HEAD
-						Log.e(LOGTAG, new StringBuilder("processIntent chatId=").append(mChatId)
-								.append(" subject='").append(mSubject).append("'").toString());
-=======
 						Log.e(LOGTAG,
 								new StringBuilder("processIntent chatId=")
 										.append(mChatId).append(" subject='")
 										.append(mSubject).append("'")
 										.toString());
->>>>>>> 77bb47fb
 					}
 				}
 				return true;
@@ -468,18 +431,12 @@
 						// Ignore message if it does not belong to current GC
 						if (LogUtils.isActive) {
 							Log.d(LOGTAG,
-<<<<<<< HEAD
-									new StringBuilder("processIntent discard chat message ")
-											.append(message.getMsgId()).append(" for chatId ")
-											.append(message.getChatId()).toString());
-=======
 									new StringBuilder(
 											"processIntent discard chat message ")
 											.append(message.getMsgId())
 											.append(" for chatId ")
 											.append(message.getChatId())
 											.toString());
->>>>>>> 77bb47fb
 						}
 						return true;
 						
@@ -530,13 +487,8 @@
 	private void updateGroupChatViewTitle(String subject) {
 		// Set title
 		if (!TextUtils.isEmpty(subject)) {
-<<<<<<< HEAD
 			setTitle(new StringBuilder(getString(R.string.title_group_chat)).append(" '")
 					.append(mSubject).append("'").toString());
-=======
-			setTitle(new StringBuilder(getString(R.string.title_group_chat))
-					.append(" '").append(mSubject).append("'").toString());
->>>>>>> 77bb47fb
 		}
 	}
 
@@ -971,12 +923,6 @@
 			Log.d(LOGTAG, "sendTextMessage: ".concat(message));
 		}
 		try {
-<<<<<<< HEAD
-			if (LogUtils.isActive) {
-				Log.d(LOGTAG, "sendTextMessage msg=".concat(message));
-			}
-=======
->>>>>>> 77bb47fb
 			// Send the text to Group Chat
 			return mGroupChat.sendMessage(message);
 		} catch (Exception e) {
@@ -993,14 +939,7 @@
 			Log.d(LOGTAG, "sendGeolocMessage: ".concat(geoloc.toString()));
 		}
 		try {
-<<<<<<< HEAD
-			if (LogUtils.isActive) {
-				Log.d(LOGTAG, "sendMessage geoloc=".concat(geoloc.toString()));
-			}
-			// Send the text to remote
-=======
 			// Send the geoloc to Group Chat
->>>>>>> 77bb47fb
 			return mGroupChat.sendMessage(geoloc);
 		} catch (Exception e) {
 			if (LogUtils.isActive) {
@@ -1029,18 +968,11 @@
 					
 				}
 				try {
-<<<<<<< HEAD
 					if (mGroupChat != null) {
 						mGroupChat.sendIsComposingEvent(isTyping);
 						if (LogUtils.isActive) {
 							Log.d(LOGTAG, "sendIsComposingEvent ".concat(String.valueOf(isTyping)));
 						}
-=======
-					mGroupChat.sendIsComposingEvent(isTyping);
-					if (LogUtils.isActive) {
-						Boolean _isTyping = Boolean.valueOf(isTyping);
-						Log.d(LOGTAG, "sendIsComposingEvent ".concat(_isTyping.toString()));
->>>>>>> 77bb47fb
 					}
 				} catch (Exception e) {
 					e.printStackTrace();
