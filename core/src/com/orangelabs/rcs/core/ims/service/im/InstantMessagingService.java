/*******************************************************************************
 * Software Name : RCS IMS Stack
 *
 * Copyright (C) 2010 France Telecom S.A.
 * Copyright (C) 2014 Sony Mobile Communications Inc.
 *
 * Licensed under the Apache License, Version 2.0 (the "License");
 * you may not use this file except in compliance with the License.
 * You may obtain a copy of the License at
 *
 *      http://www.apache.org/licenses/LICENSE-2.0
 *
 * Unless required by applicable law or agreed to in writing, software
 * distributed under the License is distributed on an "AS IS" BASIS,
 * WITHOUT WARRANTIES OR CONDITIONS OF ANY KIND, either express or implied.
 * See the License for the specific language governing permissions and
 * limitations under the License.
 *
 * NOTE: This file has been modified by Sony Mobile Communications Inc.
 * Modifications are licensed under the License.
 ******************************************************************************/

package com.orangelabs.rcs.core.ims.service.im;

import java.util.Enumeration;
import java.util.List;
import java.util.Set;
import java.util.UUID;
import java.util.Vector;

import javax2.sip.header.ContactHeader;
import javax2.sip.message.Response;

import com.gsma.services.rcs.RcsContactFormatException;
import com.gsma.services.rcs.chat.ChatLog;
import com.gsma.services.rcs.chat.ChatLog.Message.ReasonCode;
import com.gsma.services.rcs.chat.GroupChat;
import com.gsma.services.rcs.chat.ParticipantInfo;
import com.gsma.services.rcs.contacts.ContactId;
import com.gsma.services.rcs.ft.FileTransfer;
import com.orangelabs.rcs.core.Core;
import com.orangelabs.rcs.core.CoreException;
import com.orangelabs.rcs.core.content.ContentManager;
import com.orangelabs.rcs.core.content.MmContent;
import com.orangelabs.rcs.core.ims.ImsModule;
import com.orangelabs.rcs.core.ims.network.sip.FeatureTags;
import com.orangelabs.rcs.core.ims.network.sip.SipMessageFactory;
import com.orangelabs.rcs.core.ims.network.sip.SipUtils;
import com.orangelabs.rcs.core.ims.protocol.sip.SipRequest;
import com.orangelabs.rcs.core.ims.protocol.sip.SipResponse;
import com.orangelabs.rcs.core.ims.service.ImsService;
import com.orangelabs.rcs.core.ims.service.ImsServiceSession;
import com.orangelabs.rcs.core.ims.service.capability.Capabilities;
import com.orangelabs.rcs.core.ims.service.im.chat.ChatSession;
import com.orangelabs.rcs.core.ims.service.im.chat.ChatUtils;
import com.orangelabs.rcs.core.ims.service.im.chat.DelayedDisplayNotificationManager;
import com.orangelabs.rcs.core.ims.service.im.chat.FileTransferMessage;
import com.orangelabs.rcs.core.ims.service.im.chat.GroupChatInfo;
import com.orangelabs.rcs.core.ims.service.im.chat.GroupChatSession;
import com.orangelabs.rcs.core.ims.service.im.chat.InstantMessage;
import com.orangelabs.rcs.core.ims.service.im.chat.OneOneChatSession;
import com.orangelabs.rcs.core.ims.service.im.chat.OriginatingAdhocGroupChatSession;
import com.orangelabs.rcs.core.ims.service.im.chat.OriginatingOne2OneChatSession;
import com.orangelabs.rcs.core.ims.service.im.chat.ParticipantInfoUtils;
import com.orangelabs.rcs.core.ims.service.im.chat.RejoinGroupChatSession;
import com.orangelabs.rcs.core.ims.service.im.chat.RestartGroupChatSession;
import com.orangelabs.rcs.core.ims.service.im.chat.TerminatingAdhocGroupChatSession;
import com.orangelabs.rcs.core.ims.service.im.chat.TerminatingOne2OneChatSession;
import com.orangelabs.rcs.core.ims.service.im.chat.imdn.ImdnDocument;
import com.orangelabs.rcs.core.ims.service.im.chat.imdn.ImdnManager;
import com.orangelabs.rcs.core.ims.service.im.chat.standfw.StoreAndForwardManager;
import com.orangelabs.rcs.core.ims.service.im.chat.standfw.TerminatingStoreAndForwardMsgSession;
import com.orangelabs.rcs.core.ims.service.im.filetransfer.FileSharingError;
import com.orangelabs.rcs.core.ims.service.im.filetransfer.FileSharingSession;
import com.orangelabs.rcs.core.ims.service.im.filetransfer.FileTransferUtils;
import com.orangelabs.rcs.core.ims.service.im.filetransfer.http.FileTransferHttpInfoDocument;
import com.orangelabs.rcs.core.ims.service.im.filetransfer.http.FtHttpResumeManager;
import com.orangelabs.rcs.core.ims.service.im.filetransfer.http.OriginatingHttpFileSharingSession;
import com.orangelabs.rcs.core.ims.service.im.filetransfer.http.OriginatingHttpGroupFileSharingSession;
import com.orangelabs.rcs.core.ims.service.im.filetransfer.http.TerminatingHttpFileSharingSession;
import com.orangelabs.rcs.core.ims.service.im.filetransfer.msrp.OriginatingMsrpFileSharingSession;
import com.orangelabs.rcs.core.ims.service.im.filetransfer.msrp.TerminatingMsrpFileSharingSession;
import com.orangelabs.rcs.provider.eab.ContactsManager;
import com.orangelabs.rcs.provider.messaging.MessagingLog;
import com.orangelabs.rcs.provider.settings.RcsSettings;
<<<<<<< HEAD
import com.orangelabs.rcs.provider.settings.RcsSettingsData.FileTransferProtocol;
=======
import com.orangelabs.rcs.provider.settings.RcsSettingsData;
>>>>>>> 49e77f67
import com.orangelabs.rcs.utils.ContactUtils;
import com.orangelabs.rcs.utils.IdGenerator;
import com.orangelabs.rcs.utils.MimeManager;
import com.orangelabs.rcs.utils.PhoneUtils;
import com.orangelabs.rcs.utils.logger.Logger;

/**
 * Instant messaging services (1-1 chat, group chat and file transfer)
 * 
 * @author Jean-Marc AUFFRET
 */
public class InstantMessagingService extends ImsService {

    /**
     * Chat features tags
     */
    public final static String[] CHAT_FEATURE_TAGS = { FeatureTags.FEATURE_OMA_IM };

    /**
     * File transfer features tags
     */
    public final static String[] FT_FEATURE_TAGS = { FeatureTags.FEATURE_OMA_IM };

	/**
	 * Max chat sessions
	 */
	private int maxChatSessions;

	/**
	 * Max file transfer sessions
	 */
	private int maxFtSessions;
	
	/**
	 * Max file transfer size
	 */
	private int maxFtSize;

	/**
	 * IMDN manager
	 */
	private ImdnManager imdnMgr;	
	
	private FtHttpResumeManager resumeManager;

	/**
	 * Store & Forward manager
	 */
	private StoreAndForwardManager storeAndFwdMgr = new StoreAndForwardManager(this);

	/**
     * The logger
     */
    private static final Logger logger = Logger.getLogger(InstantMessagingService.class.getName());


	/**
     * Constructor
     * 
     * @param parent IMS module
     * @throws CoreException
     */
	public InstantMessagingService(ImsModule parent) throws CoreException {
        super(parent, true);

		maxChatSessions = RcsSettings.getInstance().getMaxChatSessions();
        maxFtSessions = RcsSettings.getInstance().getMaxFileTransferSessions();
        maxFtSize = FileSharingSession.getMaxFileSharingSize();
	}

	private void handleFileTransferInvitationRejected(SipRequest invite, int reasonCode) {
		ContactId contact = ContactUtils.createContactId(SipUtils.getAssertedIdentity(invite));
		MmContent content = ContentManager.createMmContentFromSdp(invite);
		MmContent fileIcon = FileTransferUtils.extractFileIcon(invite);
		getImsModule().getCore().getListener()
				.handleFileTransferInvitationRejected(contact, content, fileIcon, reasonCode);
	}

	private void handleGroupChatInvitationRejected(SipRequest invite, int reasonCode) {
		String chatId = ChatUtils.getContributionId(invite);
		String subject = ChatUtils.getSubject(invite);
		Set<ParticipantInfo> participants = ChatUtils.getListOfParticipants(invite);
		getImsModule()
				.getCore()
				.getListener()
				.handleGroupChatInvitationRejected(chatId, subject, participants, reasonCode);
	}

	/**
	 * Start the IMS service
	 */
	public synchronized void start() {
		if (isServiceStarted()) {
			// Already started
			return;
		}
		setServiceStarted(true);
		
		// Start IMDN manager
        imdnMgr = new ImdnManager(this);
		imdnMgr.start();

		// Send delayed displayed notifications for read messages if they were
		// not sent before already
		new DelayedDisplayNotificationManager(this);
		// Start resuming FT HTTP
		resumeManager = new FtHttpResumeManager(this);
	}

    /**
     * Stop the IMS service
     */
	public synchronized void stop() {
		if (!isServiceStarted()) {
			// Already stopped
			return;
		}
		setServiceStarted(false);
		
		// Stop IMDN manager
		imdnMgr.terminate();
        imdnMgr.interrupt();
        if (resumeManager != null)
        	resumeManager.terminate();
	}

	/**
     * Check the IMS service
     */
	public void check() {
	}
	
	/**
	 * Returns the IMDN manager
	 * 
	 * @return IMDN manager
	 */
	public ImdnManager getImdnManager() {
		return imdnMgr;
	}	

	/**
	 * Get Store & Forward manager
	 */
	public StoreAndForwardManager getStoreAndForwardManager() {
		return storeAndFwdMgr;
	}

    /**
     * Returns IM sessions
     * 
     * @return List of sessions
     */
	public Vector<ChatSession> getImSessions() {
		// Search all IM sessions
		Vector<ChatSession> result = new Vector<ChatSession>();
		Enumeration<ImsServiceSession> list = getSessions();
		while(list.hasMoreElements()) {
			ImsServiceSession session = list.nextElement();
			if (session instanceof ChatSession) {
				result.add((ChatSession)session);
			}
		}

		return result;
    }

	/**
     * Returns IM sessions with a given contact
     * 
     * @param contact Contact
     * @return List of sessions
     */
	public Vector<ChatSession> getImSessionsWith(ContactId contact) {
		// Search all IM sessions
		Vector<ChatSession> result = new Vector<ChatSession>();
		Enumeration<ImsServiceSession> list = getSessions();
		while(list.hasMoreElements()) {
			ImsServiceSession session = list.nextElement();
			if ((session instanceof OneOneChatSession) && contact != null && contact.equals(session.getRemoteContact())) {
				result.add((ChatSession)session);
			}
		}

		return result;
    }

	/**
     * Returns Group chat session with a given chatId
     *
     * @param chatId
     * @return Group chat session
     */
	public GroupChatSession getGroupChatSession(String chatId) {
		// Search all IM sessions
		Enumeration<ImsServiceSession> imsServiceSessions = getSessions();
		while (imsServiceSessions.hasMoreElements()) {
			ImsServiceSession imsServiceSession = imsServiceSessions.nextElement();
			if (imsServiceSession instanceof GroupChatSession) {
				GroupChatSession groupChatSession = (GroupChatSession)imsServiceSession;
				if ((groupChatSession.getContributionID()).equals(chatId)) {
					return groupChatSession;
				}
			}
		}
		return null;
	}

	/**
     * Returns active file transfer sessions
     * 
     * @return List of sessions
     */
	public Vector<FileSharingSession> getFileTransferSessions() {
		Vector<FileSharingSession> result = new Vector<FileSharingSession>();
		Enumeration<ImsServiceSession> list = getSessions();
		while(list.hasMoreElements()) {
			ImsServiceSession session = list.nextElement();
			if (session instanceof FileSharingSession) {
				result.add((FileSharingSession)session);
			}
		}

		return result;
    }

	/**
	 * Initiate a file transfer session
	 * 
	 * @param contact
	 *            Remote contact identifier
	 * @param content
	 *            Content of file to sent
	 * @param fileIcon
	 *            true if the stack must try to attach fileIcon
	 * @return File transfer session
	 * @throws CoreException
	 */
	public FileSharingSession initiateFileTransferSession(ContactId contact, MmContent content, boolean fileIcon) throws CoreException {
		if (logger.isActivated()) {
			logger.info("Initiate a file transfer session with contact " + contact + ", file " + content.toString());
		}

		// Test number of sessions
		if ((maxFtSessions != 0) && (getFileTransferSessions().size() >= maxFtSessions)) {
			if (logger.isActivated()) {
				logger.debug("The max number of file transfer sessions is achieved: cancel the initiation");
			}
			throw new CoreException("Max file transfer sessions achieved");
		}

        // Test max size
        if (maxFtSize > 0 && content.getSize() > maxFtSize) {
            if (logger.isActivated()) {
                logger.debug("File exceeds max size: cancel the initiation");
            }
            throw new CoreException("File exceeds max size");
        }

		// Check contact capabilities
		boolean isFToHttpSupportedByRemote = false;
		Capabilities capability = ContactsManager.getInstance().getContactCapabilities(contact);
		if (capability != null) {
			isFToHttpSupportedByRemote = capability.isFileTransferHttpSupported();
		}

		// Select default protocol
		Capabilities myCapability = RcsSettings.getInstance().getMyCapabilities();
		boolean isHttpProtocol = false;
		if (isFToHttpSupportedByRemote && myCapability.isFileTransferHttpSupported()) {
<<<<<<< HEAD
			if (FileTransferProtocol.HTTP.equals(RcsSettings.getInstance().getFtProtocol())) {
=======
			if (RcsSettings.getInstance().getFtProtocol().equals(RcsSettingsData.FT_PROTOCOL_HTTP)) {
>>>>>>> 49e77f67
				isHttpProtocol = true;
			}
		}

		if (fileIcon && (MimeManager.isImageType(content.getEncoding()) == false)) {
			fileIcon = false;
		}

		// Initiate session
		FileSharingSession session;
		if (isHttpProtocol) {
			// Create a new session
			session = new OriginatingHttpFileSharingSession(this, content, contact,
					PhoneUtils.formatContactIdToUri(contact), fileIcon, UUID.randomUUID()
							.toString());
		} else {
			if (fileIcon) {
				// Check thumbnail capabilities
				if (capability != null && capability.isFileTransferThumbnailSupported() == false) {
					fileIcon = false;
					if (logger.isActivated()) {
						logger.warn("Thumbnail not supported by remote");
					}
				}
				if (fileIcon && myCapability.isFileTransferThumbnailSupported() == false) {
					fileIcon = false;
					if (logger.isActivated()) {
						logger.warn("Thumbnail not supported !");
					}
				}
			}
			// Create a new session
			session = new OriginatingMsrpFileSharingSession(this, content, contact, fileIcon);
		}
		return session;
	}
	
	/**
	 * Initiate a group file transfer session
	 * 
	 * @param contacts
	 *            Set of remote contacts
	 * @param content
	 *            The file content to be sent
	 * @param fileIcon
	 *            true if the stack must try to attach fileIcon
	 * @param chatContributionId
	 *            Chat contribution ID
	 * @return File transfer session
	 * @throws CoreException
	 */
	public FileSharingSession initiateGroupFileTransferSession(Set<ParticipantInfo> participants, MmContent content, boolean fileIcon,
			String chatContributionId) throws CoreException {
		if (logger.isActivated()) {
			logger.info("Send file " + content.toString() + " to " + participants.size() + " contacts");
		}

		// Select default protocol
		Capabilities myCapability = RcsSettings.getInstance().getMyCapabilities();
		if (!myCapability.isFileTransferHttpSupported()) {
			throw new CoreException("Group file transfer not supported");
		}

		// Test number of sessions
		if ((maxFtSessions != 0) && (getFileTransferSessions().size() >= maxFtSessions)) {
			if (logger.isActivated()) {
				logger.debug("The max number of file transfer sessions is achieved: cancel the initiation");
			}
			throw new CoreException("Max file transfer sessions achieved");
		}

		// Test max size
		if (maxFtSize > 0 && content.getSize() > maxFtSize) {
			if (logger.isActivated()) {
				logger.debug("File exceeds max size: cancel the initiation");
			}
			throw new CoreException("File exceeds max size");
		}

		GroupChatSession groupChatSession = getGroupChatSession(chatContributionId);
		if (groupChatSession == null) {
			throw new CoreException("Cannot transfer file: Group Chat not established");
		}
		// TODO Cannot transfer file to group if Group Chat is not established: to implement with CR018
		// Create a new session
		FileSharingSession session = new OriginatingHttpGroupFileSharingSession(this, content,
				fileIcon, ImsModule.IMS_USER_PROFILE.getImConferenceUri(), participants,
				groupChatSession.getSessionID(), chatContributionId, UUID.randomUUID()
				.toString());

		return session;
	}

	/**
     * Receive a file transfer invitation
     * 
     * @param invite Initial invite
     */
	public void receiveFileTransferInvitation(SipRequest invite) {
		if (logger.isActivated()) {
    		logger.info("Receive a file transfer session invitation");
    	}

		try {
			// Test if the contact is blocked
			ContactId remote = ContactUtils.createContactId(SipUtils.getAssertedIdentity(invite));
			if (ContactsManager.getInstance().isFtBlockedForContact(remote)) {
				if (logger.isActivated()) {
					logger.debug("Contact " + remote + " is blocked: automatically reject the file transfer invitation");
				}

				handleFileTransferInvitationRejected(invite, FileTransfer.ReasonCode.REJECTED_SPAM);

				// Send a 603 Decline response
				sendErrorResponse(invite, Response.DECLINE);
				return;
			}

			// Test number of sessions
			if ((maxFtSessions != 0) && (getFileTransferSessions().size() >= maxFtSessions)) {
				if (logger.isActivated()) {
					logger.debug("The max number of file transfer sessions is achieved: reject the invitation");
				}

				handleFileTransferInvitationRejected(invite,
						FileTransfer.ReasonCode.REJECTED_MAX_FILE_TRANSFERS);

				// Send a 603 Decline response
				sendErrorResponse(invite, Response.DECLINE);
				return;
			}

			// Create a new session
			FileSharingSession session = new TerminatingMsrpFileSharingSession(this, invite);

			getImsModule().getCore().getListener().handleFileTransferInvitation(session, false, remote, session.getRemoteDisplayName());

			session.startSession();

		} catch (RcsContactFormatException e) {
			if (logger.isActivated()) {
				logger.warn("Cannot parse contact from FT invitation");
			}
		}
	}

    /**
     * Initiate a one-to-one chat session
     * 
     * @param contact Remote contact identifier
     * @param firstMsg First message
     * @return IM session
     * @throws CoreException
     */
	public ChatSession initiateOne2OneChatSession(ContactId contact, InstantMessage firstMsg)
			throws CoreException {
		if (logger.isActivated()) {
			logger.info("Initiate 1-1 chat session with " + contact);
		}
		// Test number of sessions
		if ((maxChatSessions != 0) && (getImSessions().size() >= maxChatSessions)) {
			if (logger.isActivated()) {
				logger.debug("The max number of chat sessions is achieved: cancel the initiation");
			}
			throw new CoreException("Max chat sessions achieved");
		}
		// Create a new session
		OriginatingOne2OneChatSession session = new OriginatingOne2OneChatSession(this, contact, firstMsg);
		// Save the message
		if (firstMsg != null && !(firstMsg instanceof FileTransferMessage)) {
			MessagingLog.getInstance().addOutgoingOneToOneChatMessage(firstMsg,
					ChatLog.Message.Status.Content.SENT, ReasonCode.UNSPECIFIED);
		}
		return session;
	}

    /**
     * Receive a one-to-one chat session invitation
     * 
     * @param invite Initial invite
     */
    public void receiveOne2OneChatSession(SipRequest invite) {
		if (logger.isActivated()){
			logger.info("Receive a 1-1 chat session invitation");
		}
		try {
			ContactId remote = ChatUtils.getReferredIdentityAsContactId(invite);

			// Discard invitation if message ID is already received
			InstantMessage firstMsg = ChatUtils.getFirstMessage(invite);
			if (firstMsg != null) {
				String msgId = ChatUtils.getMessageId(invite);
				if (msgId != null) {
<<<<<<< HEAD
					if (MessagingLog.getInstance().isNewMessage(remote, msgId) == false) {
=======
					if (MessagingLog.getInstance().isMessagePersisted(msgId)) {
>>>>>>> 49e77f67
						// Send a 603 Decline response
						sendErrorResponse(invite, Response.DECLINE);
						return;
					}
				}
			}

			// Test if the contact is blocked
			if (ContactsManager.getInstance().isImBlockedForContact(remote)) {
				if (logger.isActivated()) {
					logger.debug("Contact " + remote + " is blocked: automatically reject the chat invitation");
				}

				// Save the message in the spam folder
				if (firstMsg != null) {
					MessagingLog.getInstance().addSpamMessage(firstMsg);
				}

				// Send message delivery report if requested
				if (ChatUtils.isImdnDeliveredRequested(invite)) {
					// Check notification disposition
					String msgId = ChatUtils.getMessageId(invite);
					if (msgId != null) {
						String remoteInstanceId = null;
						ContactHeader inviteContactHeader = (ContactHeader) invite.getHeader(ContactHeader.NAME);
						if (inviteContactHeader != null) {
							remoteInstanceId = inviteContactHeader.getParameter(SipUtils.SIP_INSTANCE_PARAM);
						}
						// Send message delivery status via a SIP MESSAGE
						getImdnManager().sendMessageDeliveryStatusImmediately(remote, msgId,
								ImdnDocument.DELIVERY_STATUS_DELIVERED, remoteInstanceId);
					}
				}

				// Send a 486 Busy response
				sendErrorResponse(invite, Response.BUSY_HERE);
				return;
			}

			// Save the message
			if (firstMsg != null) {
				MessagingLog.getInstance().addIncomingOneToOneChatMessage(firstMsg);
			}

			// Test number of sessions
			if ((maxChatSessions != 0) && (getImSessions().size() >= maxChatSessions)) {
				if (logger.isActivated()) {
					logger.debug("The max number of chat sessions is achieved: reject the invitation");
				}

				// Send a 486 Busy response
				sendErrorResponse(invite, Response.BUSY_HERE);
				return;
			}

			// Create a new session
			TerminatingOne2OneChatSession session = new TerminatingOne2OneChatSession(this, invite, remote);

			getImsModule().getCore().getListener().handleOneOneChatSessionInvitation(session);

			session.startSession();
			
		} catch (RcsContactFormatException e) {
			if (logger.isActivated()) {
				logger.error( "Cannot parse remote contact");
			}
		}
    }

	/**
	 * Initiate an ad-hoc group chat session
	 * 
	 * @param contacts
	 *            List of contact identifiers
	 * @param subject
	 *            Subject
	 * @return IM session
	 * @throws CoreException
	 */
	public ChatSession initiateAdhocGroupChatSession(List<ContactId> contacts, String subject) throws CoreException {
		if (logger.isActivated()) {
			logger.info("Initiate an ad-hoc group chat session");
		}

		// Test number of sessions
		if ((maxChatSessions != 0) && (getImSessions().size() >= maxChatSessions)) {
			if (logger.isActivated()) {
				logger.debug("The max number of chat sessions is achieved: cancel the initiation");
			}
			throw new CoreException("Max chat sessions achieved");
		}

		Set<ParticipantInfo> participants = ParticipantInfoUtils
				.getParticipantInfos(contacts);

		// Create a new session
		OriginatingAdhocGroupChatSession session = new OriginatingAdhocGroupChatSession(this,
				ImsModule.IMS_USER_PROFILE.getImConferenceUri(), subject, participants);

		return session;
	}

    /**
     * Receive ad-hoc group chat session invitation
     * 
     * @param invite Initial invite
     */
	public void receiveAdhocGroupChatSession(SipRequest invite) {
		if (logger.isActivated()) {
			logger.info("Receive an ad-hoc group chat session invitation");
		}
		ContactId contact = null;
		String remoteUri = null;
		
		try {
			contact = ChatUtils.getReferredIdentityAsContactId(invite);
			// Test if the contact is blocked
			if (ContactsManager.getInstance().isImBlockedForContact(contact)) {
				if (logger.isActivated()) {
					logger.debug("Contact " + contact + " is blocked: automatically reject the chat invitation");
				}

				handleGroupChatInvitationRejected(invite, GroupChat.ReasonCode.REJECTED_SPAM);

				// Send a 486 Busy response
				sendErrorResponse(invite, Response.BUSY_HERE);
				return;
			}
		} catch (RcsContactFormatException e) {
			// GC invitation is out of the blue (i.e. Store & Forward)
			remoteUri = ChatUtils.getReferredIdentityAsContactUri(invite);
			if (logger.isActivated()) {
				logger.info("Receive a forward GC invitation from "+remoteUri);
			}
		}
		Set<ParticipantInfo> participants = ChatUtils.getListOfParticipants(invite);

		// Test number of sessions
		if ((maxChatSessions != 0) && (getImSessions().size() >= maxChatSessions)) {
			if (logger.isActivated()) {
				logger.debug("The max number of chat sessions is achieved: reject the invitation");
			}

			handleGroupChatInvitationRejected(invite, GroupChat.ReasonCode.REJECTED_MAX_CHATS);

			// Send a 486 Busy response
			sendErrorResponse(invite, Response.BUSY_HERE);
			return;
		}

		// Create a new session
		TerminatingAdhocGroupChatSession session = new TerminatingAdhocGroupChatSession(this, invite, contact, remoteUri, participants);

		/*--
		 * 6.3.3.1 Leaving a Group Chat that is idle
		 * In case the user expresses their desire to leave the Group Chat while it is inactive, the device will not offer the user
		 * the possibility any more to enter new messages and restart the chat and automatically decline the first incoming INVITE 
		 * request for the chat with a SIP 603 DECLINE response. Subsequent INVITE requests should not be rejected as they may be
		 * received when the user is added again to the Chat by one of the participants.
		 */
		boolean reject = MessagingLog.getInstance().isGroupChatNextInviteRejected(session.getContributionID());
		if (reject) {
			if (logger.isActivated()) {
				logger.debug("Chat Id " + session.getContributionID()
						+ " is declined since previously terminated by user while disconnected");
			}
			// Send a 603 Decline response
			sendErrorResponse(invite, Response.DECLINE);
			MessagingLog.getInstance().acceptGroupChatNextInvitation(session.getContributionID());
			return;
		}

		getImsModule().getCore().getListener().handleAdhocGroupChatSessionInvitation(session);

		session.startSession();
    }

    /**
     * Rejoin a group chat session
     * 
     * @param chatId Chat ID
     * @return IM session
     * @throws CoreException
     */
    public ChatSession rejoinGroupChatSession(String chatId) throws CoreException {
		if (logger.isActivated()) {
			logger.info("Rejoin group chat session");
		}

		// Test number of sessions
		if ((maxChatSessions != 0) && (getImSessions().size() >= maxChatSessions)) {
			if (logger.isActivated()) {
				logger.debug("The max number of chat sessions is achieved: cancel the initiation");
			}
			throw new CoreException("Max chat sessions achieved");
		}

		// Get the group chat info from database
		GroupChatInfo groupChat = MessagingLog.getInstance().getGroupChatInfo(chatId); 
		if (groupChat == null) {
			if (logger.isActivated()) {
				logger.warn("Group chat " + chatId + " can't be rejoined: conversation not found");
			}
			throw new CoreException("Group chat conversation not found in database");
		}
		if (groupChat.getRejoinId() == null) {
			if (logger.isActivated()) {
				logger.warn("Group chat " + chatId + " can't be rejoined: rejoin ID not found");
			}
			throw new CoreException("Rejoin ID not found in database");
		}

		Set<ParticipantInfo> participants = groupChat.getParticipants(); // Added by Deutsche Telekom AG
		if (participants.size() == 0) {
			if (logger.isActivated()) {
				logger.warn("Group chat " + chatId + " can't be rejoined: participants not found");
			}
			throw new CoreException("Group chat participants not found in database");
		}

		// Create a new session
		if (logger.isActivated()) {
			logger.debug("Rejoin group chat: " + groupChat.toString());
		}

		return new RejoinGroupChatSession(this, groupChat);
    }
    
    /**
     * Restart a group chat session
     * 
     * @param chatId Chat ID
     * @return IM session
     * @throws CoreException
     */
    public ChatSession restartGroupChatSession(String chatId) throws CoreException {
		if (logger.isActivated()) {
			logger.info("Restart group chat session");
		}

		// Test number of sessions
		if ((maxChatSessions != 0) && (getImSessions().size() >= maxChatSessions)) {
			if (logger.isActivated()) {
				logger.debug("The max number of chat sessions is achieved: cancel the initiation");
			}
			throw new CoreException("Max chat sessions achieved");
		}
		
		// Get the group chat info from database
		GroupChatInfo groupChat = MessagingLog.getInstance().getGroupChatInfo(chatId);
		if (groupChat == null) {
			if (logger.isActivated()) {
				logger.warn("Group chat " + chatId + " can't be restarted: conversation not found");
			}
			throw new CoreException("Group chat conversation not found in database");
		}

		// TODO check whether participants of GroupChatInfo cannot be used instead
		
		// Get the connected participants from database
		Set<ParticipantInfo> participants = MessagingLog.getInstance().getGroupChatConnectedParticipants(chatId);
		
		if (participants.size() == 0) {
			if (logger.isActivated()) {
				logger.warn("Group chat " + chatId + " can't be restarted: participants not found");
			}
			throw new CoreException("Group chat participants not found in database");
		}

		// Create a new session
		if (logger.isActivated()) {
			logger.debug("Restart group chat: " + groupChat.toString());
		}

		return new RestartGroupChatSession(this, ImsModule.IMS_USER_PROFILE.getImConferenceUri(), groupChat.getSubject(),
				participants, chatId);
    }    
    
    /**
     * Receive a conference notification
     * 
     * @param notify Received notify
     */
    public void receiveConferenceNotification(SipRequest notify) {
    	// Dispatch the notification to the corresponding session
    	Vector<ChatSession> sessions = getImSessions();
    	for (int i=0; i < sessions.size(); i++) {
    		ChatSession session = (ChatSession)sessions.get(i);
    		if (session instanceof GroupChatSession) {
    			GroupChatSession groupChatSession = (GroupChatSession)session;
	    		if (groupChatSession.getConferenceEventSubscriber().isNotifyForThisSubscriber(notify)) {
	    			groupChatSession.getConferenceEventSubscriber().receiveNotification(notify);
	    		}
    		}
    	}
    }

	/**
     * Receive a message delivery status
     * 
     * @param message Received message
     */
    public void receiveMessageDeliveryStatus(SipRequest message) {
		// Send a 200 OK response
		try {
			if (logger.isActivated()) {
				logger.info("Send 200 OK");
			}
	        SipResponse response = SipMessageFactory.createResponse(message,
	        		IdGenerator.getIdentifier(), 200);
			getImsModule().getSipManager().sendSipResponse(response);
		} catch(Exception e) {
	       	if (logger.isActivated()) {
	    		logger.error("Can't send 200 OK response", e);
	    	}
	       	return;
		}

		try {
			// Parse received message
			ImdnDocument imdn = ChatUtils.parseCpimDeliveryReport(message.getContent());
			if (imdn == null) {
				return;
			}

			ContactId contact = ContactUtils.createContactId(SipUtils.getAssertedIdentity(message));
			String msgId = imdn.getMsgId();
			// Note: FileTransferId is always generated to equal the
			// associated msgId of a FileTransfer invitation message.
			String fileTransferId = msgId;

			// Check if message delivery of a file transfer
			boolean isFileTransfer = MessagingLog.getInstance().isFileTransfer(fileTransferId);
			if (isFileTransfer) {
				// Notify the file delivery outside of the chat session
				receiveFileDeliveryStatus(contact, imdn);
			} else {
				// Get session associated to the contact
				Vector<ChatSession> sessions = Core.getInstance().getImService()
						.getImSessionsWith(contact);
				if (sessions.size() > 0) {
					// Notify the message delivery from the chat session
					for (int i = 0; i < sessions.size(); i++) {
						ChatSession session = sessions.elementAt(i);
						session.handleMessageDeliveryStatus(contact, imdn);
					}
				} else {
					// Notify the message delivery outside of the chat session
					getImsModule().getCore().getListener()
							.handleMessageDeliveryStatus(contact, imdn);
				}
			}
		} catch (Exception e) {
			if (logger.isActivated()) {
				logger.warn("Cannot parse message delivery status");
			}
		}
    }

    /**
     * Receive 1-1 file delivery status
     * @param contact Contact identifier
     * @param imdn Imdn document
     */
    public void receiveFileDeliveryStatus(ContactId contact, ImdnDocument imdn){
        // Notify the file delivery outside of the chat session
        getImsModule().getCore().getListener().handleFileDeliveryStatus(contact, imdn);
    }

	/**
	 * Receive group file delivery status
	 *
	 * @param chatId Chat Id
	 * @param contact Contact identifier
	 * @param ImdnDocument imdn Imdn document
	 */
	public void receiveGroupFileDeliveryStatus(String chatId, ContactId contact, ImdnDocument imdn) {
		getImsModule().getCore().getListener()
				.handleGroupFileDeliveryStatus(chatId, contact, imdn);
	}

    /**
     * Receive S&F push messages
     * 
     * @param invite Received invite
     */
    public void receiveStoredAndForwardPushMessages(SipRequest invite) {
    	if (logger.isActivated()) {
			logger.debug("Receive S&F push messages invitation");
		}
		ContactId remote;
		try {
			remote = ChatUtils.getReferredIdentityAsContactId(invite);
		} catch (RcsContactFormatException e) {
			if (logger.isActivated()) {
				logger.error("Cannot parse remote contact");
			}
			return;
		}
		// Discard invitation if message ID is already received
		InstantMessage firstMsg = ChatUtils.getFirstMessage(invite);
		if (firstMsg != null) {
			String msgId = ChatUtils.getMessageId(invite);
			if (msgId != null) {
<<<<<<< HEAD
				if (MessagingLog.getInstance().isNewMessage(remote, msgId) == false) {
=======
				if (MessagingLog.getInstance().isMessagePersisted(msgId)) {
>>>>>>> 49e77f67
					// Send a 603 Decline response
					sendErrorResponse(invite, Response.DECLINE);
					return;
				}
			}
		}
		
    	// Test if the contact is blocked
	    if (ContactsManager.getInstance().isImBlockedForContact(remote)) {
			if (logger.isActivated()) {
				logger.debug("Contact " + remote + " is blocked: automatically reject the S&F invitation");
			}

			// Send a 486 Busy response
			sendErrorResponse(invite, 486);
			return;
	    }
	    
		// Save the message
		if (firstMsg != null) {
			MessagingLog.getInstance().addIncomingOneToOneChatMessage(firstMsg);
		}
    	
		// Create a new session
    	getStoreAndForwardManager().receiveStoredMessages(invite, remote);
    }
    	
    /**
     * Receive S&F push notifications
     * 
     * @param invite Received invite
     */
    public void receiveStoredAndForwardPushNotifications(SipRequest invite) {
    	if (logger.isActivated()) {
			logger.debug("Receive S&F push notifications invitation");
		}    	
    	ContactId remote;
		try {
			remote = ChatUtils.getReferredIdentityAsContactId(invite);
		} catch (RcsContactFormatException e) {
			if (logger.isActivated()) {
				logger.error("Cannot parse remote contact");
			}
			return;
		}
    	// Test if the contact is blocked
	    if (ContactsManager.getInstance().isImBlockedForContact(remote)) {
			if (logger.isActivated()) {
				logger.debug("Contact " + remote + " is blocked: automatically reject the S&F invitation");
			}

			// Send a 486 Busy response
			sendErrorResponse(invite, 486);
			return;
	    }
    	
		// Create a new session
    	getStoreAndForwardManager().receiveStoredNotifications(invite,remote);
    }
	
    /**
     * Receive HTTP file transfer invitation
     *
     * @param invite Received invite
     * @param ftinfo File transfer info document
     */
	public void receiveOneToOneHttpFileTranferInvitation(SipRequest invite, FileTransferHttpInfoDocument ftinfo) {
		if (logger.isActivated()){
			logger.info("Receive a single HTTP file transfer invitation");
		}

		try {
			ContactId remote = ChatUtils.getReferredIdentityAsContactId(invite);
			// Test if the contact is blocked
			if (ContactsManager.getInstance().isFtBlockedForContact(remote)) {
				if (logger.isActivated()) {
					logger.debug("Contact " + remote + " is blocked, automatically reject the HTTP File transfer");
				}

				handleFileTransferInvitationRejected(invite, FileTransfer.ReasonCode.REJECTED_SPAM);
				// Send a 603 Decline response
				sendErrorResponse(invite, Response.DECLINE);
				return;
			}

			// Test number of sessions
			if ((maxFtSessions != 0) && (getFileTransferSessions().size() >= maxFtSessions)) {
				if (logger.isActivated()) {
					logger.debug("The max number of FT sessions is achieved, reject the HTTP File transfer");
				}

				handleFileTransferInvitationRejected(invite, FileTransfer.ReasonCode.REJECTED_MAX_FILE_TRANSFERS);
				// Send a 603 Decline response
				sendErrorResponse(invite, 603);
				return;
			}

			// Reject if file is too big or size exceeds device storage capacity. This control should be done
			// on UI. It is done after end user accepts invitation to enable prior handling by the application.
			FileSharingError error = FileSharingSession.isFileCapacityAcceptable(ftinfo.getFileSize());
			if (error != null) {
				// Send a 603 Decline response
				sendErrorResponse(invite, 603);
				int errorCode = error.getErrorCode();
				switch (errorCode) {
					case FileSharingError.MEDIA_SIZE_TOO_BIG:
						handleFileTransferInvitationRejected(invite,
								FileTransfer.ReasonCode.REJECTED_MAX_SIZE);
					case FileSharingError.NOT_ENOUGH_STORAGE_SPACE:
						handleFileTransferInvitationRejected(invite,
								FileTransfer.ReasonCode.REJECTED_LOW_SPACE);
					default:
						if (logger.isActivated()) {
							logger.error("Encountered unexpected error while receiving HTTP file transfer invitation"
									+ errorCode);
						}
				}
				return;
			}

			// Create and start a chat session
			TerminatingOne2OneChatSession oneToOneChatSession = new TerminatingOne2OneChatSession(this, invite, remote);
			oneToOneChatSession.startSession();

			// Create and start a new HTTP file transfer session
			TerminatingHttpFileSharingSession httpFiletransferSession = new TerminatingHttpFileSharingSession(this,
					oneToOneChatSession, ftinfo, ChatUtils.getMessageId(invite), oneToOneChatSession.getRemoteContact(),
					oneToOneChatSession.getRemoteDisplayName());

			getImsModule().getCore().getListener().handleOneToOneFileTransferInvitation(httpFiletransferSession, oneToOneChatSession);

			httpFiletransferSession.startSession();

		} catch (RcsContactFormatException e) {
			if (logger.isActivated()) {
				logger.error( "receiveHttpFileTranferInvitation: cannot parse remote contact");
			}
		}
	}

	/**
     * Receive S&F HTTP file transfer invitation
     *
     * @param invite Received invite
     * @param ftinfo File transfer info document
     */
    public void receiveStoredAndForwardOneToOneHttpFileTranferInvitation(SipRequest invite, FileTransferHttpInfoDocument ftinfo) {
        if (logger.isActivated()) {
            logger.info("Receive a single S&F HTTP file transfer invitation");
        }
        ContactId remote;
		try {
			remote = ChatUtils.getReferredIdentityAsContactId(invite);
		} catch (RcsContactFormatException e) {
			if (logger.isActivated()) {
				logger.error("receiveStoredAndForwardHttpFileTranferInvitation: cannot parse remote contact");
			}
			return;
		}

        // Create and start a chat session
        TerminatingStoreAndForwardMsgSession one2oneChatSession = new TerminatingStoreAndForwardMsgSession(this, invite,remote);
        one2oneChatSession.startSession();
        
        // Auto reject if file too big
        if (isFileSizeExceeded(ftinfo.getFileSize())) {
            if (logger.isActivated()) {
                logger.debug("File is too big, reject file transfer invitation");
            }

            // Send a 403 Decline response
            //TODO add warning header "xxx Size exceeded"
            one2oneChatSession.sendErrorResponse(invite, one2oneChatSession.getDialogPath().getLocalTag(), 403);

            // Close session
            one2oneChatSession.handleError(new FileSharingError(FileSharingError.MEDIA_SIZE_TOO_BIG));
            return;
        }
        
        // Create and start a new HTTP file transfer session
		TerminatingHttpFileSharingSession httpFiletransferSession = new TerminatingHttpFileSharingSession(this, one2oneChatSession,
				ftinfo, ChatUtils.getMessageId(invite), one2oneChatSession.getRemoteContact(),
				one2oneChatSession.getRemoteDisplayName());

		getImsModule().getCore().getListener().handleOneToOneFileTransferInvitation(httpFiletransferSession, one2oneChatSession);

        httpFiletransferSession.startSession();
    }
	
    /**
     * Check whether file size exceeds the limit
     * 
     * @param size of file
     * @return {@code true} if file size limit is exceeded, otherwise {@code false}
     */
    private boolean isFileSizeExceeded(long size) {
        // Auto reject if file too big
        int maxSize = FileSharingSession.getMaxFileSharingSize();
        if (maxSize > 0 && size > maxSize) {
            return true;
        }

        return false;
    }
}<|MERGE_RESOLUTION|>--- conflicted
+++ resolved
@@ -83,11 +83,7 @@
 import com.orangelabs.rcs.provider.eab.ContactsManager;
 import com.orangelabs.rcs.provider.messaging.MessagingLog;
 import com.orangelabs.rcs.provider.settings.RcsSettings;
-<<<<<<< HEAD
 import com.orangelabs.rcs.provider.settings.RcsSettingsData.FileTransferProtocol;
-=======
-import com.orangelabs.rcs.provider.settings.RcsSettingsData;
->>>>>>> 49e77f67
 import com.orangelabs.rcs.utils.ContactUtils;
 import com.orangelabs.rcs.utils.IdGenerator;
 import com.orangelabs.rcs.utils.MimeManager;
@@ -358,11 +354,7 @@
 		Capabilities myCapability = RcsSettings.getInstance().getMyCapabilities();
 		boolean isHttpProtocol = false;
 		if (isFToHttpSupportedByRemote && myCapability.isFileTransferHttpSupported()) {
-<<<<<<< HEAD
 			if (FileTransferProtocol.HTTP.equals(RcsSettings.getInstance().getFtProtocol())) {
-=======
-			if (RcsSettings.getInstance().getFtProtocol().equals(RcsSettingsData.FT_PROTOCOL_HTTP)) {
->>>>>>> 49e77f67
 				isHttpProtocol = true;
 			}
 		}
@@ -556,11 +548,7 @@
 			if (firstMsg != null) {
 				String msgId = ChatUtils.getMessageId(invite);
 				if (msgId != null) {
-<<<<<<< HEAD
-					if (MessagingLog.getInstance().isNewMessage(remote, msgId) == false) {
-=======
 					if (MessagingLog.getInstance().isMessagePersisted(msgId)) {
->>>>>>> 49e77f67
 						// Send a 603 Decline response
 						sendErrorResponse(invite, Response.DECLINE);
 						return;
@@ -965,11 +953,7 @@
 		if (firstMsg != null) {
 			String msgId = ChatUtils.getMessageId(invite);
 			if (msgId != null) {
-<<<<<<< HEAD
-				if (MessagingLog.getInstance().isNewMessage(remote, msgId) == false) {
-=======
 				if (MessagingLog.getInstance().isMessagePersisted(msgId)) {
->>>>>>> 49e77f67
 					// Send a 603 Decline response
 					sendErrorResponse(invite, Response.DECLINE);
 					return;
