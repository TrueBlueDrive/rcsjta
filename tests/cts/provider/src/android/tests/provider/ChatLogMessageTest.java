/*******************************************************************************
 * Software Name : RCS IMS Stack
 *
 * Copyright (C) 2010 France Telecom S.A.
 *
 * Licensed under the Apache License, Version 2.0 (the "License");
 * you may not use this file except in compliance with the License.
 * You may obtain a copy of the License at
 *
 *      http://www.apache.org/licenses/LICENSE-2.0
 *
 * Unless required by applicable law or agreed to in writing, software
 * distributed under the License is distributed on an "AS IS" BASIS,
 * WITHOUT WARRANTIES OR CONDITIONS OF ANY KIND, either express or implied.
 * See the License for the specific language governing permissions and
 * limitations under the License.
 ******************************************************************************/
package android.tests.provider;

import android.content.ContentProviderClient;
<<<<<<< HEAD
import android.content.ContentResolver;
import android.content.ContentValues;
import android.database.Cursor;
import android.test.InstrumentationTestCase;

import com.gsma.services.rcs.chat.ChatLog;

public class ChatLogMessageTest extends InstrumentationTestCase {
	private ContentResolver mContentResolver;
=======
import android.content.ContentValues;
import android.database.Cursor;
import android.net.Uri;
import android.test.InstrumentationTestCase;

import com.gsma.services.rcs.RcsCommon;
import com.gsma.services.rcs.chat.ChatLog;

public class ChatLogMessageTest extends InstrumentationTestCase {

	private static final String[] CHAT_LOG_MESSAGE_PROJECTION = new String[] { ChatLog.Message.CHAT_ID,
			ChatLog.Message.CONTENT, ChatLog.Message.CONTACT, ChatLog.Message.DIRECTION, ChatLog.Message.READ_STATUS,
			ChatLog.Message.MESSAGE_ID, ChatLog.Message.MIME_TYPE, ChatLog.Message.TIMESTAMP,
			ChatLog.Message.REASON_CODE, ChatLog.Message.STATUS, ChatLog.Message.TIMESTAMP_SENT,
			ChatLog.Message.TIMESTAMP_DELIVERED, ChatLog.Message.TIMESTAMP_DISPLAYED };

>>>>>>> df3ac423
	private ContentProviderClient mProvider;

	@Override
	protected void setUp() throws Exception {
		super.setUp();
<<<<<<< HEAD
		mContentResolver = getInstrumentation().getTargetContext().getContentResolver();
		mProvider = mContentResolver.acquireContentProviderClient(ChatLog.Message.CONTENT_URI);
=======
		mProvider = getInstrumentation().getTargetContext().getContentResolver()
				.acquireContentProviderClient(ChatLog.Message.CONTENT_URI);
		assertNotNull(mProvider);
>>>>>>> df3ac423
	}

	/**
	 * Test the ChatLog.Message according to GSMA API specifications.<br>
	 * Check the following operations:
	 * <ul>
	 * <li>query
	 * <li>insert
	 * <li>delete
	 * <li>update
	 */
<<<<<<< HEAD
	public void testChatLogMessage() {
		final String[] CHAT_LOG_MESSAGE_PROJECTION = new String[] { ChatLog.Message.ID, ChatLog.Message.BODY,
				ChatLog.Message.CHAT_ID, ChatLog.Message.CONTACT_NUMBER, ChatLog.Message.DIRECTION, ChatLog.Message.MESSAGE_STATUS,
				ChatLog.Message.MESSAGE_ID, ChatLog.Message.MESSAGE_TYPE, ChatLog.Message.MIME_TYPE, ChatLog.Message.TIMESTAMP // ,
		// ChatLog.Message.TIMESTAMP_DELIVERED, TODO
		// ChatLog.Message.TIMESTAMP_DISPLAYED,
		// ChatLog.Message.TIMESTAMP_SENT
		};

		// Check that provider handles columns names and query operation
		Cursor c = null;
		try {
			String mSelectionClause = ChatLog.Message.ID + " = ?";
			c = mProvider.query(ChatLog.Message.CONTENT_URI, CHAT_LOG_MESSAGE_PROJECTION, mSelectionClause, null, null);
			assertNotNull(c);
			if (c != null) {
				int num = c.getColumnCount();
				assertTrue(num == CHAT_LOG_MESSAGE_PROJECTION.length);
			}
		} catch (Exception e) {
			fail("query of ChatLog.Message failed " + e.getMessage());
		} finally {
			if (c != null) {
				c.close();
			}
		}

		// Check that provider does not support insert operation
		ContentValues values = new ContentValues();
		values.put(ChatLog.Message.BODY, "body");
		values.put(ChatLog.Message.CHAT_ID, "chat_id");
		values.put(ChatLog.Message.CONTACT_NUMBER, "+3360102030405");
		values.put(ChatLog.Message.DIRECTION, ChatLog.Message.Direction.INCOMING);
		values.put(ChatLog.Message.MESSAGE_STATUS, ChatLog.Message.Status.Content.UNREAD);
		values.put(ChatLog.Message.MESSAGE_ID, "msg_id");
		values.put(ChatLog.Message.MESSAGE_TYPE, ChatLog.Message.Type.CONTENT);
		values.put(ChatLog.Message.MIME_TYPE, "text/plain");
		values.put(ChatLog.Message.TIMESTAMP, System.currentTimeMillis());
		Throwable exception = null;
		try {
			mProvider.insert(ChatLog.Message.CONTENT_URI, values);
		} catch (Exception ex) {
			exception = ex;
		}
		assertTrue("insert into ChatLog.Message should be forbidden", exception instanceof RuntimeException);

		// Check that provider supports delete operation
		try {
			String mSelectionClause = ChatLog.Message.ID + " = -1";
			int count = mProvider.delete(ChatLog.Message.CONTENT_URI, mSelectionClause, null);
			assertTrue(count == 0);
		} catch (Exception e) {
			fail("delete of ChatLog.Message failed " + e.getMessage());
		}

		exception = null;
		// Check that provider does not support update operation
		try {
			String mSelectionClause = ChatLog.Message.ID + " = -1";
			mProvider.update(ChatLog.Message.CONTENT_URI, values, mSelectionClause, null);
		} catch (Exception ex) {
			exception = ex;
		}
		assertTrue("update of ChatLog.Message should be forbidden", exception instanceof RuntimeException);
=======

	public void testChatLogMessageQuery() {
		// Check that provider handles columns names and query operation with where arguments
		Cursor cursor = null;
		try {
			String where = ChatLog.Message.CHAT_ID.concat("=?");
			String[] whereArgs = new String[] { "123456789" };
			cursor = mProvider.query(ChatLog.Message.CONTENT_URI, CHAT_LOG_MESSAGE_PROJECTION, where, whereArgs, null);
			assertNotNull(cursor);
		} catch (Exception e) {
			fail("query of ChatLog.Message failed " + e.getMessage());
		} finally {
			if (cursor != null) {
				cursor.close();
			}
		}
	}

	public void testChatLogMessageQueryById() {
		// Check that provider handles columns names and query operation by ID
		Uri uri = Uri.withAppendedPath(ChatLog.Message.CONTENT_URI, "123456789");
		// Check that provider handles columns names and query operation
		Cursor cursor = null;
		try {
			cursor = mProvider.query(uri, CHAT_LOG_MESSAGE_PROJECTION, null, null, null);
			assertNotNull(cursor);
		} catch (Exception e) {
			fail("By Id query of ChatLog.Message failed " + e.getMessage());
		} finally {
			if (cursor != null) {
				cursor.close();
			}
		}
	}

	public void testChatLogMessageQueryWithoutWhereClause() {
		// Check that provider handles columns names and query operation without where clause
		Cursor cursor = null;
		try {
			cursor = mProvider.query(ChatLog.Message.CONTENT_URI, null, null, null, null);
			assertNotNull(cursor);
			if (cursor.moveToFirst()) {
				Utils.checkProjection(CHAT_LOG_MESSAGE_PROJECTION, cursor.getColumnNames());
			}
		} catch (Exception e) {
			fail("Without where clause query of ChatLog.Message failed " + e.getMessage());
		} finally {
			if (cursor != null) {
				cursor.close();
			}
		}
	}

	public void testChatLogMessageInsert() {
		// Check that provider does not support insert operation
		ContentValues values = new ContentValues();
		values.put(ChatLog.Message.CHAT_ID, "0123456789");
		values.put(ChatLog.Message.CONTENT, "body");
		values.put(ChatLog.Message.CONTACT, "+3360102030405");
		values.put(ChatLog.Message.DIRECTION, RcsCommon.Direction.INCOMING);
		values.put(ChatLog.Message.READ_STATUS, RcsCommon.ReadStatus.UNREAD);
		values.put(ChatLog.Message.MESSAGE_ID, "012345789");
		values.put(ChatLog.Message.MIME_TYPE, ChatLog.Message.MimeType.TEXT_MESSAGE);
		values.put(ChatLog.Message.STATUS, ChatLog.Message.Status.Content.RECEIVED);
		values.put(ChatLog.Message.REASON_CODE, ChatLog.Message.ReasonCode.UNSPECIFIED);
		values.put(ChatLog.Message.TIMESTAMP, System.currentTimeMillis());
		values.put(ChatLog.Message.TIMESTAMP_DELIVERED, 0);
		values.put(ChatLog.Message.TIMESTAMP_DISPLAYED, 0);
		values.put(ChatLog.Message.TIMESTAMP_SENT, 0);
		try {
			mProvider.insert(ChatLog.Message.CONTENT_URI, values);
			fail("ChatLog is read only");
		} catch (Exception ex) {
			assertTrue("insert into ChatLog.Message should be forbidden", ex instanceof RuntimeException);
		}
	}

	public void testChatLogMessageDelete() {
		// Check that provider supports delete operation
		try {
			mProvider.delete(ChatLog.Message.CONTENT_URI, null, null);
			fail("ChatLog is read only");
		} catch (Exception ex) {
			assertTrue("delete of ChatLog.Message should be forbidden", ex instanceof RuntimeException);
		}
	}

	public void testChatLogMessageUpdate() {
		ContentValues values = new ContentValues();
		values.put(ChatLog.Message.TIMESTAMP, System.currentTimeMillis());
		// Check that provider does not support update operation
		try {
			String where = ChatLog.Message.MESSAGE_ID.concat("=?");
			String[] whereArgs = new String[] { "123456789" };
			mProvider.update(ChatLog.Message.CONTENT_URI, values, where, whereArgs);
			fail("ChatLog is read only");
		} catch (Exception ex) {
			assertTrue("Updating a ChatLog.Message should be forbidden", ex instanceof RuntimeException);
		}
>>>>>>> df3ac423
	}

}<|MERGE_RESOLUTION|>--- conflicted
+++ resolved
@@ -18,17 +18,6 @@
 package android.tests.provider;
 
 import android.content.ContentProviderClient;
-<<<<<<< HEAD
-import android.content.ContentResolver;
-import android.content.ContentValues;
-import android.database.Cursor;
-import android.test.InstrumentationTestCase;
-
-import com.gsma.services.rcs.chat.ChatLog;
-
-public class ChatLogMessageTest extends InstrumentationTestCase {
-	private ContentResolver mContentResolver;
-=======
 import android.content.ContentValues;
 import android.database.Cursor;
 import android.net.Uri;
@@ -45,20 +34,14 @@
 			ChatLog.Message.REASON_CODE, ChatLog.Message.STATUS, ChatLog.Message.TIMESTAMP_SENT,
 			ChatLog.Message.TIMESTAMP_DELIVERED, ChatLog.Message.TIMESTAMP_DISPLAYED };
 
->>>>>>> df3ac423
 	private ContentProviderClient mProvider;
 
 	@Override
 	protected void setUp() throws Exception {
 		super.setUp();
-<<<<<<< HEAD
-		mContentResolver = getInstrumentation().getTargetContext().getContentResolver();
-		mProvider = mContentResolver.acquireContentProviderClient(ChatLog.Message.CONTENT_URI);
-=======
 		mProvider = getInstrumentation().getTargetContext().getContentResolver()
 				.acquireContentProviderClient(ChatLog.Message.CONTENT_URI);
 		assertNotNull(mProvider);
->>>>>>> df3ac423
 	}
 
 	/**
@@ -70,72 +53,6 @@
 	 * <li>delete
 	 * <li>update
 	 */
-<<<<<<< HEAD
-	public void testChatLogMessage() {
-		final String[] CHAT_LOG_MESSAGE_PROJECTION = new String[] { ChatLog.Message.ID, ChatLog.Message.BODY,
-				ChatLog.Message.CHAT_ID, ChatLog.Message.CONTACT_NUMBER, ChatLog.Message.DIRECTION, ChatLog.Message.MESSAGE_STATUS,
-				ChatLog.Message.MESSAGE_ID, ChatLog.Message.MESSAGE_TYPE, ChatLog.Message.MIME_TYPE, ChatLog.Message.TIMESTAMP // ,
-		// ChatLog.Message.TIMESTAMP_DELIVERED, TODO
-		// ChatLog.Message.TIMESTAMP_DISPLAYED,
-		// ChatLog.Message.TIMESTAMP_SENT
-		};
-
-		// Check that provider handles columns names and query operation
-		Cursor c = null;
-		try {
-			String mSelectionClause = ChatLog.Message.ID + " = ?";
-			c = mProvider.query(ChatLog.Message.CONTENT_URI, CHAT_LOG_MESSAGE_PROJECTION, mSelectionClause, null, null);
-			assertNotNull(c);
-			if (c != null) {
-				int num = c.getColumnCount();
-				assertTrue(num == CHAT_LOG_MESSAGE_PROJECTION.length);
-			}
-		} catch (Exception e) {
-			fail("query of ChatLog.Message failed " + e.getMessage());
-		} finally {
-			if (c != null) {
-				c.close();
-			}
-		}
-
-		// Check that provider does not support insert operation
-		ContentValues values = new ContentValues();
-		values.put(ChatLog.Message.BODY, "body");
-		values.put(ChatLog.Message.CHAT_ID, "chat_id");
-		values.put(ChatLog.Message.CONTACT_NUMBER, "+3360102030405");
-		values.put(ChatLog.Message.DIRECTION, ChatLog.Message.Direction.INCOMING);
-		values.put(ChatLog.Message.MESSAGE_STATUS, ChatLog.Message.Status.Content.UNREAD);
-		values.put(ChatLog.Message.MESSAGE_ID, "msg_id");
-		values.put(ChatLog.Message.MESSAGE_TYPE, ChatLog.Message.Type.CONTENT);
-		values.put(ChatLog.Message.MIME_TYPE, "text/plain");
-		values.put(ChatLog.Message.TIMESTAMP, System.currentTimeMillis());
-		Throwable exception = null;
-		try {
-			mProvider.insert(ChatLog.Message.CONTENT_URI, values);
-		} catch (Exception ex) {
-			exception = ex;
-		}
-		assertTrue("insert into ChatLog.Message should be forbidden", exception instanceof RuntimeException);
-
-		// Check that provider supports delete operation
-		try {
-			String mSelectionClause = ChatLog.Message.ID + " = -1";
-			int count = mProvider.delete(ChatLog.Message.CONTENT_URI, mSelectionClause, null);
-			assertTrue(count == 0);
-		} catch (Exception e) {
-			fail("delete of ChatLog.Message failed " + e.getMessage());
-		}
-
-		exception = null;
-		// Check that provider does not support update operation
-		try {
-			String mSelectionClause = ChatLog.Message.ID + " = -1";
-			mProvider.update(ChatLog.Message.CONTENT_URI, values, mSelectionClause, null);
-		} catch (Exception ex) {
-			exception = ex;
-		}
-		assertTrue("update of ChatLog.Message should be forbidden", exception instanceof RuntimeException);
-=======
 
 	public void testChatLogMessageQuery() {
 		// Check that provider handles columns names and query operation with where arguments
@@ -235,7 +152,6 @@
 		} catch (Exception ex) {
 			assertTrue("Updating a ChatLog.Message should be forbidden", ex instanceof RuntimeException);
 		}
->>>>>>> df3ac423
 	}
 
 }