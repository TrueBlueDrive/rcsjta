--- conflicted
+++ resolved
@@ -18,27 +18,6 @@
  *
  * NOTE: This file has been modified by Sony Mobile Communications Inc.
  * Modifications are licensed under the License.
-<<<<<<< HEAD
- ******************************************************************************/
-package com.orangelabs.rcs.core.ims.service.upload;
-
-import java.util.UUID;
-
-import com.orangelabs.rcs.core.content.MmContent;
-import com.orangelabs.rcs.core.ims.service.im.filetransfer.FileTransferUtils;
-import com.orangelabs.rcs.core.ims.service.im.filetransfer.http.FileTransferHttpInfoDocument;
-import com.orangelabs.rcs.core.ims.service.im.filetransfer.http.HttpUploadManager;
-import com.orangelabs.rcs.core.ims.service.im.filetransfer.http.HttpUploadTransferEventListener;
-import com.orangelabs.rcs.utils.logger.Logger;
-
-/**
- * File upload session
- * 
- * @author Jean-Marc AUFFRET
- */
-public class FileUploadSession extends Thread implements HttpUploadTransferEventListener {
-
-=======
  ******************************************************************************/
 package com.orangelabs.rcs.core.ims.service.upload;
 
@@ -59,7 +38,6 @@
  */
 public class FileUploadSession extends Thread implements HttpUploadTransferEventListener {
 
->>>>>>> 98b9b9d6
 	private final static int UPLOAD_ERROR_UNSPECIFIED = -1;
 
 	/**
@@ -100,7 +78,7 @@
 	/**
 	 * Constructor
 	 * 
-	 * @param content Content of file to upload
+	 * @param file Content of file to upload
 	 * @param fileIcon True if the stack must try to attach file icon
 	 */
 	public FileUploadSession(MmContent file, boolean fileIcon) {
@@ -177,7 +155,6 @@
 			
 			// Instantiate the upload manager
 			uploadManager = new HttpUploadManager(file, fileIconContent, this, uploadId);
-<<<<<<< HEAD
 	    	
 	    	// Upload the file to the HTTP server 
             byte[] result = uploadManager.uploadFile();
@@ -186,7 +163,7 @@
 	    	if (logger.isActivated()) {
 	    		logger.error("File transfer has failed", e);
 	    	}
-	    	
+	    	removeSession();
         	// Unexpected error
 	    	listener.handleUploadError(UPLOAD_ERROR_UNSPECIFIED);
 		}
@@ -228,102 +205,6 @@
                 logger.debug("Upload done with success: " + fileInfoDoc.getFileUri().toString());
             }
 
-        	// Notify listener
-	    	listener.handleUploadTerminated(fileInfoDoc);
-		} else {
-			// Upload error
-            if (logger.isActivated()) {
-                logger.debug("Upload has failed");
-            }
-            
-        	// Notify listener
-	    	listener.handleUploadError(UPLOAD_ERROR_UNSPECIFIED);
-		}
-	}
-	
-	/**
-     * Posts an interrupt request to this Thread
-     */
-    public void interrupt(){
-		super.interrupt();
-
-		// Interrupt the upload
-		uploadManager.interrupt();
-
-		if (fileInfoDoc == null) {
-			// Notify listener
-			listener.handleUploadAborted();
-		}
-	}
-    
-	/**
-	 * Notify the start of the HTTP Upload transfer (once the thumbnail transfer is done).
-	 * <br>The upload resume is only possible once thumbnail is transferred 
-	 */
-    public void uploadStarted() {
-		// Not used
-	}
-	
-    /**
-     * HTTP transfer started
-     */
-    public void httpTransferStarted() {
-    	// Notify listener
-    	listener.handleUploadStarted();
-    }
-    
-    /**
-=======
-	    	
-	    	// Upload the file to the HTTP server 
-            byte[] result = uploadManager.uploadFile();
-            storeResult(result);
-		} catch(Exception e) {
-	    	if (logger.isActivated()) {
-	    		logger.error("File transfer has failed", e);
-	    	}
-	    	removeSession();
-        	// Unexpected error
-	    	listener.handleUploadError(UPLOAD_ERROR_UNSPECIFIED);
-		}
-	}
-
-	/**
-	 * Analyse the result
-	 * 
-	 * @param result Byte array result
-	 */
-    private void storeResult(byte[] result){
-		// Check if upload has been cancelled
-        if (uploadManager.isCancelled()) {
-        	return;
-        }
-
-        // Parse the result:
-        // <?xml version="1.0" encoding="UTF-8"?>
-        // <file>
-        // 	<file-info type="thumbnail">
-        // 	  <file-size>6208</file-size>
-        // 	  <content-type>image/jpeg</content-type>
-        // 	  <data url = "https://ftcontentserver.rcs/download?id=001" until="2014-08-13T17:42:10.000+02:00"/>
-        // 	</file-info>
-        // 	
-        // 	<file-info type="file">
-        // 	  <file-size>1699846</file-size>
-        // 	  <file-name>IMG_20140805_134311.jpg</file-name>
-        // 	  <content-type>image/jpeg</content-type>
-        // 	  <data url = "https://ftcontentserver.rcs/download?id=abb" until="2014-08-13T17:42:10.000+02:00"/>
-        // 	</file-info>
-        // </file>
-        if (result != null) {
-        	fileInfoDoc = FileTransferUtils.parseFileTransferHttpDocument(result);
-        }
-        if (fileInfoDoc != null) {
-            // File uploaded with success
-            if (logger.isActivated()) {
-                logger.debug("Upload done with success: " + fileInfoDoc.getFileUri().toString());
-            }
-
             removeSession();
 	    	listener.handleUploadTerminated(fileInfoDoc);
 		} else {
@@ -369,7 +250,6 @@
     }
     
     /**
->>>>>>> 98b9b9d6
      * HTTP transfer paused by user
      */
     public void httpTransferPausedByUser() {
@@ -419,17 +299,19 @@
 		removeSession();
 		listener.handleUploadNotAllowedToSend();
 	}
-<<<<<<< HEAD
-}
-=======
-
+
+	/**
+	 * Start session
+	 */
 	public void startSession() {
 		Core.getInstance().getImService().addSession(this);
 		start();
 	}
 
+	/**
+	 * Remove session
+	 */
 	public void removeSession() {
 		Core.getInstance().getImService().removeSession(this);
 	}
-}
->>>>>>> 98b9b9d6
+}