--- conflicted
+++ resolved
@@ -129,11 +129,7 @@
 		if (RcsSettings.getInstance().isSipAutomata()) {
 			tags.add(FeatureTags.FEATURE_SIP_AUTOMATA);
 		}
-<<<<<<< HEAD
-		
-=======
-
->>>>>>> b4e67f64
+
 		// Extensions
 		if (RcsSettings.getInstance().isExtensionsAllowed()) {
 			for (String extension : RcsSettings.getInstance().getSupportedRcsExtensions()) {
@@ -142,12 +138,7 @@
 			}
 			icsiTags.add(FeatureTags.FEATURE_3GPP_EXTENSION);
 		}
-<<<<<<< HEAD
-
-
-=======
-		
->>>>>>> b4e67f64
+		
 		// Add IARI prefix
 		if (!iariTags.isEmpty()) {
             tags.add(FeatureTags.FEATURE_RCSE + "=\"" + TextUtils.join(",", iariTags) + "\"");
@@ -393,4 +384,4 @@
 		}
 		return serviceId;
 	}    
-}
+}