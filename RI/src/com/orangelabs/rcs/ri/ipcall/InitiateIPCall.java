--- conflicted
+++ resolved
@@ -83,13 +83,12 @@
 	private OnClickListener btnInitiateListener = new OnClickListener() {
 		public void onClick(View v) {
 			// Get remote contact
-<<<<<<< HEAD
 			ContactUtils contactUtils = ContactUtils.getInstance(InitiateIPCall.this);
 			// get selected phone number
 			ContactListAdapter adapter = (ContactListAdapter) mSpinner.getAdapter();
 			String phoneNumber = adapter.getSelectedNumber(mSpinner.getSelectedView());
 			try {
-				ContactId contact = contactUtils.formatContactId(phoneNumber);
+				ContactId contact = contactUtils.formatContact(phoneNumber);
 				// Get video option
 				CheckBox videoCheck = (CheckBox) findViewById(R.id.video);
 
@@ -107,32 +106,7 @@
 				Utils.showMessage(InitiateIPCall.this, getString(R.string.label_invalid_contact, phoneNumber));
 				return;
 			}
-=======
-			Spinner spinner = (Spinner)findViewById(R.id.contact);
-			MatrixCursor cursor = (MatrixCursor) spinner.getSelectedItem();
-            ContactId contact = null;
-            ContactUtils contactUtils = ContactUtils.getInstance(InitiateIPCall.this);
-    		try {
-    			contact = contactUtils.formatContact(cursor.getString(1));
-    		} catch (RcsContactFormatException e1) {
-    			Utils.showMessage(InitiateIPCall.this, getString(R.string.label_invalid_contact,cursor.getString(1)));
-    	    	return;
-    		}
-    		
-            // Get video option
-	        CheckBox videoCheck = (CheckBox)findViewById(R.id.video);
-            
-			// Display session view
-			Intent intent = new Intent(InitiateIPCall.this, IPCallView.class);
-        	intent.setFlags(Intent.FLAG_ACTIVITY_CLEAR_TOP);
-        	intent.putExtra(IPCallView.EXTRA_MODE, IPCallView.MODE_OUTGOING);
-        	intent.putExtra(IPCallView.EXTRA_CONTACT, (Parcelable)contact);
-        	intent.putExtra(IPCallView.EXTRA_VIDEO_OPTION, videoCheck.isChecked());
-			startActivity(intent);
-			
-        	// Exit activity
-        	finish();     
->>>>>>> 5dd3b831
+
 		}
 	};
 
