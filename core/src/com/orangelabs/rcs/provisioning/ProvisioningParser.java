--- conflicted
+++ resolved
@@ -1,4 +1,3 @@
-<<<<<<< HEAD
 /*******************************************************************************
  * Software Name : RCS IMS Stack
  *
@@ -23,2074 +22,13 @@
 
 import javax.xml.parsers.DocumentBuilder;
 import javax.xml.parsers.DocumentBuilderFactory;
+
 import javax2.sip.ListeningPoint;
 
 import org.w3c.dom.Document;
 import org.w3c.dom.Node;
 
 import com.orangelabs.rcs.provider.security.SecurityInfos;
-import com.orangelabs.rcs.provider.settings.RcsSettings;
-import com.orangelabs.rcs.provider.settings.RcsSettingsData;
-import com.orangelabs.rcs.utils.logger.Logger;
-
-/**
- * Provisioning parser
- *
- * @author jexa7410
- */
-public class ProvisioningParser {
-	/**
-	 * Parameter type text
-	 */
-	private static final int TYPE_TXT = 0;
-	
-	/**
-	 * Parameter type integer
-	 */
-	private static final int TYPE_INT = 1;
-	
-	/**
-     * Provisioning info
-     */
-    private ProvisioningInfo provisioningInfo = new ProvisioningInfo();
-
-    /**
-     * Content
-     */
-    private String content;
-    
-    private boolean first = false;
-
-    /**
-     * The logger
-     */
-    private Logger logger = Logger.getLogger(this.getClass().getName());
-
-    /**
-     * Constructor
-     *
-     * @param content Content
-     */
-    public ProvisioningParser(String content) {
-        this.content = content;
-    }
-
-    /**
-     * Returns provisioning info
-     *
-     * @return Provisioning info
-     */
-    public ProvisioningInfo getProvisioningInfo() {
-        return provisioningInfo;
-    }
-
-	/**
-	 * Parse the provisioning document
-	 * 
-	 * @param gsmaRelease
-	 *            The GSMA release (Albatros, Blackbird, Crane...) before parsing
-	 * @param first
-	 *            True if it is a first provisioning
-	 * @return Boolean result
-	 * 
-	 *         <p>
-	 *         <b>Be Careful:</b><br />
-	 *         GSMA release is set to blackbird if SERVICES node is present, otherwise release is unchanged
-	 *         </p>
-	 */
-	public boolean parse(int gsmaRelease, boolean first) {
-        try {
-            if (logger.isActivated()) {
-                logger.debug("Start the parsing of content first="+first);
-            }
-            this.first = first;
-            ByteArrayInputStream mInputStream = new ByteArrayInputStream(content.getBytes());
-            DocumentBuilderFactory dfactory = DocumentBuilderFactory.newInstance();
-            DocumentBuilder dbuilder = dfactory.newDocumentBuilder();
-            Document doc = dbuilder.parse(mInputStream);
-            mInputStream.close();
-            mInputStream = null;
-            if (doc == null) {
-                if (logger.isActivated()) {
-                    logger.debug("The document is null");
-                }
-                return false;
-            }
-
-            if (logger.isActivated()) {
-                logger.debug("Parsed Doc ="+doc);
-            }
-            
-            Node rootnode = doc.getDocumentElement();
-            Node childnode = rootnode.getFirstChild();
-            if (childnode == null) {
-                if (logger.isActivated()) {
-                    logger.debug("The first chid node is null");
-                }
-                return false;
-            }
-
-            int nodeNumber = 0;
-            do {
-                if (childnode.getNodeName().equals("characteristic")) {
-                    if (childnode.getAttributes().getLength() > 0) {
-                        Node typenode = childnode.getAttributes().getNamedItem("type");
-                        if (typenode != null) {
-                            if (logger.isActivated()) {
-                                logger.debug("Node " + childnode.getNodeName() + " with type "
-                                        + typenode.getNodeValue());
-                            }
-                            nodeNumber++;
-                            if (typenode.getNodeValue().equalsIgnoreCase("VERS")) {
-                                parseVersion(childnode);
-                            } else
-                            if (typenode.getNodeValue().equalsIgnoreCase("TOKEN")) {
-                                parseToken(childnode);
-                            } else
-                        	if (typenode.getNodeValue().equalsIgnoreCase("MSG")) {
-                                parseTermsMessage(childnode);
-                            } else
-                            if (typenode.getNodeValue().equalsIgnoreCase("APPLICATION")) {
-                                parseApplication(childnode);
-                            } else
-                            if (typenode.getNodeValue().equalsIgnoreCase("IMS")) {
-                                parseIMS(childnode);
-                            } else
-                            if (typenode.getNodeValue().equalsIgnoreCase("PRESENCE")) {
-                                parsePresence(childnode);
-                            } else
-                            if (typenode.getNodeValue().equalsIgnoreCase("XDMS")) {
-                                parseXDMS(childnode);
-                            } else
-                            if (typenode.getNodeValue().equalsIgnoreCase("IM")) {
-                                parseIM(childnode);
-                            } else
-                            if (typenode.getNodeValue().equalsIgnoreCase("CAPDISCOVERY")) {
-                                parseCapabilityDiscovery(childnode);
-                            } else
-                            if (typenode.getNodeValue().equalsIgnoreCase("APN")) {
-                                parseAPN(childnode);
-                            } else
-                            if (typenode.getNodeValue().equalsIgnoreCase("OTHER")) {
-                                parseOther(childnode);
-                            } else
-                            if (typenode.getNodeValue().equalsIgnoreCase("SERVICES")) {
-                                parseServices(childnode);
-                            } else
-                            if (typenode.getNodeValue().equalsIgnoreCase("SUPL")) {
-                                parseSupl(childnode);
-                            } else
-                            if (typenode.getNodeValue().equalsIgnoreCase("SERVICEPROVIDEREXT")) {
-                                parseServiceProviderExt(childnode);
-                            }
-                        }
-                    }
-                }
-            } while((childnode = childnode.getNextSibling()) != null);
-            if (nodeNumber ==1) {
-				// We received a single node (the version one) !
-				// This is the case if the version number is negative or in order to extend the validity of the provisioning.
-				// In that case we restore the relevant GSMA release saved before parsing.
-				RcsSettings.getInstance().setGsmaRelease(gsmaRelease);
-            }
-            return true;
-        } catch (Exception e) {
-            if (logger.isActivated()) {
-                logger.error("Can't parse content", e);
-            }
-            return false;
-        }
-    }
-
-    /**
-     * Parse the provisioning version
-     *
-     * @param node Node
-     */
-    private void parseVersion(Node node) {
-        String version = null;
-        String validity = null;
-        if (node == null) {
-            return;
-        }
-        Node versionchild = node.getFirstChild();
-
-        if (versionchild != null) {
-            do {
-                if (version == null) {
-                    if ((version = getValueByParamName("version", versionchild, TYPE_TXT)) != null) {
-                        provisioningInfo.setVersion(version);
-                        continue;
-                    }
-                }
-                if (validity == null) {
-                    if ((validity = getValueByParamName("validity", versionchild, TYPE_INT)) != null) {
-                        provisioningInfo.setValidity(Long.parseLong(validity));
-                        continue;
-                    }
-                }
-            } while((versionchild = versionchild.getNextSibling()) != null);
-        }
-    }
-    
-    /**
-     * Parse the provisioning Token
-     *
-     * @param node Node
-     */
-    private void parseToken(Node node) {
-        String token = null;
-        String tokenValidity = null;
-        if (node == null) {
-            return;
-        }
-        Node tokenChild = node.getFirstChild();
-
-        if (tokenChild != null) {
-            do {
-                if (token == null) {
-                    if ((token = getValueByParamName("token", tokenChild, TYPE_TXT)) != null) {
-                        provisioningInfo.setToken(token);
-                        continue;
-                    }
-                }
-                if (tokenValidity == null) {
-                    if ((tokenValidity = getValueByParamName("validity", tokenChild, TYPE_INT)) != null) {
-                        provisioningInfo.setTokenValidity(Long.parseLong(tokenValidity));
-                        continue;
-                    }
-                }
-            } while((tokenChild = tokenChild.getNextSibling()) != null);
-        }
-    }
-
-    /**
-     * Parse terms message
-     *
-     * @param node Node
-     */
-    private void parseTermsMessage(Node node) {
-        String title = null;
-        String message = null;
-        String acceptBtn = null;
-        String rejectBtn = null;
-        if (node == null) {
-            return;
-        }
-        Node childnode = node.getFirstChild();
-
-        if (childnode != null) {
-            do {
-                if (title == null) {
-                    if ((title = getValueByParamName("title", childnode, TYPE_TXT)) != null) {
-                        provisioningInfo.setTitle(title);
-                        continue;
-                    }
-                }
-                if (message == null) {
-                    if ((message = getValueByParamName("message", childnode, TYPE_TXT)) != null) {
-                        provisioningInfo.setMessage(message);
-                        continue;
-                    }
-                }
-                if (acceptBtn == null) {
-                    if ((acceptBtn = getValueByParamName("Accept_btn", childnode, TYPE_INT)) != null) {
-                        if (acceptBtn.equals("1")) {
-                            provisioningInfo.setAcceptBtn(true);
-                        } else {
-                            provisioningInfo.setAcceptBtn(false);
-                        }
-                        continue;
-                    }
-                }
-                if (rejectBtn == null) {
-                    if ((rejectBtn = getValueByParamName("Reject_btn", childnode, TYPE_INT)) != null) {
-                        if (rejectBtn.equals("1")) {
-                            provisioningInfo.setRejectBtn(true);
-                        } else {
-                            provisioningInfo.setRejectBtn(false);
-                        }
-                        continue;
-                    }
-                }
-            } while((childnode = childnode.getNextSibling()) != null);
-        }
-    }
-
-    /**
-     * Parse the application infos
-     *
-     * @param node Node
-     */
-    private void parseApplication(Node node) {
-        String appId = null;
-        String name = null;
-        String appRef = null;
-        if (node == null) {
-            return;
-        }
-        Node childnode = node.getFirstChild();
-
-        if (childnode != null) {
-            do {
-                if (appId == null) {
-                    if ((appId = getValueByParamName("AppID", childnode, TYPE_TXT)) != null) {
-                        continue;
-                    }
-                }
-                if (name == null) {
-                    if ((name = getValueByParamName("Name", childnode, TYPE_TXT)) != null) {
-                        continue;
-                    }
-                }
-                if (appRef == null) {
-                    if ((appRef = getValueByParamName("AppRef", childnode, TYPE_TXT)) != null) {
-                        continue;
-                    }
-                }
-            } while((childnode = childnode.getNextSibling()) != null);
-        }
-
-        if (appRef != null && (appRef.equalsIgnoreCase("IMS-Settings") || appRef.equalsIgnoreCase("ims-rcse"))) {
-            parseIMS(node);
-        }
-
-        if (appRef != null && appRef.equalsIgnoreCase("RCSe-Settings")) {
-            parseRCSe(node);
-        }
-    }
-
-    /**
-     * Parse presence favorite link
-     *
-     * @param node Node
-     */
-    private void parseFavoriteLink(Node node) {
-        // Not supported
-    }
-
-    /**
-     * Parse presence watcher
-     *
-     * @param node Node
-     */
-    private void parsePresenceWatcher(Node node) {
-    	// TODO: "FetchAuth"
-    	// TODO: "ContactCapPresAut"
-    }
-
-    /**
-     * Parse presentity watcher
-     * 
-     * @param node Node
-     */
-    private void parsePresentityWatcher(Node node) {
-    	// TODO: "WATCHERFETCHAUTH"
-    }
-
-    /**
-     * Parse presence
-     *
-     * @param node Node
-     */
-    private void parsePresence(Node node) {
-        String usePresence = null;
-        String presencePrfl = null;
-        String iconMaxSize = null;
-        String noteMaxSize = null;
-        String publishTimer = null;
-        Node typenode = null;
-        if (node == null) {
-            return;
-        }
-        Node childnode = node.getFirstChild();
-
-        if (childnode != null) {
-            do {
-                if (childnode.getNodeName().equals("characteristic")) {
-                    if (childnode.getAttributes().getLength() > 0) {
-                        typenode = childnode.getAttributes().getNamedItem("type");
-                        if (typenode != null) {
-                            if (typenode.getNodeValue().equalsIgnoreCase("FAVLINK")) {
-                                parseFavoriteLink(childnode);
-                            } else
-                            if (typenode.getNodeValue().equalsIgnoreCase("SERVCAPWATCH")) {
-                                parsePresenceWatcher(childnode);
-                            } else
-                            if (typenode.getNodeValue().equalsIgnoreCase("ServCapPresentity")) {
-                                parsePresentityWatcher(childnode);
-                            }
-                        }
-                    }
-                }
-
-                if (usePresence == null) {
-                    if ((usePresence = getValueByParamName("usePresence", childnode, TYPE_INT)) != null) {
-						RcsSettings.getInstance().writeBoolean(RcsSettingsData.CAPABILITY_SOCIAL_PRESENCE, !usePresence.equals("0"));
-                        continue;
-                    }
-                }
-
-                if (presencePrfl == null) {
-					if ((presencePrfl = getValueByParamName("presencePrfl", childnode, TYPE_INT)) != null) {
-						RcsSettings.getInstance().writeBoolean(RcsSettingsData.CAPABILITY_PRESENCE_DISCOVERY,
-								!presencePrfl.equals("0"));
-						continue;
-					}
-                }
-
-                if (iconMaxSize == null) {
-                    if ((iconMaxSize = getValueByParamName("IconMaxSize", childnode, TYPE_INT)) != null) {
-        				int kb = Integer.parseInt(iconMaxSize) / 1024;
-                        RcsSettings.getInstance().writeParameter(
-                                RcsSettingsData.MAX_PHOTO_ICON_SIZE, ""+kb);
-                        continue;
-                    }
-                }
-
-                if (noteMaxSize == null) {
-                    if ((noteMaxSize = getValueByParamName("NoteMaxSize", childnode, TYPE_INT)) != null) {
-                        RcsSettings.getInstance().writeParameter(
-                                RcsSettingsData.MAX_FREETXT_LENGTH, noteMaxSize);
-                        continue;
-                    }
-                }
-
-                if (publishTimer == null) {
-                    if ((publishTimer = getValueByParamName("PublishTimer", childnode, TYPE_INT)) != null) {
-                        RcsSettings.getInstance().writeParameter(
-                                RcsSettingsData.PUBLISH_EXPIRE_PERIOD, publishTimer);
-                        continue;
-                    }
-                }
-
-                // Not supported: "AvailabilityAuth"
-                // Not supported: "client-obj-datalimit"
-                // Not used for RCS: "content-serveruri"
-                // Not supported: "source-throttlepublish"
-                // Not supported: "max-number-ofsubscriptions-inpresence-list"
-                // TODO: "service-uritemplate"
-                
-            } while((childnode = childnode.getNextSibling()) != null);
-        }
-    }
-
-    /**
-     * Parse services
-     *
-     * @param node Node
-     */
-    private void parseServices(Node node) {
-        String presencePrfl = null;
-        String chatAuth = null;        
-        String groupChatAuth = null;        
-        String ftAuth = null;
-        String geolocPushAuth = null;
-        String vsAuth = null;
-        String isAuth = null;
-        String rcsIPVoiceCallAuth = null;
-        String rcsIPVideoCallAuth = null;
-        String allowExtensions = null;
-        if (node == null) {
-            return;
-        }
-        Node childnode = node.getFirstChild();
-
-        if (childnode != null) {
-			// Node "SERVICES" is mandatory in GSMA release Blackbird and not present in previous one Albatros.
-			// Only if the parsing result contains a SERVICE tree, Blackbird is assumed as release.
-			// This trick is used to detect the GSMA release as provisioned by the network.
-			RcsSettings.getInstance().setGsmaRelease(RcsSettingsData.VALUE_GSMA_REL_BLACKBIRD);
-            do {
-
-                if (chatAuth == null) {
-					if ((chatAuth = getValueByParamName("ChatAuth", childnode, TYPE_INT)) != null) {
-						RcsSettings.getInstance().writeBoolean(RcsSettingsData.CAPABILITY_IM_SESSION, chatAuth.equals("1"));
-						continue;
-					}
-                }
-
-            	 if (groupChatAuth == null) {
-					if ((groupChatAuth = getValueByParamName("groupChatAuth", childnode, TYPE_INT)) != null) {
-						RcsSettings.getInstance().writeBoolean(RcsSettingsData.CAPABILITY_IM_GROUP_SESSION,
-								groupChatAuth.equals("1"));
-						continue;
-					}
-                 }
-
-                if (ftAuth == null) {
-					if ((ftAuth = getValueByParamName("ftAuth", childnode, TYPE_INT)) != null) {
-						RcsSettings.getInstance().writeBoolean(RcsSettingsData.CAPABILITY_FILE_TRANSFER, ftAuth.equals("1"));
-						continue;
-					}
-                }
-
-                if (vsAuth == null) {
-					if ((vsAuth = getValueByParamName("vsAuth", childnode, TYPE_INT)) != null) {
-						RcsSettings.getInstance().writeBoolean(RcsSettingsData.CAPABILITY_VIDEO_SHARING, vsAuth.equals("1"));
-						continue;
-					}
-                }
-
-                if (isAuth == null) {
-					if ((isAuth = getValueByParamName("isAuth", childnode, TYPE_INT)) != null) {
-						RcsSettings.getInstance().writeBoolean(RcsSettingsData.CAPABILITY_IMAGE_SHARING, isAuth.equals("1"));
-						continue;
-					}
-                }
-                
-				if (geolocPushAuth == null) {
-					if ((geolocPushAuth = getValueByParamName("geolocPushAuth", childnode, TYPE_INT)) != null) {
-						RcsSettings.getInstance().writeBoolean(RcsSettingsData.CAPABILITY_GEOLOCATION_PUSH,
-								geolocPushAuth.equals("1"));
-						continue;
-					}
-				}
-
-                if (presencePrfl == null) {
-					if ((presencePrfl = getValueByParamName("presencePrfl", childnode, TYPE_INT)) != null) {
-						RcsSettings.getInstance()
-								.writeBoolean(RcsSettingsData.CAPABILITY_SOCIAL_PRESENCE, presencePrfl.equals("1"));
-						continue;
-					}
-                }
-                
-                if (rcsIPVoiceCallAuth == null) {
-					if ((rcsIPVoiceCallAuth = getValueByParamName("rcsIPVoiceCallAuth", childnode, TYPE_INT)) != null) {
-						int value = Integer.decode(rcsIPVoiceCallAuth);
-						RcsSettings.getInstance().writeBoolean(RcsSettingsData.CAPABILITY_IP_VOICE_CALL, (value % 16) != 0);
-						continue;
-					}
-                }
-                
-                if (rcsIPVideoCallAuth == null) {
-					if ((rcsIPVideoCallAuth = getValueByParamName("rcsIPVideoCallAuth", childnode, TYPE_INT)) != null) {
-						int value = Integer.decode(rcsIPVoiceCallAuth);
-						RcsSettings.getInstance().writeBoolean(RcsSettingsData.CAPABILITY_IP_VIDEO_CALL, (value % 16) != 0);
-						continue;
-					}
-                }
-                
-                if (allowExtensions == null) {
-					if ((allowExtensions = getValueByParamName("allowRCSExtensions", childnode, TYPE_INT)) != null) {
-						int value = Integer.decode(allowExtensions);
-						RcsSettings.getInstance().writeBoolean(RcsSettingsData.ALLOW_EXTENSIONS, (value % 16) != 0);
-						continue;
-					}
-                }
-
-                // Not used: "standaloneMsgAuth"
-                // Not used: "geolocPullAuth"
-                
-            } while((childnode = childnode.getNextSibling()) != null);
-        }
-    }
-    
-    /**
-     * Parse XDMS
-     *
-     * @param node Node
-     */
-    private void parseXDMS(Node node) {
-        String revokeTimer = null;
-        String xcapRootURI = null;
-        String xcapAuthenticationUsername = null;
-        String xcapAuthenticationSecret = null;
-        if (node == null) {
-            return;
-        }
-        Node childnode = node.getFirstChild();
-
-        if (childnode != null) {
-            do {
-                if (revokeTimer == null) {
-                    if ((revokeTimer = getValueByParamName("RevokeTimer", childnode, TYPE_INT)) != null) {
-                        RcsSettings.getInstance().writeParameter(RcsSettingsData.REVOKE_TIMEOUT,
-                                revokeTimer);
-                        continue;
-                    }
-                }
-
-                if (xcapRootURI == null) {
-                    if ((xcapRootURI = getValueByParamName("XCAPRootURI", childnode, TYPE_TXT)) != null) {
-                        RcsSettings.getInstance().writeParameter(RcsSettingsData.XDM_SERVER, xcapRootURI);
-                        continue;
-                    }
-                }
-
-                if (xcapAuthenticationUsername == null) {
-                    if ((xcapAuthenticationUsername = getValueByParamName(
-                            "XCAPAuthenticationUserName", childnode, TYPE_TXT)) != null) {
-                        RcsSettings.getInstance().writeParameter(
-                                RcsSettingsData.XDM_LOGIN,
-                                xcapAuthenticationUsername);
-                        continue;
-                    }
-                }
-
-                if (xcapAuthenticationSecret == null) {
-                    if ((xcapAuthenticationSecret = getValueByParamName(
-                            "XCAPAuthenticationSecret", childnode, TYPE_TXT)) != null) {
-                        RcsSettings.getInstance().writeParameter(
-                                RcsSettingsData.XDM_PASSWORD,
-                                xcapAuthenticationSecret);
-                        continue;
-                    }
-                }
-
-                // Not used (only Digest is used): "XCAPAuthenticationType"
-                
-            } while((childnode = childnode.getNextSibling()) != null);
-        }
-    }
-
-    /**
-     * Parse supl services
-     *
-     * @param node Node
-     */
-    private void parseSupl(Node node) {
-        String textMaxLength = null;
-        String locInfoMaxValidTime = null;
-        if (node == null) {
-            return;
-        }
-        Node childnode = node.getFirstChild();
-
-        if (childnode != null) {
-            do {
-                if (textMaxLength == null) {
-                    if ((textMaxLength = getValueByParamName("TextMaxLength", childnode, TYPE_INT)) != null) {
-                        RcsSettings.getInstance().writeParameter(RcsSettingsData.MAX_GEOLOC_LABEL_LENGTH,
-                        		textMaxLength);
-                        continue;
-                    }
-                }
-
-                if (locInfoMaxValidTime == null) {
-                    if ((locInfoMaxValidTime = getValueByParamName("LocInfoMaxValidTime", childnode, TYPE_INT)) != null) {
-                        RcsSettings.getInstance().writeParameter(RcsSettingsData.GEOLOC_EXPIRATION_TIME, locInfoMaxValidTime);
-                        continue;
-                    }
-                }
-
-                // Not used: "geolocPullOpenValue"
-                // Not used: "geolocPullApiGwAddress"
-                // Not used: "geolocPullBlockTimer"
-                
-            } while((childnode = childnode.getNextSibling()) != null);
-        }
-    }
-    
-    /**
-     * Parse service provider ext
-     * 
-     * @param node Node
-     */
-    private void parseServiceProviderExt(Node node) {
-        Node typenode = null;
-        if (node == null) {
-            return;
-        }
-        Node childnode = node.getFirstChild();
-        if (childnode != null) {
-            do {
-                if (childnode.getNodeName().equals("characteristic")) {
-                    if (childnode.getAttributes().getLength() > 0) {
-                        typenode = childnode.getAttributes().getNamedItem("type");
-                        if (typenode != null) {
-                            if (typenode.getNodeValue().equalsIgnoreCase("joyn")) {
-                                parseJoyn(childnode);
-                            }
-                        }
-                    }
-                }
-            } while ((childnode = childnode.getNextSibling()) != null);
-        }
-    }
-    
-    /**
-     * Parse joyn
-     * 
-     * @param node Node
-     */
-    private void parseJoyn(Node node) {
-        Node typenode = null;
-        if (node == null) {
-            return;
-        }
-        Node childnode = node.getFirstChild();
-        if (childnode != null) {
-            do {
-                if (childnode.getNodeName().equals("characteristic")) {
-                    if (childnode.getAttributes().getLength() > 0) {
-                        typenode = childnode.getAttributes().getNamedItem("type");
-                        if (typenode != null) {
-                            if (typenode.getNodeValue().equalsIgnoreCase("UX")) {
-                                parseUx(childnode);
-                            }
-                        }
-                    }
-                }
-            } while ((childnode = childnode.getNextSibling()) != null);
-        }
-    }
-    
-    /**
-     * Parse joyn
-     * 
-     * @param node Node
-     */
-    private void parseUx(Node node) {
-        String messagingUX = null;
-        
-        if (node == null) {
-            return;
-        }
-        Node childnode = node.getFirstChild();
-
-        if (childnode != null) {
-            do {
-
-                if (messagingUX == null) {
-                    if ((messagingUX = getValueByParamName("messagingUX", childnode, TYPE_INT)) != null) {
-						if (messagingUX.equals("1")) {
-							RcsSettings.getInstance().setMessagingMode(RcsSettingsData.VALUE_MESSAGING_MODE_INTEGRATED);
-						} else {
-							RcsSettings.getInstance().setMessagingMode(RcsSettingsData.VALUE_MESSAGING_MODE_CONVERGED);
-						}
-                        continue;
-                    }
-                }
-
-            } while((childnode = childnode.getNextSibling()) != null);
-        }
-
-        // Not used: oneButtonVoiceCall
-        // Not used: oneButtonVideoCall
-    }
-    
-    /**
-     * Parse IM
-     *
-     * @param node Node
-     */
-    private void parseIM(Node node) {
-        if (node == null) {
-            return;
-        }
-        String imCapAlwaysOn = null;
-        String ftCapAlwaysOn = null;
-        String imWarnSF = null;
-        String imSessionStart = null;
-        String ftWarnSize = null;
-        String autoAcceptFt = null;
-        String ftHttpCsUri = null;
-        String ftHttpCsUser = null;
-        String ftHttpCsPwd = null;
-        String ftDefaultMech = null;
-        String ftSF = null;
-        String chatAuth = null;
-        String smsFallBackAuth = null;
-        String autoAcceptChat = null;
-        String autoAcceptGroupChat = null;
-        String maxSize1to1 = null;
-        String maxSize1toM = null;
-        String timerIdle = null;
-        String maxSizeFileTransfer = null;
-        String ftThumb = null;
-        String maxAdhocGroupSize = null;
-        String confFctyUri = null;
-        String groupChatSF = null;
-        String maxConcurrentSession = null;
-        RcsSettings rcsSettings = RcsSettings.getInstance();
-        Node childnode = node.getFirstChild();
-        
-        if (childnode != null) {
-            do {
-            	if (imCapAlwaysOn == null) {
-					if ((imCapAlwaysOn = getValueByParamName("imCapAlwaysON", childnode, TYPE_INT)) != null) {
-						boolean _imCapAlwaysOn = !imCapAlwaysOn.equals("0");
-						rcsSettings.writeBoolean(RcsSettingsData.IM_CAPABILITY_ALWAYS_ON, _imCapAlwaysOn);
-						// set default IM messaging method if first provisioning
-						if (first) {
-							if (_imCapAlwaysOn) {
-								rcsSettings.setDefaultMessagingMethod(RcsSettingsData.VALUE_DEF_MSG_METHOD_JOYN);
-							} else {
-								rcsSettings.setDefaultMessagingMethod(RcsSettingsData.VALUE_DEF_MSG_METHOD_AUTOMATIC);
-							}
-						}
-						continue;
-					}
-                }
-            	
-            	if (ftCapAlwaysOn == null) {
-					if ((ftCapAlwaysOn = getValueByParamName("ftCapAlwaysON", childnode, TYPE_INT)) != null) {
-						RcsSettings.getInstance().writeBoolean(RcsSettingsData.FT_CAPABILITY_ALWAYS_ON, !ftCapAlwaysOn.equals("0"));
-						continue;
-					}
-                }
-
-                if (maxConcurrentSession == null) {
-                    if ((maxConcurrentSession = getValueByParamName("MaxConcurrentSession", childnode, TYPE_INT)) != null) {
-                        RcsSettings.getInstance().writeParameter(
-                                RcsSettingsData.MAX_CHAT_SESSIONS,
-                                maxConcurrentSession);
-                        continue;
-                    }
-                }
-
-                if (groupChatSF == null) {
-					if ((groupChatSF = getValueByParamName("GroupChatFullStandFwd", childnode, TYPE_INT)) != null) {
-						RcsSettings.getInstance().writeBoolean(RcsSettingsData.CAPABILITY_GROUP_CHAT_SF, !groupChatSF.equals("0"));
-						continue;
-					}
-                }
-                
-                if (imWarnSF == null) {
-					if ((imWarnSF = getValueByParamName("imWarnSF", childnode, TYPE_INT)) != null) {
-						RcsSettings.getInstance().writeBoolean(RcsSettingsData.WARN_SF_SERVICE, !imWarnSF.equals("0"));
-						continue;
-					}
-                }
-
-                if (autoAcceptFt == null) {
-                    if ((autoAcceptFt = getValueByParamName("ftAutAccept", childnode, TYPE_INT)) != null) {
-                        boolean aaModeChangeable = !autoAcceptFt.equals("0");
-                        // Check if first provisioning or transition of MNO setting
-                        if (first || (aaModeChangeable != rcsSettings.isFtAutoAcceptedModeChangeable())) {
-                        	// Save first or new setting value
-                        	rcsSettings.setFtAutoAcceptedModeChangeable(aaModeChangeable);
-                        	if (aaModeChangeable) {
-                        		// Enforce user settings for AA to default value
-            					// By default, AA is enabled in normal conditions
-            					rcsSettings.setFileTransferAutoAccepted(true);
-            					// By default, AA is disabled in roaming
-            					rcsSettings.setFileTransferAutoAcceptedInRoaming(false);
-                        	} else {
-                        		// Enforce user settings for AA for normal conditions and roaming
-                				rcsSettings.setFileTransferAutoAccepted(false);
-                				rcsSettings.setFileTransferAutoAcceptedInRoaming(false);
-                        	}
-                        }
-                        continue;
-                    }
-                }
-
-                if (ftSF == null) {
-					if ((ftSF = getValueByParamName("ftStAndFwEnabled", childnode, TYPE_INT)) != null) {
-						RcsSettings.getInstance().writeBoolean(RcsSettingsData.CAPABILITY_FILE_TRANSFER_SF, !ftSF.equals("0"));
-						continue;
-					}
-                }
-
-                if (ftHttpCsUri == null) {
-                    if ((ftHttpCsUri = getValueByParamName("ftHTTPCSURI", childnode, TYPE_TXT)) != null) {
-                        RcsSettings.getInstance().writeParameter(RcsSettingsData.FT_HTTP_SERVER, ftHttpCsUri);
-                        continue;
-                    }
-                }
-
-                if (ftHttpCsUser == null) {
-                    if ((ftHttpCsUser = getValueByParamName("ftHTTPCSUser", childnode, TYPE_TXT)) != null) {
-                        RcsSettings.getInstance().writeParameter(RcsSettingsData.FT_HTTP_LOGIN, ftHttpCsUser);
-                        continue;
-                    }
-                }
-
-                if (ftHttpCsPwd == null) {
-                    if ((ftHttpCsPwd = getValueByParamName("ftHTTPCSPwd", childnode, TYPE_TXT)) != null) {
-                        RcsSettings.getInstance().writeParameter(RcsSettingsData.FT_HTTP_PASSWORD, ftHttpCsPwd);
-                        continue;
-                    }
-                }
-
-                if (ftDefaultMech == null) {
-                    if ((ftDefaultMech = getValueByParamName("ftDefaultMech", childnode, TYPE_TXT)) != null) {
-                        RcsSettings.getInstance().writeParameter(RcsSettingsData.FT_PROTOCOL, ftDefaultMech);
-                        continue;
-                    }
-                }
-
-                if (imSessionStart == null) {
-                    if ((imSessionStart = getValueByParamName("imSessionStart", childnode, TYPE_INT)) != null) {
-                        RcsSettings.getInstance().writeParameter(RcsSettingsData.IM_SESSION_START,
-                                imSessionStart);
-                        continue;
-                    }
-                }
-
-                if (ftWarnSize == null) {
-                    if ((ftWarnSize = getValueByParamName("ftWarnSize", childnode, TYPE_INT)) != null) {
-                        RcsSettings.getInstance().writeParameter(
-                                RcsSettingsData.WARN_FILE_TRANSFER_SIZE, ftWarnSize);
-                        continue;
-                    }
-                }
-
-                if (chatAuth == null) {
-					if ((chatAuth = getValueByParamName("ChatAuth", childnode, TYPE_INT)) != null) {
-						RcsSettings.getInstance().writeBoolean(RcsSettingsData.CAPABILITY_IM_SESSION, !chatAuth.equals("0"));
-						continue;
-					}
-                }
-
-                if (smsFallBackAuth == null) {
-					if ((smsFallBackAuth = getValueByParamName("SmsFallBackAuth", childnode, TYPE_INT)) != null) {
-						// Careful:
-						// 0- Indicates authorization is ok
-						// 1- Indicates authorization is non ok
-						RcsSettings.getInstance().writeBoolean(RcsSettingsData.SMS_FALLBACK_SERVICE, smsFallBackAuth.equals("0"));
-						continue;
-					}
-                }
-
-                if (autoAcceptChat == null) {
-					if ((autoAcceptChat = getValueByParamName("AutAccept", childnode, TYPE_INT)) != null) {
-						RcsSettings.getInstance().writeBoolean(RcsSettingsData.AUTO_ACCEPT_CHAT, !autoAcceptChat.equals("0"));
-						continue;
-					}
-                }
-
-                if (autoAcceptGroupChat == null) {
-					if ((autoAcceptGroupChat = getValueByParamName("AutAcceptGroupChat", childnode, TYPE_INT)) != null) {
-						RcsSettings.getInstance().writeBoolean(RcsSettingsData.AUTO_ACCEPT_GROUP_CHAT,
-								!autoAcceptGroupChat.equals("0"));
-						continue;
-					}
-                }
-
-                if (maxSize1to1 == null) {
-                    if ((maxSize1to1 = getValueByParamName("MaxSize1to1", childnode, TYPE_INT)) != null) {
-                        RcsSettings.getInstance().writeParameter(
-                                RcsSettingsData.MAX_CHAT_MSG_LENGTH, maxSize1to1);
-                        continue;
-                    }
-                }
-
-                if (maxSize1toM == null) {
-                    if ((maxSize1toM = getValueByParamName("MaxSize1toM", childnode, TYPE_INT)) != null) {
-                        RcsSettings.getInstance().writeParameter(
-                                RcsSettingsData.MAX_GROUPCHAT_MSG_LENGTH, maxSize1toM);
-                        continue;
-                    }
-                }
-
-                if (timerIdle == null) {
-                    if ((timerIdle = getValueByParamName("TimerIdle", childnode, TYPE_INT)) != null) {
-                        RcsSettings.getInstance().writeParameter(
-                                RcsSettingsData.CHAT_IDLE_DURATION, timerIdle);
-                        continue;
-                    }
-                }
-
-                if (maxSizeFileTransfer == null) {
-                    if ((maxSizeFileTransfer = getValueByParamName("MaxSizeFileTr", childnode, TYPE_INT)) != null) {
-                        RcsSettings.getInstance().writeParameter(
-                                RcsSettingsData.MAX_FILE_TRANSFER_SIZE, maxSizeFileTransfer);
-                        continue;
-                    }
-                }
-
-                if (ftThumb == null) {
-					if ((ftThumb = getValueByParamName("ftThumb", childnode, TYPE_INT)) != null) {
-						RcsSettings.getInstance().writeBoolean(RcsSettingsData.CAPABILITY_FILE_TRANSFER_THUMBNAIL,
-								!ftThumb.equals("0"));
-						continue;
-					}
-                }
-                
-                if (maxAdhocGroupSize == null) {
-                    if ((maxAdhocGroupSize = getValueByParamName("max_adhoc_group_size", childnode, TYPE_INT)) != null) {
-                        RcsSettings.getInstance().writeParameter(
-                                RcsSettingsData.MAX_CHAT_PARTICIPANTS, maxAdhocGroupSize);
-                        continue;
-                    }
-                }
-
-                if (confFctyUri == null) {
-                    if ((confFctyUri = getValueByParamName("conf-fcty-uri", childnode, TYPE_TXT)) != null) {
-                        RcsSettings.getInstance().writeParameter(
-                                RcsSettingsData.IM_CONF_URI, formatSipUri(confFctyUri));
-                        continue;
-                    }
-                }
-
-                // Not used for RCS: "pres-srv-cap"
-                // Not used for RCS: "deferred-msg-func-uri"
-                // Not used for RCS: "exploder-uri"
-                
-            } while((childnode = childnode.getNextSibling()) != null);
-        }
-    }
-
-    /**
-     * Parse capability discovery
-     * 
-     * @param node Node
-     */
-    private void parseCapabilityDiscovery(Node node) {
-        String pollingPeriod = null;
-        String capInfoExpiry = null;
-        String presenceDiscovery = null;
-        if (node == null) {
-            return;
-        }
-        Node childnode = node.getFirstChild();
-
-        if (childnode != null) {
-            do {
-                if (pollingPeriod == null) {
-                    if ((pollingPeriod = getValueByParamName("pollingPeriod", childnode, TYPE_INT)) != null) {
-                        RcsSettings.getInstance().writeParameter(
-                                RcsSettingsData.CAPABILITY_POLLING_PERIOD, pollingPeriod);
-                        continue;
-                    }
-                }
-
-                if (capInfoExpiry == null) {
-                    if ((capInfoExpiry = getValueByParamName("capInfoExpiry", childnode, TYPE_INT)) != null) {
-                        RcsSettings.getInstance().writeParameter(
-                                RcsSettingsData.CAPABILITY_EXPIRY_TIMEOUT, capInfoExpiry);
-                        continue;
-                    }
-                }
-
-                if (presenceDiscovery == null) {
-					if ((presenceDiscovery = getValueByParamName("presenceDisc", childnode, TYPE_INT)) != null) {
-						RcsSettings.getInstance().writeBoolean(RcsSettingsData.CAPABILITY_PRESENCE_DISCOVERY,
-								!presenceDiscovery.equals("0"));
-						continue;
-					}
-                }
-            } while((childnode = childnode.getNextSibling()) != null);
-        }
-    }
-
-    /**
-     * Parse APN
-     *
-     * @param node Node
-     */
-    private void parseAPN(Node node) {
-        // Not supported: "rcseOnlyAPN"
-        // Not supported: "enableRcseSwitch"
-    }
-
-    /**
-     * Parse IARI X509 certificates
-     *
-     * @param iari IARI range
-     * @param node Node
-     * @param index Index
-     */
-    private boolean parseIariX509Certificates(String iari, Node node, int index) {
-    	boolean found = false;
-        String cert = null;        
-        if (node == null) {
-            return false;
-        }
-        
-        Node childnode = node.getFirstChild();
-        if (childnode != null) {
-            do {
-                if (cert == null) {
-                    if ((cert = getValueByParamName("X509Certificate"+index, childnode, TYPE_TXT)) != null) {
-                    	found = true;
-                		SecurityInfos.getInstance().addIARI(iari, cert);
-                        continue;
-                    }
-                }                
-            } while ((childnode = childnode.getNextSibling()) != null);
-        }
-        return found;
-    }    
-    
-	/**
-     * Parse IARI authorization
-     *
-     * @param node Node
-     */
-    private void parseIariAuthorization(Node node) {
-        if (node == null) {
-            return;
-        }
-        
-        String iariRange = null;        
-        Node childnode = node.getFirstChild();
-        if (childnode != null) {
-            do {
-                if (childnode.getNodeName().equals("characteristic")) {
-                    if (childnode.getAttributes().getLength() > 0) {
-                    	Node typenode = childnode.getAttributes().getNamedItem("type");
-                        if (typenode != null) {
-                            if (typenode.getNodeValue().startsWith("X509Certificates")) {
-                            	int i = 1;
-                            	boolean found = true;
-                            	while(found) {
-                            		found = parseIariX509Certificates(iariRange, childnode, i);
-                            		i++;
-                            	}
-                            }
-                        }
-                    }
-                }
-                
-                if (iariRange == null) {
-                    if ((iariRange = getValueByParamName("iariRange", childnode, TYPE_TXT)) != null) {
-                        continue;
-                    }
-                }                
-                
-            } while ((childnode = childnode.getNextSibling()) != null);
-        }
-    }
-    
-    /**
-     * Parse IARI authorizations
-     *
-     * @param node Node
-     */
-    private void parseIariRangeAuthorizations(Node node) {
-        if (node == null) {
-            return;
-        }
-        
-        Node childnode = node.getFirstChild();
-        if (childnode != null) {
-            do {
-                if (childnode.getNodeName().equals("characteristic")) {
-                    if (childnode.getAttributes().getLength() > 0) {
-                        Node typenode = childnode.getAttributes().getNamedItem("type");
-                        if (typenode != null) {
-                            if (typenode.getNodeValue().startsWith("iariRangeAuthorization")) {
-                            	parseIariAuthorization(childnode);
-                            }
-                        }
-                    }
-                }
-            } while ((childnode = childnode.getNextSibling()) != null);
-        }
-    }
-
-    /**
-     * Parse IARI authorizations
-     *
-     * @param node Node
-     */
-    private void parseIariRangeAuthorizationInfo(Node node) {
-        if (node == null) {
-            return;
-        }
-        
-        Node childnode = node.getFirstChild();
-        if (childnode != null) {
-            do {
-                if (childnode.getNodeName().equals("characteristic")) {
-                    if (childnode.getAttributes().getLength() > 0) {
-                        Node typenode = childnode.getAttributes().getNamedItem("type");
-                        if (typenode != null) {
-                            if (typenode.getNodeValue().equalsIgnoreCase("iariRangeAuthorizations")) {
-                            	// Reset IARI authorizations
-                            	SecurityInfos.getInstance().removeAllIARI();
-                            	
-                            	// Parse new IARI authorizations
-                            	parseIariRangeAuthorizations(childnode);
-                            }
-                        }
-                    }
-                }
-            } while ((childnode = childnode.getNextSibling()) != null);
-        }
-    }    
-    
-    /**
-     * Parse API ext
-     *
-     * @param node Node
-     */
-    private void parseAPIExt(Node node) {
-        if (node == null) {
-            return;
-        }
-        
-        String extensionsPolicy = null;
-        Node childnode = node.getFirstChild();
-        if (childnode != null) {
-            do {
-                if (childnode.getNodeName().equals("characteristic")) {
-                    if (childnode.getAttributes().getLength() > 0) {
-                        Node typenode = childnode.getAttributes().getNamedItem("type");
-                        if (typenode != null) {
-                            if (typenode.getNodeValue().equalsIgnoreCase("iariAuthorizationInfo")) {
-                            	parseIariRangeAuthorizationInfo(childnode);
-                            }
-                        }
-                    }
-                }
-                
-                if (extensionsPolicy == null) {
-                    if ((extensionsPolicy = getValueByParamName("extensionsPolicy", childnode, TYPE_TXT)) != null) {
-                        RcsSettings.getInstance().writeInteger(
-                        		RcsSettingsData.EXTENSIONS_POLICY,
-                        		Integer.parseInt(extensionsPolicy));
-                        continue;
-                    }
-                }                
-            } while ((childnode = childnode.getNextSibling()) != null);
-        }
-    }    
-    
-    /**
-     * Parse other ext
-     *
-     * @param node Node
-     */
-    private void parseOtherExt(Node node) {
-        if (node == null) {
-            return;
-        }
-        Node childnode = node.getFirstChild();
-        if (childnode != null) {
-            do {
-                if (childnode.getNodeName().equals("characteristic")) {
-                    if (childnode.getAttributes().getLength() > 0) {
-                        Node typenode = childnode.getAttributes().getNamedItem("type");
-                        if (typenode != null) {
-                            if (typenode.getNodeValue().equalsIgnoreCase("APIExt")) {
-                                parseAPIExt(childnode);
-                            }
-                        }
-                    }
-                }
-            } while ((childnode = childnode.getNextSibling()) != null);
-        }
-    }
-    
-    /**
-     * Parse transport protocol
-     *
-     * @param node Node
-     */
-    private void parseTransportProtocol(Node node) {
-        String psSignalling = null;
-        String wifiSignalling = null;
-        String wifiMedia = null;
-        String wifiRtMedia = null;
-        if (node == null) {
-            return;
-        }
-        Node childnode = node.getFirstChild();
-
-        if (childnode != null) {
-            do {
-                if (psSignalling == null) {
-                    if ((psSignalling = getValueByParamName("psSignalling", childnode, TYPE_TXT)) != null) {
-                        if (psSignalling.equals("SIPoUDP")) {
-	                        RcsSettings.getInstance().writeParameter(
-	                        		RcsSettingsData.SIP_DEFAULT_PROTOCOL_FOR_MOBILE,
-	                                ListeningPoint.UDP);
-                        } else
-                        if (psSignalling.equals("SIPoTCP")) {
-	                        RcsSettings.getInstance().writeParameter(
-	                        		RcsSettingsData.SIP_DEFAULT_PROTOCOL_FOR_MOBILE,
-	                                ListeningPoint.TCP);
-                        } else
-                        if (psSignalling.equals("SIPoTLS")) {
-	                        RcsSettings.getInstance().writeParameter(
-	                        		RcsSettingsData.SIP_DEFAULT_PROTOCOL_FOR_MOBILE,
-	                                ListeningPoint.TLS);
-                        }
-                        continue;
-                    }
-                }
-
-                if (wifiSignalling == null) {
-                    if ((wifiSignalling = getValueByParamName("wifiSignalling", childnode, TYPE_TXT)) != null) {
-                        if (wifiSignalling.equals("SIPoUDP")) {
-	                        RcsSettings.getInstance().writeParameter(RcsSettingsData.SIP_DEFAULT_PROTOCOL_FOR_WIFI,
-	                                ListeningPoint.UDP);
-                        } else
-                        if (wifiSignalling.equals("SIPoTCP")) {
-	                        RcsSettings.getInstance().writeParameter(RcsSettingsData.SIP_DEFAULT_PROTOCOL_FOR_WIFI,
-	                                ListeningPoint.TCP);
-                        } else
-                        if (wifiSignalling.equals("SIPoTLS")) {
-	                        RcsSettings.getInstance().writeParameter(RcsSettingsData.SIP_DEFAULT_PROTOCOL_FOR_WIFI,
-	                                ListeningPoint.TLS);
-                        }
-                        continue;
-                    }
-                }
-
-                if (wifiMedia == null) {
-                    if ((wifiMedia = getValueByParamName("wifiMedia", childnode, TYPE_TXT)) != null) {
-						if (wifiMedia.equals("MSRP")) {
-							RcsSettings.getInstance().writeBoolean(RcsSettingsData.SECURE_MSRP_OVER_WIFI, false);
-						} else if (wifiMedia.equals("MSRPoTLS")) {
-							RcsSettings.getInstance().writeBoolean(RcsSettingsData.SECURE_MSRP_OVER_WIFI, true);
-						}
-                        continue;
-                    }
-                }
-
-                if (wifiRtMedia == null) {
-                    if ((wifiRtMedia = getValueByParamName("wifiRTMedia", childnode, TYPE_TXT)) != null) {
-						if (wifiMedia.equals("RTP")) {
-							RcsSettings.getInstance().writeBoolean(RcsSettingsData.SECURE_RTP_OVER_WIFI, false);
-						} else if (wifiMedia.equals("SRTP")) {
-							RcsSettings.getInstance().writeBoolean(RcsSettingsData.SECURE_RTP_OVER_WIFI, true);
-						}
-                        continue;
-                    }
-                }
-                
-                // Not supported: "psMedia"
-                // Not supported: "psRTMedia"
-                
-            } while((childnode = childnode.getNextSibling()) != null);
-        }
-    }
-
-    /**
-     * Parse other
-     *
-     * @param node Node
-     */
-    private void parseOther(Node node) {
-        String endUserConfReqId = null;
-        String deviceID = null;
-        String aaIPCallBreakOut = null;
-        String csIPCallBreakOut = null;
-        String rcsIPVideoCallUpgradeFromCS = null;
-        String rcsIPVideoCallUpgradeOnCapError = null;
-        String beIPVideoCallUpgradeAttemptEarly = null;
-        String maxMsrpLengthExtensions = null;
-        
-        Node typenode = null;
-        if (node == null) {
-            return;
-        }
-        Node childnode = node.getFirstChild();
-
-        if (childnode != null) {
-            do {	
-                if (childnode.getNodeName().equals("characteristic")) {
-                    if (childnode.getAttributes().getLength() > 0) {
-                        typenode = childnode.getAttributes().getNamedItem("type");
-                        if (typenode != null) {
-                            if (typenode.getNodeValue().equalsIgnoreCase("transportProto")) {
-                                parseTransportProtocol(childnode);
-                            } else
-                            if (typenode.getNodeValue().equalsIgnoreCase("Ext")) {
-                                parseOtherExt(childnode);
-                            }
-                        }
-                    }
-                }
-
-                if (endUserConfReqId == null) {
-                    if ((endUserConfReqId = getValueByParamName("endUserConfReqId", childnode, TYPE_TXT)) != null) {
-                        RcsSettings.getInstance().writeParameter(
-                                RcsSettingsData.ENDUSER_CONFIRMATION_URI, formatSipUri(endUserConfReqId));
-                        continue;
-                    }
-                }
-
-                if (deviceID == null) {
-					if ((deviceID = getValueByParamName("deviceID", childnode, TYPE_INT)) != null) {
-						RcsSettings.getInstance().writeBoolean(RcsSettingsData.USE_IMEI_AS_DEVICE_ID, deviceID.equals("0"));
-						continue;
-					}
-                }
-                
-                if (aaIPCallBreakOut == null) {
-                    if ((aaIPCallBreakOut = getValueByParamName("IPCallBreakOut", childnode, TYPE_INT)) != null) {
-                        RcsSettings.getInstance().writeBoolean(RcsSettingsData.IPVOICECALL_BREAKOUT_AA, aaIPCallBreakOut.equals("1"));
-                        continue;
-                    }
-                }
-                
-                if (csIPCallBreakOut == null) {
-                    if ((csIPCallBreakOut = getValueByParamName("IPCallBreakOutCS", childnode, TYPE_INT)) != null) {
-                        RcsSettings.getInstance().writeBoolean(RcsSettingsData.IPVOICECALL_BREAKOUT_CS, csIPCallBreakOut.equals("1"));
-                        continue;
-                    }
-                }
-                
-                if (rcsIPVideoCallUpgradeFromCS == null) {
-					if ((rcsIPVideoCallUpgradeFromCS = getValueByParamName("rcsIPVideoCallUpgradeFromCS", childnode, TYPE_INT)) != null) {
-						RcsSettings.getInstance().writeBoolean(RcsSettingsData.IPVIDEOCALL_UPGRADE_FROM_CS,
-								rcsIPVideoCallUpgradeFromCS.equals("1"));
-						continue;
-					}
-                }
-                
-                if (rcsIPVideoCallUpgradeOnCapError == null) {
-					if ((rcsIPVideoCallUpgradeOnCapError = getValueByParamName("rcsIPVideoCallUpgradeOnCapError", childnode,
-							TYPE_INT)) != null) {
-						RcsSettings.getInstance().writeBoolean(RcsSettingsData.IPVIDEOCALL_UPGRADE_ON_CAPERROR,
-								rcsIPVideoCallUpgradeOnCapError.equals("1"));
-						continue;
-					}
-                }
-                
-                if (beIPVideoCallUpgradeAttemptEarly == null) {
-					if ((beIPVideoCallUpgradeAttemptEarly = getValueByParamName("rcsIPVideoCallUpgradeAttemptEarly", childnode,
-							TYPE_INT)) != null) {
-						RcsSettings.getInstance().writeBoolean(RcsSettingsData.IPVIDEOCALL_UPGRADE_ATTEMPT_EARLY,
-								beIPVideoCallUpgradeAttemptEarly.equals("1"));
-						continue;
-					}
-                }
-                
-                if (maxMsrpLengthExtensions == null) {
-                	if ((maxMsrpLengthExtensions = getValueByParamName("extensionsMaxMSRPSize", childnode, TYPE_INT)) != null) {
-                        RcsSettings.getInstance().writeParameter(RcsSettingsData.MAX_MSRP_SIZE_EXTENSIONS, maxMsrpLengthExtensions);
-                        continue;
-                    }
-                }
-
-                // Not supported: "WarnSizeImageShare"
-                
-            } while ((childnode = childnode.getNextSibling()) != null);
-        }
-    }
-
-    /**
-     * Parse connection reference
-     *
-     * @param node Node
-     */
-    private void parseConRefs(Node node) {
-        String conRef = null;
-        if (node == null) {
-            return;
-        }
-        Node childnode = node.getFirstChild();
-
-        if (childnode != null) {
-            do {
-                if (conRef == null) {
-                    if ((conRef = getValueByParamName("ConRef", childnode, TYPE_TXT)) != null) {
-                        RcsSettings.getInstance().writeParameter(RcsSettingsData.RCS_APN, conRef);
-                        continue;
-                    }
-                }
-            } while ((childnode = childnode.getNextSibling()) != null);
-        }
-    }
-
-    /**
-     * Parse public user identity
-     *
-     * @param node Node
-     */
-    private void parsePublicUserIdentity(Node node) {
-        String publicUserIdentity = null;
-        if (node == null) {
-            return;
-        }
-        Node childnode = node.getFirstChild();
-
-        if (childnode != null) {
-            do {
-                if (publicUserIdentity == null) {
-                    if ((publicUserIdentity = getValueByParamName("Public_User_Identity", childnode, TYPE_TXT)) != null) {
-                    	String username = extractUserNamePart(publicUserIdentity);
-                    	RcsSettings.getInstance().writeParameter(
-                                RcsSettingsData.USERPROFILE_IMS_USERNAME, username);
-                        continue;
-                    }
-                }
-            } while((childnode = childnode.getNextSibling()) != null);
-        }
-    }
-
-    /**
-     * Parse the secondary device parameter
-     *
-     * @param node Node
-     */
-    private void parseSecondaryDevicePar(Node node) {
-    	// TODO: to be managed thks to a flag main/secondary device
-        /*
-        String voiceCall = null;
-        String chat = null;
-        String sendSms = null;
-        String fileTranfer = null;
-        String videoShare = null;
-        String imageShare = null;
-        String geolocPush = null;
-        if (node == null) {
-            return;
-        }
-        Node childnode = node.getFirstChild();
-
-        if (childnode != null) {
-            do {
-                if (chat == null) {
-                    if ((chat = getValueByParamName("Chat", childnode, TYPE_INT)) != null) {
-                        if (chat.equals("0")) {
-                            RcsSettings.getInstance().writeParameter(
-                                    RcsSettingsData.CAPABILITY_IM_SESSION, RcsSettingsData.TRUE);
-                        } else {
-                            RcsSettings.getInstance().writeParameter(
-                                    RcsSettingsData.CAPABILITY_IM_SESSION, RcsSettingsData.FALSE);
-                        }
-                        continue;
-                    }
-                }
-
-                if (fileTranfer == null) {
-                    if ((fileTranfer = getValueByParamName("FileTranfer", childnode, TYPE_INT)) != null) {
-                        if (fileTranfer.equals("0")) {
-                            RcsSettings.getInstance().writeParameter(
-                                    RcsSettingsData.CAPABILITY_FILE_TRANSFER, RcsSettingsData.TRUE);
-                        } else {
-                            RcsSettings.getInstance().writeParameter(
-                            		RcsSettingsData.CAPABILITY_FILE_TRANSFER, RcsSettingsData.FALSE);
-                        }
-                        continue;
-                    }
-                }
-
-                if (videoShare == null) {
-                    if ((videoShare = getValueByParamName("VideoShare", childnode, TYPE_INT)) != null) {
-                        if (videoShare.equals("0")) {
-                            RcsSettings.getInstance().writeParameter(
-                                    RcsSettingsData.CAPABILITY_VIDEO_SHARING, RcsSettingsData.TRUE);
-                        } else {
-                            RcsSettings.getInstance().writeParameter(
-                            		RcsSettingsData.CAPABILITY_VIDEO_SHARING, RcsSettingsData.FALSE);
-                        }
-                        continue;
-                    }
-                }
-
-                if (imageShare == null) {
-                    if ((imageShare = getValueByParamName("ImageShare", childnode, TYPE_INT)) != null) {
-                        if (imageShare.equals("0")) {
-                            RcsSettings.getInstance().writeParameter(
-                                    RcsSettingsData.CAPABILITY_IMAGE_SHARING, RcsSettingsData.TRUE);
-                        } else {
-                            RcsSettings.getInstance().writeParameter(
-                            		RcsSettingsData.CAPABILITY_IMAGE_SHARING, RcsSettingsData.FALSE);
-                        }
-                        continue;
-                    }
-                }
-                
-                if (geolocPush == null) {
-                    if ((geolocPush = getValueByParamName("GeoLocPush", childnode, TYPE_INT)) != null) {
-                        if (geolocPush.equals("0")) {
-                            RcsSettings.getInstance().writeParameter(
-                                    RcsSettingsData.CAPABILITY_GEOLOCATION_PUSH, RcsSettingsData.TRUE);
-                        } else {
-                            RcsSettings.getInstance().writeParameter(
-                            		RcsSettingsData.CAPABILITY_GEOLOCATION_PUSH, RcsSettingsData.FALSE);
-                        }
-                        continue;
-                    }
-                }
-                
-	        	// Not used for RCS: "SendSms"
-	        	// Not used for RCS: "VoiceCall"
-                
-            } while ((childnode = childnode.getNextSibling()) != null);
-        }*/
-    }
-
-    /**
-     * Parse ext
-     *
-     * @param node Node
-     */
-    private void parseExt(Node node) {
-        String intUrlFmt = null;
-        String maxSizeImageShare = null;
-        String maxTimeVideoShare = null;
-        Node typenode = null;
-        if (node == null) {
-            return;
-        }
-        Node childnode = node.getFirstChild();
-
-        if (childnode != null) {
-            do {
-                if (childnode.getNodeName().equals("characteristic")) {
-                    if (childnode.getAttributes().getLength() > 0) {
-                        typenode = childnode.getAttributes().getNamedItem("type");
-                        if (typenode != null) {
-                            if (typenode.getNodeValue().equalsIgnoreCase("SecondaryDevicePar")) {
-                                parseSecondaryDevicePar(childnode);
-                            }
-                        }
-                    }
-                }
-
-                if (intUrlFmt == null) {
-					if ((intUrlFmt = getValueByParamName("IntUrlFmt", childnode, TYPE_INT)) != null) {
-						RcsSettings.getInstance().writeBoolean(RcsSettingsData.TEL_URI_FORMAT, intUrlFmt.equals("0"));
-						continue;
-					}
-                }
-
-                if (maxSizeImageShare == null) {
-                    if ((maxSizeImageShare = getValueByParamName("MaxSizeImageShare", childnode, TYPE_INT)) != null) {
-                    	int kb = Integer.parseInt(maxSizeImageShare) / 1024;
-                        RcsSettings.getInstance().writeParameter(
-                                RcsSettingsData.MAX_IMAGE_SHARE_SIZE, ""+kb);
-                        continue;
-                    }
-                }
-
-                if (maxTimeVideoShare == null) {
-                    if ((maxTimeVideoShare = getValueByParamName("MaxTimeVideoShare", childnode, TYPE_INT)) != null) {
-                        RcsSettings.getInstance().writeParameter(
-                                RcsSettingsData.MAX_VIDEO_SHARE_DURATION, maxTimeVideoShare);
-                        continue;
-                    }
-                }
-                
-                // Not used (all number are formatted in international format): "NatUrlFmt"
-                // Not supported: "Q-Value"
-                
-            } while ((childnode = childnode.getNextSibling()) != null);
-        }
-    }
-
-    /**
-     * Parse ICSI
-     *
-     * @param node Node
-     */
-    private void parseICSI(Node node) {
-        // Not used for RCS: "ICSI"
-        // Not used for RCS: "ICSI_Resource_Allocation_Mode"
-    }
-
-    /**
-     * Parse PCSCF address
-     *
-     * @param node Node
-     */
-    private void parsePcscfAddress(Node node) {
-        String addr = null;
-        if (node == null) {
-            return;
-        }
-        Node childnode = node.getFirstChild();
-
-        if (childnode != null) {
-            do {
-                if (addr == null) {
-                    if ((addr = getValueByParamName("Address", childnode, TYPE_TXT)) != null) {
-                        String[] address = addr.split(":");
-                        RcsSettings.getInstance().writeParameter(
-                                RcsSettingsData.IMS_PROXY_ADDR_MOBILE, address[0]);
-                        RcsSettings.getInstance().writeParameter(
-                                RcsSettingsData.IMS_PROXY_ADDR_WIFI, address[0]);
-                        if (address.length > 1) {
-                            RcsSettings.getInstance().writeParameter(
-                                    RcsSettingsData.IMS_PROXY_PORT_MOBILE, address[1]);
-                            RcsSettings.getInstance().writeParameter(
-                                    RcsSettingsData.IMS_PROXY_PORT_WIFI, address[1]);
-                        }
-                        continue;
-                    }
-                }
-
-                // Not used: "AddressType"
-                
-            } while((childnode = childnode.getNextSibling()) != null);
-        }
-    }
-
-    /**
-     * Parse phone context
-     *
-     * @param node Node
-     */
-    private void parsePhoneContextList(Node node) {
-        // Not used: "PhoneContext"
-        // Not used: "Public_user_identity"
-    }
-
-    /**
-     * Parse application authentication
-     *
-     * @param node Node
-     */
-    private void parseAppAuthent(Node node) {
-        String authType = null;
-        String realm = null;
-        String userName = null;
-        String userPwd = null;
-        if (node == null) {
-            return;
-        }
-        Node childnode = node.getFirstChild();
-
-        if (childnode != null) {
-            do {
-                if (authType == null) {
-                    if ((authType = getValueByParamName("AuthType", childnode, TYPE_TXT)) != null) {
-                        if (authType.equals("EarlyIMS")) {
-                            RcsSettings.getInstance().writeParameter(
-                                    RcsSettingsData.IMS_AUTHENT_PROCEDURE_MOBILE,
-                                    RcsSettingsData.GIBA_AUTHENT);
-                        } else {
-                            RcsSettings.getInstance().writeParameter(
-                                    RcsSettingsData.IMS_AUTHENT_PROCEDURE_MOBILE,
-                                    RcsSettingsData.DIGEST_AUTHENT);
-                        }
-                        continue;
-                    }
-                }
-
-                if (realm == null) {
-                    if ((realm = getValueByParamName("Realm", childnode, TYPE_TXT)) != null) {
-                        RcsSettings.getInstance().writeParameter(
-                                RcsSettingsData.USERPROFILE_IMS_REALM, realm);
-                        continue;
-                    }
-                }
-
-                if (userName == null) {
-                    if ((userName = getValueByParamName("UserName", childnode, TYPE_TXT)) != null) {
-                        RcsSettings.getInstance().writeParameter(
-                                RcsSettingsData.USERPROFILE_IMS_PRIVATE_ID,
-                                userName);
-                        continue;
-                    }
-                }
-
-                if (userPwd == null) {
-                    if ((userPwd = getValueByParamName("UserPwd", childnode, TYPE_TXT)) != null) {
-                        RcsSettings.getInstance().writeParameter(
-                                RcsSettingsData.USERPROFILE_IMS_PASSWORD, userPwd);
-                        continue;
-                    }
-                }
-            } while((childnode = childnode.getNextSibling()) != null);
-        }
-    }
-
-    /**
-     * Parse RCSe settings
-     *
-     * @param node Node
-     */
-    private void parseRCSe(Node node) {
-        Node typenode = null;
-        if (node == null) {
-            return;
-        }
-        Node childnode = node.getFirstChild();
-
-        if (childnode != null) {
-            do {
-                if (childnode.getNodeName().equals("characteristic")) {
-                    if (childnode.getAttributes().getLength() > 0) {
-                        typenode = childnode.getAttributes().getNamedItem("type");
-                        if (typenode != null) {
-                            if (typenode.getNodeValue().equalsIgnoreCase("IMS")) {
-                                parseIMS(childnode);
-                            } else
-                            if (typenode.getNodeValue().equalsIgnoreCase("PRESENCE")) {
-                                parsePresence(childnode);
-                            } else
-                            if (typenode.getNodeValue().equalsIgnoreCase("XDMS")) {
-                                parseXDMS(childnode);
-                            } else
-                            if (typenode.getNodeValue().equalsIgnoreCase("IM")) {
-                                parseIM(childnode);
-                            } else
-                            if (typenode.getNodeValue().equalsIgnoreCase("CAPDISCOVERY")) {
-                                parseCapabilityDiscovery(childnode);
-                            } else
-                            if (typenode.getNodeValue().equalsIgnoreCase("APN")) {
-                                parseAPN(childnode);
-                            } else
-                            if (typenode.getNodeValue().equalsIgnoreCase("OTHER")) {
-                                parseOther(childnode);
-                            } else
-                            if (typenode.getNodeValue().equalsIgnoreCase("SERVICES")) {
-                                parseServices(childnode);
-                            } else
-                            if (typenode.getNodeValue().equalsIgnoreCase("SUPL")) {
-                                parseSupl(childnode);
-                            }
-                        }
-                    }
-                }
-            } while ((childnode = childnode.getNextSibling()) != null);
-        }
-    }
-
-    /**
-     * Parse IMS settings
-     *
-     * @param node IMS settings node
-     */
-    private void parseIMS(Node node) {
-        String timert1 = null;
-        String timert2 = null;
-        String timert4 = null;
-        String privateUserIdentity = null;
-        String homeDomain = null;
-        String keepAliveEnabled = null;
-        String regRetryBasetime = null;
-        String regRetryMaxtime = null;
-        Node typenode = null;
-        if (node == null) {
-            return;
-        }
-        Node childnode = node.getFirstChild();
-
-        if (childnode != null) {
-            do {
-                if (childnode.getNodeName().equals("characteristic")) {
-                    if (childnode.getAttributes().getLength() > 0) {
-                        typenode = childnode.getAttributes().getNamedItem("type");
-                        if (typenode != null) {
-                            if (typenode.getNodeValue().equalsIgnoreCase("ConRefs")) {
-                                parseConRefs(childnode);
-                            } else
-                            if (typenode.getNodeValue().equalsIgnoreCase("Public_user_identity_List")) {
-                                parsePublicUserIdentity(childnode);
-                            } else
-                            if (typenode.getNodeValue().equalsIgnoreCase("Ext")) {
-                                parseExt(childnode);
-                            } else
-                            if (typenode.getNodeValue().equalsIgnoreCase("ICSI_List")) {
-                                parseICSI(childnode);
-                            } else
-                            if (typenode.getNodeValue().equalsIgnoreCase("LBO_P-CSCF_Address")) {
-                                parsePcscfAddress(childnode);
-                            } else
-                            if (typenode.getNodeValue().equalsIgnoreCase("PhoneContext_List")) {
-                                parsePhoneContextList(childnode);
-                            } else
-                            if (typenode.getNodeValue().equalsIgnoreCase("APPAUTH")) {
-                                parseAppAuthent(childnode);
-                            }
-                        }
-                    }
-                }
-
-                if (timert1 == null) {
-                    if ((timert1 = getValueByParamName("Timer_T1", childnode, TYPE_INT)) != null) {
-                        RcsSettings.getInstance().writeParameter(RcsSettingsData.SIP_TIMER_T1,
-                                timert1);
-                        continue;
-                    }
-                }
-
-                if (timert2 == null) {
-                    if ((timert2 = getValueByParamName("Timer_T2", childnode, TYPE_INT)) != null) {
-                        RcsSettings.getInstance().writeParameter(RcsSettingsData.SIP_TIMER_T2,
-                                timert2);
-                        continue;
-                    }
-                }
-
-                if (timert4 == null) {
-                    if ((timert4 = getValueByParamName("Timer_T4", childnode, TYPE_INT)) != null) {
-                        RcsSettings.getInstance().writeParameter(RcsSettingsData.SIP_TIMER_T4,
-                                timert4);
-                        continue;
-                    }
-                }
-
-                if (privateUserIdentity == null) {
-                    if ((privateUserIdentity = getValueByParamName("Private_User_Identity", childnode, TYPE_TXT)) != null) {
-                        RcsSettings.getInstance().writeParameter(
-                                RcsSettingsData.USERPROFILE_IMS_PRIVATE_ID,
-                                privateUserIdentity);
-                        continue;
-                    }
-                }
-
-                if (homeDomain == null) {
-                    if ((homeDomain = getValueByParamName("Home_network_domain_name", childnode, TYPE_TXT)) != null) {
-                        RcsSettings.getInstance().writeParameter(
-                                RcsSettingsData.USERPROFILE_IMS_HOME_DOMAIN,
-                                homeDomain);
-                        continue;
-                    }
-                }
-
-                if (keepAliveEnabled == null) {
-					if ((keepAliveEnabled = getValueByParamName("Keep_Alive_Enabled", childnode, TYPE_INT)) != null) {
-						RcsSettings.getInstance().writeBoolean(RcsSettingsData.SIP_KEEP_ALIVE, keepAliveEnabled.equals("1"));
-						continue;
-					}
-                }
-
-                if (regRetryBasetime == null) {
-                    if ((regRetryBasetime = getValueByParamName("RegRetryBaseTime", childnode, TYPE_INT)) != null) {
-                        RcsSettings.getInstance().writeParameter(
-                                RcsSettingsData.REGISTER_RETRY_BASE_TIME, regRetryBasetime);
-                        continue;
-                    }
-                }
-
-                if (regRetryMaxtime == null) {
-                    if ((regRetryMaxtime = getValueByParamName("RegRetryMaxTime", childnode, TYPE_INT)) != null) {
-                        RcsSettings.getInstance().writeParameter(
-                                RcsSettingsData.REGISTER_RETRY_MAX_TIME, regRetryMaxtime);
-                        continue;
-                    }
-                }
-                
-                // Not supported under Android: "PDP_ContextOperPref"
-                // Not used for RCS: "Voice_Domain_Preference_E_UTRAN"
-                // Not used for RCS: "SMS_Over_IP_Networks_Indication"
-                // Not used for RCS: "Voice_Domain_Preference_UTRAN"
-                // Not used for RCS: "Mobility_Management_IMS_Voice_Termination"
-
-            } while ((childnode = childnode.getNextSibling()) != null);
-        }
-    }
-
-    /**
-     * Get value of a parameter
-     *
-     * @param paramName Parameter name
-     * @param node Node
-     * @param type Parameter type
-     * @return Value or null
-     */
-    private String getValueByParamName(String paramName, Node node, int type) {
-        Node nameNode = null;
-        Node valueNode = null;
-        
-        if (logger.isActivated()) {
-            logger.debug("Get parameter " + paramName + ", node " + node);
-        }
-
-        if ((node == null) ||
-        		!(node.getNodeName().equals("parm") ||
-        				node.getNodeName().equals("param"))) {
-            return null;
-        }
-
-        if ((node != null) && (node.getAttributes().getLength() > 0)) {
-            nameNode = node.getAttributes().getNamedItem("name");
-            if (nameNode == null) {
-                return null;
-            }
-            valueNode = node.getAttributes().getNamedItem("value");
-            if (valueNode == null) {
-                return null;
-            }
-            if (nameNode.getNodeValue().equalsIgnoreCase(paramName)) {
-            	String value = valueNode.getNodeValue();
-                if (logger.isActivated()) {
-                	logger.debug("Read parameter " + paramName);
-                }
-            	
-            	// Check type
-            	if (type == TYPE_INT) {
-            		try {
-            			Integer.parseInt(value);
-            		} catch(NumberFormatException e) {
-            			if (logger.isActivated()) {
-            				logger.warn("Bad value for integer parameter " + paramName);
-            			}
-            			return null;
-            		}
-            	} 
-            	
-				return value;
-            } else {
-                return null;
-            }
-        }
-        return null;
-    }
-    
-    /**
-     * Extract the username part of the SIP-URI
-     * 
-     * @param uri SIP-URI
-     * @return Username
-     */
-    private String extractUserNamePart(String uri) {
-    	if ((uri == null) || (uri.trim().length() == 0)) {
-    		return "";
-    	}
-
-    	try {
-    		uri = uri.trim();
-    		int index1 = uri.indexOf("sip:");
-    		if (index1 != -1) {
-				int index2 = uri.indexOf("@", index1);
-				String result = uri.substring(index1+4, index2);
-				return result;
-    		} else {
-    			return uri;
-    		}
-		} catch(Exception e) {
-			return "";
-		}
-    }
-    
-    /**
-     * Format to SIP-URI
-     * 
-     * @param uri URI
-     * @return SIP-URI
-     */
-    private String formatSipUri(String uri) {
-    	if ((uri == null) || (uri.trim().length() == 0)) {
-    		return "";
-    	}
-
-    	try {
-    		uri = uri.trim();
-	    	if (!uri.startsWith("sip:")) {
-	    		uri = "sip:" + uri;
-	    	}
-	    	return uri;
-		} catch(Exception e) {
-			return "";
-		}
-    }
-}
-=======
-/*******************************************************************************
- * Software Name : RCS IMS Stack
- *
- * Copyright (C) 2010 France Telecom S.A.
- *
- * Licensed under the Apache License, Version 2.0 (the "License");
- * you may not use this file except in compliance with the License.
- * You may obtain a copy of the License at
- *
- *      http://www.apache.org/licenses/LICENSE-2.0
- *
- * Unless required by applicable law or agreed to in writing, software
- * distributed under the License is distributed on an "AS IS" BASIS,
- * WITHOUT WARRANTIES OR CONDITIONS OF ANY KIND, either express or implied.
- * See the License for the specific language governing permissions and
- * limitations under the License.
- ******************************************************************************/
-
-package com.orangelabs.rcs.provisioning;
-
-import java.io.ByteArrayInputStream;
-
-import javax.xml.parsers.DocumentBuilder;
-import javax.xml.parsers.DocumentBuilderFactory;
-
-import javax2.sip.ListeningPoint;
-
-import org.w3c.dom.Document;
-import org.w3c.dom.Node;
-
 import com.orangelabs.rcs.provider.settings.RcsSettings;
 import com.orangelabs.rcs.provider.settings.RcsSettingsData;
 import com.orangelabs.rcs.provider.settings.RcsSettingsData.AuthenticationProcedure;
@@ -3148,6 +1086,196 @@
     }
 
     /**
+     * Parse IARI X509 certificates
+     *
+     * @param iari IARI range
+     * @param node Node
+     * @param index Index
+     */
+    private boolean parseIariX509Certificates(String iari, Node node, int index) {
+    	boolean found = false;
+        String cert = null;        
+        if (node == null) {
+            return false;
+        }
+        
+        Node childnode = node.getFirstChild();
+        if (childnode != null) {
+            do {
+                if (cert == null) {
+                    if ((cert = getValueByParamName("X509Certificate"+index, childnode, TYPE_TXT)) != null) {
+                    	found = true;
+                		SecurityInfos.getInstance().addIARI(iari, cert);
+                        continue;
+                    }
+                }                
+            } while ((childnode = childnode.getNextSibling()) != null);
+        }
+        return found;
+    }    
+    
+	/**
+     * Parse IARI authorization
+     *
+     * @param node Node
+     */
+    private void parseIariAuthorization(Node node) {
+        if (node == null) {
+            return;
+        }
+        
+        String iariRange = null;        
+        Node childnode = node.getFirstChild();
+        if (childnode != null) {
+            do {
+                if (childnode.getNodeName().equals("characteristic")) {
+                    if (childnode.getAttributes().getLength() > 0) {
+                    	Node typenode = childnode.getAttributes().getNamedItem("type");
+                        if (typenode != null) {
+                            if (typenode.getNodeValue().startsWith("X509Certificates")) {
+                            	int i = 1;
+                            	boolean found = true;
+                            	while(found) {
+                            		found = parseIariX509Certificates(iariRange, childnode, i);
+                            		i++;
+                            	}
+                            }
+                        }
+                    }
+                }
+                
+                if (iariRange == null) {
+                    if ((iariRange = getValueByParamName("iariRange", childnode, TYPE_TXT)) != null) {
+                        continue;
+                    }
+                }                
+                
+            } while ((childnode = childnode.getNextSibling()) != null);
+        }
+    }
+    
+    /**
+     * Parse IARI authorizations
+     *
+     * @param node Node
+     */
+    private void parseIariRangeAuthorizations(Node node) {
+        if (node == null) {
+            return;
+        }
+        
+        Node childnode = node.getFirstChild();
+        if (childnode != null) {
+            do {
+                if (childnode.getNodeName().equals("characteristic")) {
+                    if (childnode.getAttributes().getLength() > 0) {
+                        Node typenode = childnode.getAttributes().getNamedItem("type");
+                        if (typenode != null) {
+                            if (typenode.getNodeValue().startsWith("iariRangeAuthorization")) {
+                            	parseIariAuthorization(childnode);
+                            }
+                        }
+                    }
+                }
+            } while ((childnode = childnode.getNextSibling()) != null);
+        }
+    }
+
+    /**
+     * Parse IARI authorizations
+     *
+     * @param node Node
+     */
+    private void parseIariRangeAuthorizationInfo(Node node) {
+        if (node == null) {
+            return;
+        }
+        
+        Node childnode = node.getFirstChild();
+        if (childnode != null) {
+            do {
+                if (childnode.getNodeName().equals("characteristic")) {
+                    if (childnode.getAttributes().getLength() > 0) {
+                        Node typenode = childnode.getAttributes().getNamedItem("type");
+                        if (typenode != null) {
+                            if (typenode.getNodeValue().equalsIgnoreCase("iariRangeAuthorizations")) {
+                            	// Reset IARI authorizations
+                            	SecurityInfos.getInstance().removeAllIARI();
+                            	
+                            	// Parse new IARI authorizations
+                            	parseIariRangeAuthorizations(childnode);
+                            }
+                        }
+                    }
+                }
+            } while ((childnode = childnode.getNextSibling()) != null);
+        }
+    }    
+    
+    /**
+     * Parse API ext
+     *
+     * @param node Node
+     */
+    private void parseAPIExt(Node node) {
+        if (node == null) {
+            return;
+        }
+        
+        String extensionsPolicy = null;
+        Node childnode = node.getFirstChild();
+        if (childnode != null) {
+            do {
+                if (childnode.getNodeName().equals("characteristic")) {
+                    if (childnode.getAttributes().getLength() > 0) {
+                        Node typenode = childnode.getAttributes().getNamedItem("type");
+                        if (typenode != null) {
+                            if (typenode.getNodeValue().equalsIgnoreCase("iariAuthorizationInfo")) {
+                            	parseIariRangeAuthorizationInfo(childnode);
+                            }
+                        }
+                    }
+                }
+                
+                if (extensionsPolicy == null) {
+                    if ((extensionsPolicy = getValueByParamName("extensionsPolicy", childnode, TYPE_TXT)) != null) {
+                        RcsSettings.getInstance().writeInteger(
+                        		RcsSettingsData.EXTENSIONS_POLICY,
+                        		Integer.parseInt(extensionsPolicy));
+                        continue;
+                    }
+                }                
+            } while ((childnode = childnode.getNextSibling()) != null);
+        }
+    }    
+    
+    /**
+     * Parse other ext
+     *
+     * @param node Node
+     */
+    private void parseOtherExt(Node node) {
+        if (node == null) {
+            return;
+        }
+        Node childnode = node.getFirstChild();
+        if (childnode != null) {
+            do {
+                if (childnode.getNodeName().equals("characteristic")) {
+                    if (childnode.getAttributes().getLength() > 0) {
+                        Node typenode = childnode.getAttributes().getNamedItem("type");
+                        if (typenode != null) {
+                            if (typenode.getNodeValue().equalsIgnoreCase("APIExt")) {
+                                parseAPIExt(childnode);
+                            }
+                        }
+                    }
+                }
+            } while ((childnode = childnode.getNextSibling()) != null);
+        }
+    }
+    
+    /**
      * Parse transport protocol
      *
      * @param node Node
@@ -3258,6 +1386,9 @@
                         if (typenode != null) {
                             if (typenode.getNodeValue().equalsIgnoreCase("transportProto")) {
                                 parseTransportProtocol(childnode);
+                            } else
+                            if (typenode.getNodeValue().equalsIgnoreCase("Ext")) {
+                                parseOtherExt(childnode);
                             }
                         }
                     }
@@ -3855,8 +1986,7 @@
             if (nameNode.getNodeValue().equalsIgnoreCase(paramName)) {
             	String value = valueNode.getNodeValue();
                 if (logger.isActivated()) {
-                    // logger.debug("Read parameter " + paramName + ": " + value);
-                    logger.debug("Read parameter " + paramName);
+                	logger.debug("Read parameter " + paramName);
                 }
             	
             	// Check type
@@ -3926,5 +2056,4 @@
 			return "";
 		}
     }
-}
->>>>>>> b4e67f64
+}