/*******************************************************************************
 * Software Name : RCS IMS Stack
 *
 * Copyright (C) 2010 France Telecom S.A.
 * Copyright (C) 2014 Sony Mobile Communications Inc.
 *
 * Licensed under the Apache License, Version 2.0 (the "License");
 * you may not use this file except in compliance with the License.
 * You may obtain a copy of the License at
 *
 *      http://www.apache.org/licenses/LICENSE-2.0
 *
 * Unless required by applicable law or agreed to in writing, software
 * distributed under the License is distributed on an "AS IS" BASIS,
 * WITHOUT WARRANTIES OR CONDITIONS OF ANY KIND, either express or implied.
 * See the License for the specific language governing permissions and
 * limitations under the License.
 *
 * NOTE: This file has been modified by Sony Mobile Communications Inc.
 * Modifications are licensed under the License.
 ******************************************************************************/

package com.orangelabs.rcs.core.ims.service.im.chat;

import java.util.Set;

import javax2.sip.header.RequireHeader;
import javax2.sip.header.SubjectHeader;
import javax2.sip.header.WarningHeader;
import android.text.TextUtils;

import com.gsma.services.rcs.chat.ParticipantInfo;
import com.orangelabs.rcs.core.ims.network.sip.Multipart;
import com.orangelabs.rcs.core.ims.network.sip.SipMessageFactory;
import com.orangelabs.rcs.core.ims.network.sip.SipUtils;
import com.orangelabs.rcs.core.ims.protocol.sdp.SdpUtils;
import com.orangelabs.rcs.core.ims.protocol.sip.SipException;
import com.orangelabs.rcs.core.ims.protocol.sip.SipRequest;
import com.orangelabs.rcs.core.ims.protocol.sip.SipResponse;
import com.orangelabs.rcs.core.ims.service.ImsService;
import com.orangelabs.rcs.utils.StringUtils;
import com.orangelabs.rcs.utils.logger.Logger;

/**
 * Restart group chat session
 * 
 * @author jexa7410
 */
public class RestartGroupChatSession extends GroupChatSession {
	/**
	 * Boundary tag
	 */
	private final static String BOUNDARY_TAG = "boundary1";

	/**
     * The logger
     */
    private static final Logger logger = Logger.getLogger(RestartGroupChatSession.class.getSimpleName());

    /**
	 * Constructor
	 * 
	 * @param parent IMS service
	 * @param conferenceId Conference ID
	 * @param subject Subject associated to the session
	 * @param participants List of invited participants
	 * @param contributionId Contribution ID
	 */
	public RestartGroupChatSession(ImsService parent, String conferenceId, String subject, Set<ParticipantInfo> participants, String contributionId) {
		super(parent, null, conferenceId, participants);
		
		// Set subject
		if (!TextUtils.isEmpty(subject)) {
			setSubject(subject);		
		}
		
		// Create dialog path
		createOriginatingDialogPath();
		
		// Set contribution ID
		setContributionID(contributionId);
	}
	
	/**
	 * Background processing
	 */
	public void run() {
		try {
	    	if (logger.isActivated()) {
	    		logger.info("Restart a group chat session");
	    	}

    		// Set setup mode
	    	String localSetup = createSetupOffer();
            if (logger.isActivated()){
				logger.debug("Local setup attribute is " + localSetup);
			}

            // Set local port
            int localMsrpPort;
            if ("active".equals(localSetup)) {
                localMsrpPort = 9; // See RFC4145, Page 4
            } else {
                localMsrpPort = getMsrpMgr().getLocalMsrpPort();
            }

	    	// Build SDP part
	    	String ipAddress = getDialogPath().getSipStack().getLocalIpAddress();
	    	String sdp = SdpUtils.buildGroupChatSDP(ipAddress, localMsrpPort, getMsrpMgr().getLocalSocketProtocol(),
                    getAcceptTypes(), getWrappedTypes(), localSetup, getMsrpMgr().getLocalMsrpPath(),
                    SdpUtils.DIRECTION_SENDRECV);

	        // Generate the resource list for given participants
	        String resourceList = ChatUtils.generateChatResourceList(ParticipantInfoUtils.getContacts(getParticipants()));
	    	
	    	// Build multipart
	    	String multipart =
	    		Multipart.BOUNDARY_DELIMITER + BOUNDARY_TAG + SipUtils.CRLF +
	    		"Content-Type: application/sdp" + SipUtils.CRLF +
    			"Content-Length: " + sdp.getBytes().length + SipUtils.CRLF +
	    		SipUtils.CRLF +
	    		sdp + SipUtils.CRLF +
	    		Multipart.BOUNDARY_DELIMITER + BOUNDARY_TAG + SipUtils.CRLF +
	    		"Content-Type: application/resource-lists+xml" + SipUtils.CRLF +
    			"Content-Length: " + resourceList.getBytes().length + SipUtils.CRLF +
	    		"Content-Disposition: recipient-list" + SipUtils.CRLF +
	    		SipUtils.CRLF +
	    		resourceList + SipUtils.CRLF +
	    		Multipart.BOUNDARY_DELIMITER + BOUNDARY_TAG + Multipart.BOUNDARY_DELIMITER;

			// Set the local SDP part in the dialog path
	    	getDialogPath().setLocalContent(multipart);

	        // Create an INVITE request
	        if (logger.isActivated()) {
	        	logger.info("Send INVITE");
	        }
	        SipRequest invite = createInviteRequest(multipart);

	        // Set the Authorization header
	        getAuthenticationAgent().setAuthorizationHeader(invite);

	        // Set initial request in the dialog path
	        getDialogPath().setInvite(invite);
	        
	        // Send INVITE request
	        sendInvite(invite);	        
		} catch(Exception e) {
        	if (logger.isActivated()) {
        		logger.error("Session initiation has failed", e);
        	}

        	// Unexpected error
			handleError(new ChatError(ChatError.UNEXPECTED_EXCEPTION,
					e.getMessage()));
		}		
	}
	
	/**
	 * Create INVITE request
	 * 
	 * @param content Content part
	 * @return Request
	 * @throws SipException
	 */
	private SipRequest createInviteRequest(String content) throws SipException {
        SipRequest invite = SipMessageFactory.createMultipartInvite(getDialogPath(),
        		getFeatureTags(),
                getAcceptContactTags(),
        		content, BOUNDARY_TAG);

    	// Test if there is a subject
    	if (getSubject() != null) {
	        // Add a subject header
    		invite.addHeader(SubjectHeader.NAME, StringUtils.encodeUTF8(getSubject()));
    	}

        // Add a require header
        invite.addHeader(RequireHeader.NAME, "recipient-list-invite");
    	
        // Add a contribution ID header
        invite.addHeader(ChatUtils.HEADER_CONTRIBUTION_ID, getContributionID());
	
	    return invite;
	}	

    /**
     * Create an INVITE request
     *
     * @return the INVITE request
     * @throws SipException 
     */
    public SipRequest createInvite() throws SipException {
        return createInviteRequest(getDialogPath().getLocalContent());
    }

<<<<<<< HEAD
    /**
     * Handle 403 Forbidden
     *
     * @param resp 403 response
     */
=======
    @Override
>>>>>>> e14c1b58
    public void handle403Forbidden(SipResponse resp) {
        WarningHeader warn = (WarningHeader)resp.getHeader(WarningHeader.NAME);
        if ((warn != null) && (warn.getText() != null) &&
                (warn.getText().contains("127 Service not authorised"))) {
            handleError(new ChatError(ChatError.SESSION_RESTART_FAILED,
                    resp.getReasonPhrase()));
        } else {
            handleError(new ChatError(ChatError.SESSION_INITIATION_FAILED,
                    resp.getStatusCode() + " " + resp.getReasonPhrase()));
        }
    }

    /**
     * Handle 404 Session Not Found
     *
     * @param resp 404 response
     */
    public void handle404SessionNotFound(SipResponse resp) {
        handleError(new ChatError(ChatError.SESSION_NOT_FOUND, resp.getReasonPhrase()));
    }

	@Override
	public boolean isInitiatedByRemote() {
		return false;
	}

	@Override
	public void startSession() {
		getImsService().getImsModule().getInstantMessagingService().addSession(this);
		start();
	}
}<|MERGE_RESOLUTION|>--- conflicted
+++ resolved
@@ -194,15 +194,7 @@
         return createInviteRequest(getDialogPath().getLocalContent());
     }
 
-<<<<<<< HEAD
-    /**
-     * Handle 403 Forbidden
-     *
-     * @param resp 403 response
-     */
-=======
     @Override
->>>>>>> e14c1b58
     public void handle403Forbidden(SipResponse resp) {
         WarningHeader warn = (WarningHeader)resp.getHeader(WarningHeader.NAME);
         if ((warn != null) && (warn.getText() != null) &&
