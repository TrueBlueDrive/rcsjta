--- conflicted
+++ resolved
@@ -1,274 +1,148 @@
-/*******************************************************************************
- * Software Name : RCS IMS Stack
- *
- * Copyright (C) 2010 France Telecom S.A.
+/*******************************************************************************
+ * Software Name : RCS IMS Stack
+ *
+ * Copyright (C) 2010 France Telecom S.A.
  * Copyright (C) 2014 Sony Mobile Communications Inc.
- *
- * Licensed under the Apache License, Version 2.0 (the "License");
- * you may not use this file except in compliance with the License.
- * You may obtain a copy of the License at
- *
- *      http://www.apache.org/licenses/LICENSE-2.0
- *
- * Unless required by applicable law or agreed to in writing, software
- * distributed under the License is distributed on an "AS IS" BASIS,
- * WITHOUT WARRANTIES OR CONDITIONS OF ANY KIND, either express or implied.
- * See the License for the specific language governing permissions and
- * limitations under the License.
+ *
+ * Licensed under the Apache License, Version 2.0 (the "License");
+ * you may not use this file except in compliance with the License.
+ * You may obtain a copy of the License at
+ *
+ *      http://www.apache.org/licenses/LICENSE-2.0
+ *
+ * Unless required by applicable law or agreed to in writing, software
+ * distributed under the License is distributed on an "AS IS" BASIS,
+ * WITHOUT WARRANTIES OR CONDITIONS OF ANY KIND, either express or implied.
+ * See the License for the specific language governing permissions and
+ * limitations under the License.
  *
  * NOTE: This file has been modified by Sony Mobile Communications Inc.
  * Modifications are licensed under the License.
-<<<<<<< HEAD
- ******************************************************************************/
-
-package com.orangelabs.rcs.core.ims.service.im.chat;
-
+ ******************************************************************************/
+
+package com.orangelabs.rcs.core.ims.service.im.chat;
+
 import static com.orangelabs.rcs.utils.StringUtils.UTF8;
 
-import java.io.ByteArrayInputStream;
-import java.util.ArrayList;
-=======
- ******************************************************************************/
-
-package com.orangelabs.rcs.core.ims.service.im.chat;
-
-import static com.orangelabs.rcs.utils.StringUtils.UTF8;
-
-import java.io.ByteArrayInputStream;
-import java.util.ArrayList;
->>>>>>> 77bb47fb
+import java.io.ByteArrayInputStream;
+import java.util.ArrayList;
 import java.util.Collection;
-import java.util.Date;
-import java.util.HashSet;
-import java.util.List;
+import java.util.Date;
+import java.util.HashSet;
+import java.util.List;
 import java.util.Set;
-<<<<<<< HEAD
-
+
 import com.gsma.services.rcs.chat.ChatLog.Message.MimeType;
-import com.gsma.services.rcs.chat.ParticipantInfo;
-import com.gsma.services.rcs.contacts.ContactId;
-import com.orangelabs.rcs.core.ims.network.sip.FeatureTags;
-import com.orangelabs.rcs.core.ims.network.sip.SipUtils;
-import com.orangelabs.rcs.core.ims.protocol.msrp.MsrpEventListener;
-import com.orangelabs.rcs.core.ims.protocol.msrp.MsrpManager;
-import com.orangelabs.rcs.core.ims.protocol.msrp.MsrpSession;
-import com.orangelabs.rcs.core.ims.protocol.msrp.MsrpSession.TypeMsrpChunk;
-import com.orangelabs.rcs.core.ims.protocol.sip.SipResponse;
-import com.orangelabs.rcs.core.ims.service.ImsService;
-import com.orangelabs.rcs.core.ims.service.ImsServiceError;
-import com.orangelabs.rcs.core.ims.service.ImsServiceSession;
+import com.gsma.services.rcs.chat.ParticipantInfo;
+import com.gsma.services.rcs.contacts.ContactId;
+import com.orangelabs.rcs.core.ims.network.sip.FeatureTags;
+import com.orangelabs.rcs.core.ims.network.sip.SipUtils;
+import com.orangelabs.rcs.core.ims.protocol.msrp.MsrpEventListener;
+import com.orangelabs.rcs.core.ims.protocol.msrp.MsrpManager;
+import com.orangelabs.rcs.core.ims.protocol.msrp.MsrpSession;
+import com.orangelabs.rcs.core.ims.protocol.msrp.MsrpSession.TypeMsrpChunk;
+import com.orangelabs.rcs.core.ims.protocol.sip.SipResponse;
+import com.orangelabs.rcs.core.ims.service.ImsService;
+import com.orangelabs.rcs.core.ims.service.ImsServiceError;
+import com.orangelabs.rcs.core.ims.service.ImsServiceSession;
 import com.orangelabs.rcs.core.ims.service.ImsSessionListener;
-import com.orangelabs.rcs.core.ims.service.im.InstantMessagingService;
-import com.orangelabs.rcs.core.ims.service.im.chat.cpim.CpimMessage;
-import com.orangelabs.rcs.core.ims.service.im.chat.cpim.CpimParser;
+import com.orangelabs.rcs.core.ims.service.im.InstantMessagingService;
+import com.orangelabs.rcs.core.ims.service.im.chat.cpim.CpimMessage;
+import com.orangelabs.rcs.core.ims.service.im.chat.cpim.CpimParser;
 import com.orangelabs.rcs.core.ims.service.im.chat.geoloc.GeolocInfoDocument;
-import com.orangelabs.rcs.core.ims.service.im.chat.imdn.ImdnDocument;
-import com.orangelabs.rcs.core.ims.service.im.chat.imdn.ImdnManager;
-import com.orangelabs.rcs.core.ims.service.im.chat.imdn.ImdnUtils;
-import com.orangelabs.rcs.core.ims.service.im.chat.iscomposing.IsComposingManager;
-import com.orangelabs.rcs.core.ims.service.im.chat.standfw.TerminatingStoreAndForwardMsgSession;
-import com.orangelabs.rcs.core.ims.service.im.chat.standfw.TerminatingStoreAndForwardNotifSession;
-import com.orangelabs.rcs.core.ims.service.im.filetransfer.FileSharingSession;
-import com.orangelabs.rcs.core.ims.service.im.filetransfer.FileTransferUtils;
-import com.orangelabs.rcs.core.ims.service.im.filetransfer.http.FileTransferHttpInfoDocument;
-import com.orangelabs.rcs.core.ims.service.im.filetransfer.http.TerminatingHttpFileSharingSession;
-import com.orangelabs.rcs.provider.eab.ContactsManager;
-import com.orangelabs.rcs.provider.messaging.MessagingLog;
-import com.orangelabs.rcs.provider.settings.RcsSettings;
-import com.orangelabs.rcs.utils.IdGenerator;
-import com.orangelabs.rcs.utils.NetworkRessourceManager;
-import com.orangelabs.rcs.utils.logger.Logger;
-
-/**
- * Chat session
+import com.orangelabs.rcs.core.ims.service.im.chat.imdn.ImdnDocument;
+import com.orangelabs.rcs.core.ims.service.im.chat.imdn.ImdnManager;
+import com.orangelabs.rcs.core.ims.service.im.chat.imdn.ImdnUtils;
+import com.orangelabs.rcs.core.ims.service.im.chat.iscomposing.IsComposingManager;
+import com.orangelabs.rcs.core.ims.service.im.chat.standfw.TerminatingStoreAndForwardMsgSession;
+import com.orangelabs.rcs.core.ims.service.im.chat.standfw.TerminatingStoreAndForwardNotifSession;
+import com.orangelabs.rcs.core.ims.service.im.filetransfer.FileSharingSession;
+import com.orangelabs.rcs.core.ims.service.im.filetransfer.FileTransferUtils;
+import com.orangelabs.rcs.core.ims.service.im.filetransfer.http.FileTransferHttpInfoDocument;
+import com.orangelabs.rcs.core.ims.service.im.filetransfer.http.TerminatingHttpFileSharingSession;
+import com.orangelabs.rcs.provider.eab.ContactsManager;
+import com.orangelabs.rcs.provider.messaging.MessagingLog;
+import com.orangelabs.rcs.provider.settings.RcsSettings;
+import com.orangelabs.rcs.utils.IdGenerator;
+import com.orangelabs.rcs.utils.NetworkRessourceManager;
+import com.orangelabs.rcs.utils.logger.Logger;
+
+/**
+ * Chat session
  *
- * @author jexa7410
- */
-public abstract class ChatSession extends ImsServiceSession implements MsrpEventListener {
-	/**
-	 * Subject
-	 */
-	private String subject;
-
-	/**
-	 * List of participants
-	 */
-	private Set<ParticipantInfo> participants = new HashSet<ParticipantInfo>();
-
-	/**
-	 * MSRP manager
-	 */
+ * @author jexa7410
+ */
+public abstract class ChatSession extends ImsServiceSession implements MsrpEventListener {
+	/**
+	 * Subject
+	 */
+	private String subject;
+
+	/**
+	 * List of participants
+	 */
+	private Set<ParticipantInfo> participants = new HashSet<ParticipantInfo>();
+
+	/**
+	 * MSRP manager
+	 */
 	private final MsrpManager mMsrpMgr;
-
-	/**
-	 * Is composing manager
-	 */
+
+	/**
+	 * Is composing manager
+	 */
 	private final IsComposingManager mIsComposingMgr = new IsComposingManager(this);
-
-	/**
-	 * Chat activity manager
-	 */
+
+	/**
+	 * Chat activity manager
+	 */
 	private final ChatActivityManager mActivityMgr = new ChatActivityManager(this);
-
-    /**
-     * Max number of participants in the session
-     */
-    private int maxParticipants = RcsSettings.getInstance().getMaxChatParticipants();
-
-    /**
-     * Contribution ID
-     */
-    private String contributionId;
-
-    /**
-     * Feature tags
-     */
-    private List<String> featureTags = new ArrayList<String>();
-
-    /**
-     * Feature tags
-     */
-    private List<String> acceptContactTags = new ArrayList<String>();
-
-    /**
-     * Accept types
-     */
-    private String acceptTypes;
-
-    /**
-     * Wrapped types
-     */
-    private String wrappedTypes;
-
-    /**
-     * Geolocation push supported by remote
-     */
-    private boolean geolocSupportedByRemote = false;
-
-    /**
-     * File transfer supported by remote
-     */
-    private boolean ftSupportedByRemote = false;
-
-    /**
-     * The logger
-     */
-    private static final Logger logger = Logger.getLogger(ChatSession.class.getSimpleName());
-
-=======
-
-import com.gsma.services.rcs.chat.ChatLog.Message.MimeType;
-import com.gsma.services.rcs.chat.ParticipantInfo;
-import com.gsma.services.rcs.contacts.ContactId;
-import com.orangelabs.rcs.core.ims.network.sip.FeatureTags;
-import com.orangelabs.rcs.core.ims.network.sip.SipUtils;
-import com.orangelabs.rcs.core.ims.protocol.msrp.MsrpEventListener;
-import com.orangelabs.rcs.core.ims.protocol.msrp.MsrpManager;
-import com.orangelabs.rcs.core.ims.protocol.msrp.MsrpSession;
-import com.orangelabs.rcs.core.ims.protocol.msrp.MsrpSession.TypeMsrpChunk;
-import com.orangelabs.rcs.core.ims.protocol.sip.SipResponse;
-import com.orangelabs.rcs.core.ims.service.ImsService;
-import com.orangelabs.rcs.core.ims.service.ImsServiceError;
-import com.orangelabs.rcs.core.ims.service.ImsServiceSession;
-import com.orangelabs.rcs.core.ims.service.ImsSessionListener;
-import com.orangelabs.rcs.core.ims.service.im.InstantMessagingService;
-import com.orangelabs.rcs.core.ims.service.im.chat.cpim.CpimMessage;
-import com.orangelabs.rcs.core.ims.service.im.chat.cpim.CpimParser;
-import com.orangelabs.rcs.core.ims.service.im.chat.geoloc.GeolocInfoDocument;
-import com.orangelabs.rcs.core.ims.service.im.chat.imdn.ImdnDocument;
-import com.orangelabs.rcs.core.ims.service.im.chat.imdn.ImdnManager;
-import com.orangelabs.rcs.core.ims.service.im.chat.imdn.ImdnUtils;
-import com.orangelabs.rcs.core.ims.service.im.chat.iscomposing.IsComposingManager;
-import com.orangelabs.rcs.core.ims.service.im.chat.standfw.TerminatingStoreAndForwardMsgSession;
-import com.orangelabs.rcs.core.ims.service.im.chat.standfw.TerminatingStoreAndForwardNotifSession;
-import com.orangelabs.rcs.core.ims.service.im.filetransfer.FileSharingSession;
-import com.orangelabs.rcs.core.ims.service.im.filetransfer.FileTransferUtils;
-import com.orangelabs.rcs.core.ims.service.im.filetransfer.http.FileTransferHttpInfoDocument;
-import com.orangelabs.rcs.core.ims.service.im.filetransfer.http.TerminatingHttpFileSharingSession;
-import com.orangelabs.rcs.provider.eab.ContactsManager;
-import com.orangelabs.rcs.provider.messaging.MessagingLog;
-import com.orangelabs.rcs.provider.settings.RcsSettings;
-import com.orangelabs.rcs.utils.IdGenerator;
-import com.orangelabs.rcs.utils.NetworkRessourceManager;
-import com.orangelabs.rcs.utils.logger.Logger;
-
-/**
- * Chat session
- *
- * @author jexa7410
- */
-public abstract class ChatSession extends ImsServiceSession implements MsrpEventListener {
-	/**
-	 * Subject
-	 */
-	private String subject;
-
-	/**
-	 * List of participants
-	 */
-	private Set<ParticipantInfo> participants = new HashSet<ParticipantInfo>();
-
-	/**
-	 * MSRP manager
-	 */
-	private final MsrpManager mMsrpMgr;
-
-	/**
-	 * Is composing manager
-	 */
-	private final IsComposingManager mIsComposingMgr = new IsComposingManager(this);
-
-	/**
-	 * Chat activity manager
-	 */
-	private final ChatActivityManager mActivityMgr = new ChatActivityManager(this);
-
-    /**
-     * Max number of participants in the session
-     */
-    private int maxParticipants = RcsSettings.getInstance().getMaxChatParticipants();
-
-    /**
-     * Contribution ID
-     */
-    private String contributionId;
-
-    /**
-     * Feature tags
-     */
-    private List<String> featureTags = new ArrayList<String>();
-
-    /**
-     * Feature tags
-     */
-    private List<String> acceptContactTags = new ArrayList<String>();
-
-    /**
-     * Accept types
-     */
-    private String acceptTypes;
-
-    /**
-     * Wrapped types
-     */
-    private String wrappedTypes;
-
-    /**
-     * Geolocation push supported by remote
-     */
-    private boolean geolocSupportedByRemote = false;
-
-    /**
-     * File transfer supported by remote
-     */
-    private boolean ftSupportedByRemote = false;
-
-    /**
-     * The logger
-     */
-    private static final Logger logger = Logger.getLogger(ChatSession.class.getSimpleName());
-
->>>>>>> 77bb47fb
+
+    /**
+     * Max number of participants in the session
+     */
+    private int maxParticipants = RcsSettings.getInstance().getMaxChatParticipants();
+
+    /**
+     * Contribution ID
+     */
+    private String contributionId;
+
+    /**
+     * Feature tags
+     */
+    private List<String> featureTags = new ArrayList<String>();
+
+    /**
+     * Feature tags
+     */
+    private List<String> acceptContactTags = new ArrayList<String>();
+
+    /**
+     * Accept types
+     */
+    private String acceptTypes;
+
+    /**
+     * Wrapped types
+     */
+    private String wrappedTypes;
+
+    /**
+     * Geolocation push supported by remote
+     */
+    private boolean geolocSupportedByRemote = false;
+
+    /**
+     * File transfer supported by remote
+     */
+    private boolean ftSupportedByRemote = false;
+
+    /**
+     * The logger
+     */
+    private static final Logger logger = Logger.getLogger(ChatSession.class.getSimpleName());
+
     protected final RcsSettings mRcsSettings;
 
     private final MessagingLog mMessagingLog;
@@ -293,790 +167,399 @@
 		}
 	}
 
-<<<<<<< HEAD
-    /**
-	 * Constructor
-	 *
-	 * @param parent IMS service
-=======
-    /**
-	 * Constructor
-	 *
-	 * @param parent IMS service
->>>>>>> 77bb47fb
+    /**
+	 * Constructor
+	 *
+	 * @param parent IMS service
      * @param contact Remote contactId
      * @param remoteUri Remote URI
      * @param participants List of participants
      * @param rcsSettings RCS settings
      * @param messagingLog Messaging log
-<<<<<<< HEAD
-	 */
+	 */
 	public ChatSession(ImsService parent, ContactId contact, String remoteUri, Set<ParticipantInfo> participants, RcsSettings rcsSettings, MessagingLog messagingLog) {
-		super(parent, contact, remoteUri);
-
+		super(parent, contact, remoteUri);
+
 		mRcsSettings = rcsSettings;
 		mMessagingLog = messagingLog;
-		// Set the session participants
-		this.participants = participants;
-
-        // Create the MSRP manager
-		int localMsrpPort = NetworkRessourceManager.generateLocalMsrpPort();
-		String localIpAddress = getImsService().getImsModule().getCurrentNetworkInterface().getNetworkAccess().getIpAddress();
+		// Set the session participants
+		this.participants = participants;
+
+        // Create the MSRP manager
+		int localMsrpPort = NetworkRessourceManager.generateLocalMsrpPort();
+		String localIpAddress = getImsService().getImsModule().getCurrentNetworkInterface().getNetworkAccess().getIpAddress();
 		mMsrpMgr = new MsrpManager(localIpAddress, localMsrpPort,parent);
-		if (parent.getImsModule().isConnectedToWifiAccess()) {
+		if (parent.getImsModule().isConnectedToWifiAccess()) {
 			mMsrpMgr.setSecured(RcsSettings.getInstance().isSecureMsrpOverWifi());
-		}
+		}
+	}
+
+	/**
+	 * Get feature tags
+	 *
+	 * @return Feature tags
+	 */
+	public String[] getFeatureTags() {
+		return featureTags.toArray(new String[featureTags.size()]);
+	}
+
+	/**
+     * Get Accept-Contact tags
+     *
+     * @return Feature tags
+     */
+    public String[] getAcceptContactTags() {
+        return acceptContactTags.toArray(new String[acceptContactTags.size()]);
+    }
+
+    /**
+	 * Set feature tags
+	 *
+	 * @param tags Feature tags
+	 */
+	public void setFeatureTags(List<String> tags) {
+		this.featureTags = tags;
+	}
+
+	/**
+     * Set Accept-Contact tags
+     *
+     * @param tags Feature tags
+     */
+    public void setAcceptContactTags(List<String> tags) {
+        this.acceptContactTags = tags;
+    }
+
+    /**
+	 * Get accept types
+	 *
+	 * @return Accept types
+	 */
+	public String getAcceptTypes() {
+		return acceptTypes;
+	}
+
+	/**
+	 * Set accept types
+	 *
+	 * @param types Accept types
+	 */
+	public void setAcceptTypes(String types) {
+		this.acceptTypes = types;
+	}
+
+	/**
+	 * Get wrapped types
+	 *
+	 * @return Wrapped types
+	 */
+	public String getWrappedTypes() {
+		return wrappedTypes;
+	}
+
+	/**
+	 * Set wrapped types
+	 *
+	 * @param types Wrapped types
+	 */
+	public void setWrappedTypes(String types) {
+		this.wrappedTypes = types;
+	}
+
+    /**
+     * Returns the subject of the session
+     *
+     * @return String
+     */
+    public String getSubject() {
+    	return subject;
+    }
+
+    /**
+     * Set the subject of the session
+     *
+     * @param subject Subject
+     */
+    public void setSubject(String subject) {
+    	this.subject = subject;
+    }
+
+	/**
+	 * Returns the IMDN manager
+	 *
+	 * @return IMDN manager
+	 */
+	public ImdnManager getImdnManager() {
+		return ((InstantMessagingService)getImsService()).getImdnManager();
+	}
+
+	/**
+	 * Returns the session activity manager
+	 *
+	 * @return Activity manager
+	 */
+	public ChatActivityManager getActivityManager() {
+		return mActivityMgr;
+	}
+
+	/**
+	 * Return the contribution ID
+	 *
+	 * @return Contribution ID
+	 */
+	public String getContributionID() {
+		return contributionId;
 	}
 
-	/**
-	 * Get feature tags
-	 *
-	 * @return Feature tags
-	 */
-	public String[] getFeatureTags() {
-		return featureTags.toArray(new String[featureTags.size()]);
+	/**
+	 * Set the contribution ID
+	 *
+	 * @param id Contribution ID
+	 */
+	public void setContributionID(String id) {
+		this.contributionId = id;
+	}
+
+	/**
+	 * Returns the list of participants
+	 *
+	 * @return List of participants
+	 */
+    public Set<ParticipantInfo> getParticipants() {
+		return participants;
+	}
+
+	/**
+	 * Returns the list of participants currently connected to the session
+	 *
+	 * @return List of participants
+	 */
+    public abstract Set<ParticipantInfo> getConnectedParticipants();
+
+    /**
+	 * Returns the IM session identity
+	 *
+	 * @return Identity (e.g. SIP-URI)
+	 */
+	public String getImSessionIdentity() {
+		if (getDialogPath() != null) {
+			return getDialogPath().getTarget();
+		} else {
+			return null;
+		}
+	}
+
+	/**
+	 * Returns the MSRP manager
+	 *
+	 * @return MSRP manager
+	 */
+	public MsrpManager getMsrpMgr() {
+		return mMsrpMgr;
+	}
+
+	/**
+	 * Is geolocation supported by remote
+	 *
+	 * @return Boolean
+	 */
+	public boolean isGeolocSupportedByRemote() {
+		return geolocSupportedByRemote;
 	}
 
-	/**
-     * Get Accept-Contact tags
-     *
-     * @return Feature tags
-     */
-    public String[] getAcceptContactTags() {
-        return acceptContactTags.toArray(new String[acceptContactTags.size()]);
-    }
-
-    /**
-	 * Set feature tags
-	 *
-	 * @param tags Feature tags
-	 */
-	public void setFeatureTags(List<String> tags) {
-		this.featureTags = tags;
+	/**
+	 * Set geolocation supported by remote
+	 *
+	 * @param supported Supported
+	 */
+	public void setGeolocSupportedByRemote(boolean supported) {
+		this.geolocSupportedByRemote = supported;
+	}
+
+	/**
+	 * Is file transfer supported by remote
+	 *
+	 * @return Boolean
+	 */
+	public boolean isFileTransferSupportedByRemote() {
+		return ftSupportedByRemote;
 	}
 
-	/**
-     * Set Accept-Contact tags
-     *
-     * @param tags Feature tags
-     */
-    public void setAcceptContactTags(List<String> tags) {
-        this.acceptContactTags = tags;
-    }
-
-    /**
-	 * Get accept types
-	 *
-	 * @return Accept types
-	 */
-	public String getAcceptTypes() {
-		return acceptTypes;
-	}
-
-	/**
-	 * Set accept types
-	 *
-	 * @param types Accept types
-	 */
-	public void setAcceptTypes(String types) {
-		this.acceptTypes = types;
-	}
-
-	/**
-	 * Get wrapped types
-	 *
-	 * @return Wrapped types
-	 */
-	public String getWrappedTypes() {
-		return wrappedTypes;
-	}
-
-	/**
-	 * Set wrapped types
-	 *
-	 * @param types Wrapped types
-	 */
-	public void setWrappedTypes(String types) {
-		this.wrappedTypes = types;
-	}
-
-    /**
-     * Returns the subject of the session
-     *
-     * @return String
-     */
-    public String getSubject() {
-    	return subject;
-    }
-
-    /**
-     * Set the subject of the session
-     *
-     * @param subject Subject
-     */
-    public void setSubject(String subject) {
-    	this.subject = subject;
-    }
-
-	/**
-	 * Returns the IMDN manager
-	 *
-	 * @return IMDN manager
-	 */
-	public ImdnManager getImdnManager() {
-		return ((InstantMessagingService)getImsService()).getImdnManager();
-	}
-
-	/**
-	 * Returns the session activity manager
-	 *
-	 * @return Activity manager
-	 */
-	public ChatActivityManager getActivityManager() {
-		return mActivityMgr;
-	}
-
-	/**
-	 * Return the contribution ID
-	 *
-	 * @return Contribution ID
-	 */
-	public String getContributionID() {
-		return contributionId;
-	}
-
-	/**
-	 * Set the contribution ID
-	 *
-	 * @param id Contribution ID
-	 */
-	public void setContributionID(String id) {
-		this.contributionId = id;
-	}
-
-	/**
-	 * Returns the list of participants
-	 *
-	 * @return List of participants
-	 */
-    public Set<ParticipantInfo> getParticipants() {
-		return participants;
-	}
-
-	/**
-	 * Returns the list of participants currently connected to the session
-	 *
-	 * @return List of participants
-	 */
-    public abstract Set<ParticipantInfo> getConnectedParticipants();
-
-    /**
-	 * Returns the IM session identity
-	 *
-	 * @return Identity (e.g. SIP-URI)
-	 */
-	public String getImSessionIdentity() {
-		if (getDialogPath() != null) {
-			return getDialogPath().getTarget();
-		} else {
-			return null;
-		}
-	}
-
-	/**
-	 * Returns the MSRP manager
-	 *
-	 * @return MSRP manager
-	 */
-	public MsrpManager getMsrpMgr() {
-		return mMsrpMgr;
-	}
-
-	/**
-	 * Is geolocation supported by remote
-	 *
-	 * @return Boolean
-	 */
-	public boolean isGeolocSupportedByRemote() {
-		return geolocSupportedByRemote;
-	}
-
-	/**
-	 * Set geolocation supported by remote
-	 *
-	 * @param supported Supported
-	 */
-	public void setGeolocSupportedByRemote(boolean supported) {
-		this.geolocSupportedByRemote = supported;
-	}
-
-	/**
-	 * Is file transfer supported by remote
-	 *
-	 * @return Boolean
-	 */
-	public boolean isFileTransferSupportedByRemote() {
-		return ftSupportedByRemote;
-	}
-
-	/**
-	 * Set file transfer supported by remote
-	 *
-	 * @param supported Supported
-	 */
-	public void setFileTransferSupportedByRemote(boolean supported) {
-		this.ftSupportedByRemote = supported;
-	}
-
-	/**
-	 * Close the MSRP session
-	 */
-	public void closeMsrpSession() {
-    	if (getMsrpMgr() != null) {
-    		getMsrpMgr().closeSession();
-			if (logger.isActivated()) {
-				logger.debug("MSRP session has been closed");
-			}
-    	}
-	}
-
-	/**
+	/**
+	 * Set file transfer supported by remote
+	 *
+	 * @param supported Supported
+	 */
+	public void setFileTransferSupportedByRemote(boolean supported) {
+		this.ftSupportedByRemote = supported;
+	}
+
+	/**
+	 * Close the MSRP session
+	 */
+	public void closeMsrpSession() {
+    	if (getMsrpMgr() != null) {
+    		getMsrpMgr().closeSession();
+			if (logger.isActivated()) {
+				logger.debug("MSRP session has been closed");
+			}
+    	}
+	}
+
+	/**
 	 * Handle error
 	 *
-	 * @param error Error
-	 */
-	public void handleError(ImsServiceError error) {
-		if (isSessionInterrupted()) {
-			return;
-		}
-
-		// Error
-		if (logger.isActivated()) {
-			logger.info("Session error: " + error.getErrorCode() + ", reason=" + error.getMessage());
-		}
-
-		// Close media session
-		closeMediaSession();
-
-		// Remove the current session
+	 * @param error Error
+	 */
+	public void handleError(ImsServiceError error) {
+		if (isSessionInterrupted()) {
+			return;
+		}
+
+		// Error
+		if (logger.isActivated()) {
+			logger.info("Session error: " + error.getErrorCode() + ", reason=" + error.getMessage());
+		}
+
+		// Close media session
+		closeMediaSession();
+
+		// Remove the current session
 		removeSession();
-
-		for (int i = 0; i < getListeners().size(); i++) {
-			((ChatSessionListener) getListeners().get(i)).handleImError(new ChatError(error));
-		}
-	}
-
-	/**
-     * Handle 480 Temporarily Unavailable
-     *
-     * @param resp 480 response
-     */
-    public void handle480Unavailable(SipResponse resp) {
-        handleError(new ChatError(ChatError.SESSION_INITIATION_DECLINED, resp.getReasonPhrase()));
-    }
-
-    /**
-     * Handle 486 Busy
-     *
-     * @param resp 486 response
-     */
-    public void handle486Busy(SipResponse resp) {
-        handleError(new ChatError(ChatError.SESSION_INITIATION_DECLINED, resp.getReasonPhrase()));
-    }
-
-    /**
-     * Handle 603 Decline
-     *
-     * @param resp 603 response
-     */
-    public void handle603Declined(SipResponse resp) {
-        handleDefaultError(resp);
-    }
-
-	/**
-	 * Data has been transfered
-	 *
-	 * @param msgId Message ID
-	 */
-	public void msrpDataTransfered(String msgId) {
-    	if (logger.isActivated()) {
-    		logger.info("Data transfered");
-    	}
-
-		// Update the activity manager
+
+		for (int i = 0; i < getListeners().size(); i++) {
+			((ChatSessionListener) getListeners().get(i)).handleImError(new ChatError(error));
+		}
+	}
+
+	/**
+     * Handle 480 Temporarily Unavailable
+     *
+     * @param resp 480 response
+     */
+    public void handle480Unavailable(SipResponse resp) {
+        handleError(new ChatError(ChatError.SESSION_INITIATION_DECLINED, resp.getReasonPhrase()));
+    }
+
+    /**
+     * Handle 486 Busy
+     *
+     * @param resp 486 response
+     */
+    public void handle486Busy(SipResponse resp) {
+        handleError(new ChatError(ChatError.SESSION_INITIATION_DECLINED, resp.getReasonPhrase()));
+    }
+
+    /**
+     * Handle 603 Decline
+     *
+     * @param resp 603 response
+     */
+    public void handle603Declined(SipResponse resp) {
+        handleDefaultError(resp);
+    }
+
+	/**
+	 * Data has been transfered
+	 *
+	 * @param msgId Message ID
+	 */
+	public void msrpDataTransfered(String msgId) {
+    	if (logger.isActivated()) {
+    		logger.info("Data transfered");
+    	}
+
+		// Update the activity manager
 		mActivityMgr.updateActivity();
-	}
-
-	/**
-	 * Data transfer has been received
-	 *
-	 * @param msgId Message ID
-	 * @param data Received data
+	}
+
+	/**
+	 * Data transfer has been received
+	 *
+	 * @param msgId Message ID
+	 * @param data Received data
 	 * @param mimeType Data mime-type
-	 */
-	public void msrpDataReceived(String msgId, byte[] data, String mimeType) {
-    	if (logger.isActivated()) {
-    		logger.info("Data received (type " + mimeType + ")");
-    	}
-
-		// Update the activity manager
+	 */
+	public void msrpDataReceived(String msgId, byte[] data, String mimeType) {
+    	if (logger.isActivated()) {
+    		logger.info("Data received (type " + mimeType + ")");
+    	}
+
+		// Update the activity manager
 		mActivityMgr.updateActivity();
 
-    	if ((data == null) || (data.length == 0)) {
-    		// By-pass empty data
-        	if (logger.isActivated()) {
-        		logger.debug("By-pass received empty data");
-        	}
-    		return;
-    	}
-
-		if (ChatUtils.isApplicationIsComposingType(mimeType)) {
-		    // Is composing event
-			receiveIsComposing(getRemoteContact(), data);
-			return;
-		}
-		if (ChatUtils.isTextPlainType(mimeType)) {
-	    	// Text message
-=======
-	 */
-	public ChatSession(ImsService parent, ContactId contact, String remoteUri, Set<ParticipantInfo> participants, RcsSettings rcsSettings, MessagingLog messagingLog) {
-		super(parent, contact, remoteUri);
-
-		mRcsSettings = rcsSettings;
-		mMessagingLog = messagingLog;
-		// Set the session participants
-		this.participants = participants;
-
-        // Create the MSRP manager
-		int localMsrpPort = NetworkRessourceManager.generateLocalMsrpPort();
-		String localIpAddress = getImsService().getImsModule().getCurrentNetworkInterface().getNetworkAccess().getIpAddress();
-		mMsrpMgr = new MsrpManager(localIpAddress, localMsrpPort,parent);
-		if (parent.getImsModule().isConnectedToWifiAccess()) {
-			mMsrpMgr.setSecured(RcsSettings.getInstance().isSecureMsrpOverWifi());
-		}
-	}
-
-	/**
-	 * Get feature tags
-	 *
-	 * @return Feature tags
-	 */
-	public String[] getFeatureTags() {
-		return featureTags.toArray(new String[featureTags.size()]);
-	}
-
-	/**
-     * Get Accept-Contact tags
-     *
-     * @return Feature tags
-     */
-    public String[] getAcceptContactTags() {
-        return acceptContactTags.toArray(new String[acceptContactTags.size()]);
-    }
-
-    /**
-	 * Set feature tags
-	 *
-	 * @param tags Feature tags
-	 */
-	public void setFeatureTags(List<String> tags) {
-		this.featureTags = tags;
-	}
-
-	/**
-     * Set Accept-Contact tags
-     *
-     * @param tags Feature tags
-     */
-    public void setAcceptContactTags(List<String> tags) {
-        this.acceptContactTags = tags;
-    }
-
-    /**
-	 * Get accept types
-	 *
-	 * @return Accept types
-	 */
-	public String getAcceptTypes() {
-		return acceptTypes;
-	}
-
-	/**
-	 * Set accept types
-	 *
-	 * @param types Accept types
-	 */
-	public void setAcceptTypes(String types) {
-		this.acceptTypes = types;
-	}
-
-	/**
-	 * Get wrapped types
-	 *
-	 * @return Wrapped types
-	 */
-	public String getWrappedTypes() {
-		return wrappedTypes;
-	}
-
-	/**
-	 * Set wrapped types
-	 *
-	 * @param types Wrapped types
-	 */
-	public void setWrappedTypes(String types) {
-		this.wrappedTypes = types;
-	}
-
-    /**
-     * Returns the subject of the session
-     *
-     * @return String
-     */
-    public String getSubject() {
-    	return subject;
-    }
-
-    /**
-     * Set the subject of the session
-     *
-     * @param subject Subject
-     */
-    public void setSubject(String subject) {
-    	this.subject = subject;
-    }
-
-	/**
-	 * Returns the IMDN manager
-	 *
-	 * @return IMDN manager
-	 */
-	public ImdnManager getImdnManager() {
-		return ((InstantMessagingService)getImsService()).getImdnManager();
-	}
-
-	/**
-	 * Returns the session activity manager
-	 *
-	 * @return Activity manager
-	 */
-	public ChatActivityManager getActivityManager() {
-		return mActivityMgr;
-	}
-
-	/**
-	 * Return the contribution ID
-	 *
-	 * @return Contribution ID
-	 */
-	public String getContributionID() {
-		return contributionId;
-	}
-
-	/**
-	 * Set the contribution ID
-	 *
-	 * @param id Contribution ID
-	 */
-	public void setContributionID(String id) {
-		this.contributionId = id;
-	}
-
-	/**
-	 * Returns the list of participants
-	 *
-	 * @return List of participants
-	 */
-    public Set<ParticipantInfo> getParticipants() {
-		return participants;
-	}
-
-	/**
-	 * Returns the list of participants currently connected to the session
-	 *
-	 * @return List of participants
-	 */
-    public abstract Set<ParticipantInfo> getConnectedParticipants();
-
-    /**
-	 * Returns the IM session identity
-	 *
-	 * @return Identity (e.g. SIP-URI)
-	 */
-	public String getImSessionIdentity() {
-		if (getDialogPath() != null) {
-			return getDialogPath().getTarget();
-		} else {
-			return null;
-		}
-	}
-
-	/**
-	 * Returns the MSRP manager
-	 *
-	 * @return MSRP manager
-	 */
-	public MsrpManager getMsrpMgr() {
-		return mMsrpMgr;
-	}
-
-	/**
-	 * Is geolocation supported by remote
-	 *
-	 * @return Boolean
-	 */
-	public boolean isGeolocSupportedByRemote() {
-		return geolocSupportedByRemote;
-	}
-
-	/**
-	 * Set geolocation supported by remote
-	 *
-	 * @param supported Supported
-	 */
-	public void setGeolocSupportedByRemote(boolean supported) {
-		this.geolocSupportedByRemote = supported;
-	}
-
-	/**
-	 * Is file transfer supported by remote
-	 *
-	 * @return Boolean
-	 */
-	public boolean isFileTransferSupportedByRemote() {
-		return ftSupportedByRemote;
-	}
-
-	/**
-	 * Set file transfer supported by remote
-	 *
-	 * @param supported Supported
-	 */
-	public void setFileTransferSupportedByRemote(boolean supported) {
-		this.ftSupportedByRemote = supported;
-	}
-
-	/**
-	 * Close the MSRP session
-	 */
-	public void closeMsrpSession() {
-    	if (getMsrpMgr() != null) {
-    		getMsrpMgr().closeSession();
-			if (logger.isActivated()) {
-				logger.debug("MSRP session has been closed");
-			}
-    	}
-	}
-
-	/**
-	 * Handle error
-	 *
-	 * @param error Error
-	 */
-	public void handleError(ImsServiceError error) {
-		if (isSessionInterrupted()) {
-			return;
-		}
-
-		// Error
-		if (logger.isActivated()) {
-			logger.info("Session error: " + error.getErrorCode() + ", reason=" + error.getMessage());
-		}
-
-		// Close media session
-		closeMediaSession();
-
-		// Remove the current session
-		removeSession();
-
-		for (int i = 0; i < getListeners().size(); i++) {
-			((ChatSessionListener) getListeners().get(i)).handleImError(new ChatError(error));
-		}
-	}
-
-	/**
-     * Handle 480 Temporarily Unavailable
-     *
-     * @param resp 480 response
-     */
-    public void handle480Unavailable(SipResponse resp) {
-        handleError(new ChatError(ChatError.SESSION_INITIATION_DECLINED, resp.getReasonPhrase()));
-    }
-
-    /**
-     * Handle 486 Busy
-     *
-     * @param resp 486 response
-     */
-    public void handle486Busy(SipResponse resp) {
-        handleError(new ChatError(ChatError.SESSION_INITIATION_DECLINED, resp.getReasonPhrase()));
-    }
-
-    /**
-     * Handle 603 Decline
-     *
-     * @param resp 603 response
-     */
-    public void handle603Declined(SipResponse resp) {
-        handleDefaultError(resp);
-    }
-
-	/**
-	 * Data has been transfered
-	 *
-	 * @param msgId Message ID
-	 */
-	public void msrpDataTransfered(String msgId) {
-    	if (logger.isActivated()) {
-    		logger.info("Data transfered");
-    	}
-
-		// Update the activity manager
-		mActivityMgr.updateActivity();
-	}
-
-	/**
-	 * Data transfer has been received
-	 *
-	 * @param msgId Message ID
-	 * @param data Received data
-	 * @param mimeType Data mime-type
-	 */
-	public void msrpDataReceived(String msgId, byte[] data, String mimeType) {
-    	if (logger.isActivated()) {
-    		logger.info("Data received (type " + mimeType + ")");
-    	}
-
-		// Update the activity manager
-		mActivityMgr.updateActivity();
-
-    	if ((data == null) || (data.length == 0)) {
-    		// By-pass empty data
-        	if (logger.isActivated()) {
-        		logger.debug("By-pass received empty data");
-        	}
-    		return;
-    	}
-
-		if (ChatUtils.isApplicationIsComposingType(mimeType)) {
-		    // Is composing event
-			receiveIsComposing(getRemoteContact(), data);
-			return;
-		}
-		if (ChatUtils.isTextPlainType(mimeType)) {
-	    	// Text message
->>>>>>> 77bb47fb
+    	if ((data == null) || (data.length == 0)) {
+    		// By-pass empty data
+        	if (logger.isActivated()) {
+        		logger.debug("By-pass received empty data");
+        	}
+    		return;
+    	}
+
+		if (ChatUtils.isApplicationIsComposingType(mimeType)) {
+		    // Is composing event
+			receiveIsComposing(getRemoteContact(), data);
+			return;
+		}
+		if (ChatUtils.isTextPlainType(mimeType)) {
+	    	// Text message
 
 			ChatMessage msg = new ChatMessage(msgId, getRemoteContact(), new String(data,
 					UTF8), MimeType.TEXT_MESSAGE, new Date(),
 					null);
 			boolean imdnDisplayedRequested = false;
 			receive(msg, imdnDisplayedRequested);
-<<<<<<< HEAD
-			return;
-		}
-		if (ChatUtils.isMessageCpimType(mimeType)) {
-	    	// Receive a CPIM message
-			try {
-    			CpimParser cpimParser = new CpimParser(data);
-				CpimMessage cpimMsg = cpimParser.getCpimMessage();
-				if (cpimMsg != null) {
-			    	Date date = cpimMsg.getMessageDate();
-			    	String cpimMsgId = cpimMsg.getHeader(ImdnUtils.HEADER_IMDN_MSG_ID);
-                    if (cpimMsgId == null) {
-                        cpimMsgId = msgId;
-                    }
-
-					String contentType = cpimMsg.getContentType();
-					ContactId contact = getRemoteContact();
-					// In One to One chat, the MSRP 'from' header is '<sip:anonymous@anonymous.invalid>'
-
-					// Check if the message needs a delivery report
-	    			boolean imdnDisplayedRequested = false;
-
-	    			String dispositionNotification = cpimMsg.getHeader(ImdnUtils.HEADER_IMDN_DISPO_NOTIF);
-					if (!isGroupChat()) {
-						// There is no display notification in Group Chat
-						if (dispositionNotification != null && dispositionNotification.contains(ImdnDocument.DISPLAY)) {
-							// Check if respond to displayed delivery report is enabled
-							if (RcsSettings.getInstance().isRespondToDisplayReports()) {
-								imdnDisplayedRequested = true;
-							}
-						}
-					}
-
-                    boolean isFToHTTP = FileTransferUtils.isFileTransferHttpType(contentType);
+			return;
+		}
+		if (ChatUtils.isMessageCpimType(mimeType)) {
+	    	// Receive a CPIM message
+			try {
+    			CpimParser cpimParser = new CpimParser(data);
+				CpimMessage cpimMsg = cpimParser.getCpimMessage();
+				if (cpimMsg != null) {
+			    	Date date = cpimMsg.getMessageDate();
+			    	String cpimMsgId = cpimMsg.getHeader(ImdnUtils.HEADER_IMDN_MSG_ID);
+                    if (cpimMsgId == null) {
+                        cpimMsgId = msgId;
+                    }
+
+					String contentType = cpimMsg.getContentType();
+					ContactId contact = getRemoteContact();
+					// In One to One chat, the MSRP 'from' header is '<sip:anonymous@anonymous.invalid>'
+
+					// Check if the message needs a delivery report
+	    			boolean imdnDisplayedRequested = false;
+
+	    			String dispositionNotification = cpimMsg.getHeader(ImdnUtils.HEADER_IMDN_DISPO_NOTIF);
+					if (!isGroupChat()) {
+						// There is no display notification in Group Chat
+						if (dispositionNotification != null && dispositionNotification.contains(ImdnDocument.DISPLAY)) {
+							// Check if respond to displayed delivery report is enabled
+							if (RcsSettings.getInstance().isRespondToDisplayReports()) {
+								imdnDisplayedRequested = true;
+							}
+						}
+					}
+
+                    boolean isFToHTTP = FileTransferUtils.isFileTransferHttpType(contentType);
 
 			    	// Analyze received message thanks to the MIME type
-                    if (isFToHTTP) {
-						// File transfer over HTTP message
-						// Parse HTTP document
-						FileTransferHttpInfoDocument fileInfo = FileTransferUtils.parseFileTransferHttpDocument(cpimMsg
+                    if (isFToHTTP) {
+						// File transfer over HTTP message
+						// Parse HTTP document
+						FileTransferHttpInfoDocument fileInfo = FileTransferUtils.parseFileTransferHttpDocument(cpimMsg
 								.getMessageContent().getBytes(UTF8));
-						if (fileInfo != null) {
-							receiveHttpFileTransfer(contact, getRemoteDisplayName(), fileInfo, cpimMsgId);
-							// Mark the message as waiting a displayed report if needed
-							if (imdnDisplayedRequested) {
-								// TODO set File Transfer status to DISPLAY_REPORT_REQUESTED ??
-							}
-						} else {
-							// TODO : else return error to Originating side
-						}
-					} else {
-						if (ChatUtils.isTextPlainType(contentType)) {
-=======
-			return;
-		}
-		if (ChatUtils.isMessageCpimType(mimeType)) {
-	    	// Receive a CPIM message
-			try {
-    			CpimParser cpimParser = new CpimParser(data);
-				CpimMessage cpimMsg = cpimParser.getCpimMessage();
-				if (cpimMsg != null) {
-			    	Date date = cpimMsg.getMessageDate();
-			    	String cpimMsgId = cpimMsg.getHeader(ImdnUtils.HEADER_IMDN_MSG_ID);
-                    if (cpimMsgId == null) {
-                        cpimMsgId = msgId;
-                    }
-
-					String contentType = cpimMsg.getContentType();
-					ContactId contact = getRemoteContact();
-					// In One to One chat, the MSRP 'from' header is '<sip:anonymous@anonymous.invalid>'
-
-					// Check if the message needs a delivery report
-	    			boolean imdnDisplayedRequested = false;
-
-	    			String dispositionNotification = cpimMsg.getHeader(ImdnUtils.HEADER_IMDN_DISPO_NOTIF);
-					if (!isGroupChat()) {
-						// There is no display notification in Group Chat
-						if (dispositionNotification != null && dispositionNotification.contains(ImdnDocument.DISPLAY)) {
-							// Check if respond to displayed delivery report is enabled
-							if (RcsSettings.getInstance().isRespondToDisplayReports()) {
-								imdnDisplayedRequested = true;
-							}
-						}
-					}
-
-                    boolean isFToHTTP = FileTransferUtils.isFileTransferHttpType(contentType);
-
-			    	// Analyze received message thanks to the MIME type
-                    if (isFToHTTP) {
-						// File transfer over HTTP message
-						// Parse HTTP document
-						FileTransferHttpInfoDocument fileInfo = FileTransferUtils.parseFileTransferHttpDocument(cpimMsg
-								.getMessageContent().getBytes(UTF8));
-						if (fileInfo != null) {
-							receiveHttpFileTransfer(contact, getRemoteDisplayName(), fileInfo, cpimMsgId);
-							// Mark the message as waiting a displayed report if needed
-							if (imdnDisplayedRequested) {
-								// TODO set File Transfer status to DISPLAY_REPORT_REQUESTED ??
-							}
-						} else {
-							// TODO : else return error to Originating side
-						}
-					} else {
-						if (ChatUtils.isTextPlainType(contentType)) {
->>>>>>> 77bb47fb
+						if (fileInfo != null) {
+							receiveHttpFileTransfer(contact, getRemoteDisplayName(), fileInfo, cpimMsgId);
+							// Mark the message as waiting a displayed report if needed
+							if (imdnDisplayedRequested) {
+								// TODO set File Transfer status to DISPLAY_REPORT_REQUESTED ??
+							}
+						} else {
+							// TODO : else return error to Originating side
+						}
+					} else {
+						if (ChatUtils.isTextPlainType(contentType)) {
 							ChatMessage msg = new ChatMessage(cpimMsgId, contact,
 									cpimMsg.getMessageContent(), MimeType.TEXT_MESSAGE, date, null);
 							receive(msg, imdnDisplayedRequested);
@@ -1089,665 +572,336 @@
 									cpimMsg.getMessageContent(), GeolocInfoDocument.MIME_TYPE,
 									date, null);
 							receive(msg, imdnDisplayedRequested);
-<<<<<<< HEAD
-						}
-					}
-
-					if (isFToHTTP) {
-						sendMsrpMessageDeliveryStatus(null, cpimMsgId, ImdnDocument.DELIVERY_STATUS_DELIVERED);
-					} else {
-						if (dispositionNotification != null) {
-							if (dispositionNotification.contains(ImdnDocument.POSITIVE_DELIVERY)) {
-								// Positive delivery requested, send MSRP message with status "delivered"
-								sendMsrpMessageDeliveryStatus(null, cpimMsgId, ImdnDocument.DELIVERY_STATUS_DELIVERED);
-							}
-						}
-					}
-				}
-	    	} catch(Exception e) {
-		   		if (logger.isActivated()) {
-		   			logger.error("Can't parse the CPIM message", e);
-		   		}
-		   	}
-		} else {
-			// Not supported content
-        	if (logger.isActivated()) {
-        		logger.debug("Not supported content " + mimeType + " in chat session");
-        	}
-		}
+						}
+					}
+
+					if (isFToHTTP) {
+						sendMsrpMessageDeliveryStatus(null, cpimMsgId, ImdnDocument.DELIVERY_STATUS_DELIVERED);
+					} else {
+						if (dispositionNotification != null) {
+							if (dispositionNotification.contains(ImdnDocument.POSITIVE_DELIVERY)) {
+								// Positive delivery requested, send MSRP message with status "delivered"
+								sendMsrpMessageDeliveryStatus(null, cpimMsgId, ImdnDocument.DELIVERY_STATUS_DELIVERED);
+							}
+						}
+					}
+				}
+	    	} catch(Exception e) {
+		   		if (logger.isActivated()) {
+		   			logger.error("Can't parse the CPIM message", e);
+		   		}
+		   	}
+		} else {
+			// Not supported content
+        	if (logger.isActivated()) {
+        		logger.debug("Not supported content " + mimeType + " in chat session");
+        	}
+		}
+	}
+
+	/**
+	 * Data transfer in progress
+	 *
+	 * @param currentSize Current transfered size in bytes
+	 * @param totalSize Total size in bytes
+	 */
+	public void msrpTransferProgress(long currentSize, long totalSize) {
+		// Not used by chat
+	}
+
+    /**
+     * Data transfer in progress
+     *
+     * @param currentSize Current transfered size in bytes
+     * @param totalSize Total size in bytes
+     * @param data received data chunk
+     * @return always false TODO
+     */
+    public boolean msrpTransferProgress(long currentSize, long totalSize, byte[] data) {
+        // Not used by chat
+        return false;
+    }
+
+	/**
+	 * Data transfer has been aborted
+	 */
+	public void msrpTransferAborted() {
+    	// Not used by chat
 	}
-
-	/**
-	 * Data transfer in progress
-	 *
-	 * @param currentSize Current transfered size in bytes
-	 * @param totalSize Total size in bytes
-	 */
-	public void msrpTransferProgress(long currentSize, long totalSize) {
-		// Not used by chat
-	}
-
-    /**
-     * Data transfer in progress
-     *
-     * @param currentSize Current transfered size in bytes
-     * @param totalSize Total size in bytes
-     * @param data received data chunk
-     */
-    public boolean msrpTransferProgress(long currentSize, long totalSize, byte[] data) {
-        // Not used by chat
-        return false;
-    }
-
-	/**
-	 * Data transfer has been aborted
-	 */
-	public void msrpTransferAborted() {
-    	// Not used by chat
-	}
-
-    /* (non-Javadoc)
-     * @see com.orangelabs.rcs.core.ims.protocol.msrp.MsrpEventListener#msrpTransferError(java.lang.String, java.lang.String, com.orangelabs.rcs.core.ims.protocol.msrp.MsrpSession.TypeMsrpChunk)
-     */
-	@Override
-    public void msrpTransferError(String msgId, String error, TypeMsrpChunk typeMsrpChunk) {
-		if (isSessionInterrupted()) {
-			return;
-		}
-		if (logger.isActivated()) {
-			logger.info("Data transfer error " + error + " for message " + msgId + " (MSRP chunk type: " + typeMsrpChunk + ")");
-        }
-
-        // Changed by Deutsche Telekom
-		// first: handle affected message
-        if (TypeMsrpChunk.MessageDeliveredReport.equals(typeMsrpChunk)) {
-            if (logger.isActivated()) {
-                logger.info("Failed to send delivered message via MSRP, so try to send via SIP message to " + getRemoteContact() + ". (msgId = " + msgId + ")");
-            }
-
-            // Send the delivered notification by SIP
-            getImdnManager().sendMessageDeliveryStatus(getRemoteContact(), msgId, ImdnDocument.DELIVERY_STATUS_DELIVERED);
-        } else if (TypeMsrpChunk.MessageDisplayedReport.equals(typeMsrpChunk)) {
-            if (logger.isActivated()) {
-                logger.info("Failed to send displayed message via MSRP, so try to send via SIP message to " + getRemoteContact() + ". (msgId = " + msgId + ")");
-            }
-
-            // Send the displayed notification by SIP
-            getImdnManager().sendMessageDeliveryStatus(getRemoteContact(), msgId, ImdnDocument.DELIVERY_STATUS_DISPLAYED);
-        } else if ((msgId != null) && TypeMsrpChunk.TextMessage.equals(typeMsrpChunk)) {
-=======
-						}
-					}
-
-					if (isFToHTTP) {
-						sendMsrpMessageDeliveryStatus(null, cpimMsgId, ImdnDocument.DELIVERY_STATUS_DELIVERED);
-					} else {
-						if (dispositionNotification != null) {
-							if (dispositionNotification.contains(ImdnDocument.POSITIVE_DELIVERY)) {
-								// Positive delivery requested, send MSRP message with status "delivered"
-								sendMsrpMessageDeliveryStatus(null, cpimMsgId, ImdnDocument.DELIVERY_STATUS_DELIVERED);
-							}
-						}
-					}
-				}
-	    	} catch(Exception e) {
-		   		if (logger.isActivated()) {
-		   			logger.error("Can't parse the CPIM message", e);
-		   		}
-		   	}
-		} else {
-			// Not supported content
-        	if (logger.isActivated()) {
-        		logger.debug("Not supported content " + mimeType + " in chat session");
-        	}
-		}
-	}
-
-	/**
-	 * Data transfer in progress
-	 *
-	 * @param currentSize Current transfered size in bytes
-	 * @param totalSize Total size in bytes
-	 */
-	public void msrpTransferProgress(long currentSize, long totalSize) {
-		// Not used by chat
-	}
-
-    /**
-     * Data transfer in progress
-     *
-     * @param currentSize Current transfered size in bytes
-     * @param totalSize Total size in bytes
-     * @param data received data chunk
-     * @return always false TODO
-     */
-    public boolean msrpTransferProgress(long currentSize, long totalSize, byte[] data) {
-        // Not used by chat
-        return false;
-    }
-
-	/**
-	 * Data transfer has been aborted
-	 */
-	public void msrpTransferAborted() {
-    	// Not used by chat
-	}
-
-    /* (non-Javadoc)
-     * @see com.orangelabs.rcs.core.ims.protocol.msrp.MsrpEventListener#msrpTransferError(java.lang.String, java.lang.String, com.orangelabs.rcs.core.ims.protocol.msrp.MsrpSession.TypeMsrpChunk)
-     */
-	@Override
-    public void msrpTransferError(String msgId, String error, TypeMsrpChunk typeMsrpChunk) {
-		if (isSessionInterrupted()) {
-			return;
-		}
-		if (logger.isActivated()) {
-			logger.info("Data transfer error " + error + " for message " + msgId + " (MSRP chunk type: " + typeMsrpChunk + ")");
-        }
-
-        // Changed by Deutsche Telekom
-		// first: handle affected message
-        if (TypeMsrpChunk.MessageDeliveredReport.equals(typeMsrpChunk)) {
-            if (logger.isActivated()) {
-                logger.info("Failed to send delivered message via MSRP, so try to send via SIP message to " + getRemoteContact() + ". (msgId = " + msgId + ")");
-            }
-
-            // Send the delivered notification by SIP
-            getImdnManager().sendMessageDeliveryStatus(getRemoteContact(), msgId, ImdnDocument.DELIVERY_STATUS_DELIVERED);
-        } else if (TypeMsrpChunk.MessageDisplayedReport.equals(typeMsrpChunk)) {
-            if (logger.isActivated()) {
-                logger.info("Failed to send displayed message via MSRP, so try to send via SIP message to " + getRemoteContact() + ". (msgId = " + msgId + ")");
-            }
-
-            // Send the displayed notification by SIP
-            getImdnManager().sendMessageDeliveryStatus(getRemoteContact(), msgId, ImdnDocument.DELIVERY_STATUS_DISPLAYED);
-        } else if ((msgId != null) && TypeMsrpChunk.TextMessage.equals(typeMsrpChunk)) {
->>>>>>> 77bb47fb
+
+    /* (non-Javadoc)
+     * @see com.orangelabs.rcs.core.ims.protocol.msrp.MsrpEventListener#msrpTransferError(java.lang.String, java.lang.String, com.orangelabs.rcs.core.ims.protocol.msrp.MsrpSession.TypeMsrpChunk)
+     */
+	@Override
+    public void msrpTransferError(String msgId, String error, TypeMsrpChunk typeMsrpChunk) {
+		if (isSessionInterrupted()) {
+			return;
+		}
+		if (logger.isActivated()) {
+			logger.info("Data transfer error " + error + " for message " + msgId + " (MSRP chunk type: " + typeMsrpChunk + ")");
+        }
+
+        // Changed by Deutsche Telekom
+		// first: handle affected message
+        if (TypeMsrpChunk.MessageDeliveredReport.equals(typeMsrpChunk)) {
+            if (logger.isActivated()) {
+                logger.info("Failed to send delivered message via MSRP, so try to send via SIP message to " + getRemoteContact() + ". (msgId = " + msgId + ")");
+            }
+
+            // Send the delivered notification by SIP
+            getImdnManager().sendMessageDeliveryStatus(getRemoteContact(), msgId, ImdnDocument.DELIVERY_STATUS_DELIVERED);
+        } else if (TypeMsrpChunk.MessageDisplayedReport.equals(typeMsrpChunk)) {
+            if (logger.isActivated()) {
+                logger.info("Failed to send displayed message via MSRP, so try to send via SIP message to " + getRemoteContact() + ". (msgId = " + msgId + ")");
+            }
+
+            // Send the displayed notification by SIP
+            getImdnManager().sendMessageDeliveryStatus(getRemoteContact(), msgId, ImdnDocument.DELIVERY_STATUS_DISPLAYED);
+        } else if ((msgId != null) && TypeMsrpChunk.TextMessage.equals(typeMsrpChunk)) {
             for (int i = 0; i < getListeners().size(); i++) {
                 ImdnDocument imdn = new ImdnDocument(msgId, ImdnDocument.DELIVERY_NOTIFICATION,
                         ImdnDocument.DELIVERY_STATUS_FAILED);
                 ContactId contact = null;
                 ((ChatSessionListener)getListeners().get(i))
                         .handleMessageDeliveryStatus(contact, imdn);
-<<<<<<< HEAD
-	        }
-        } else {
-            // do nothing
-            if (logger.isActivated()) {
-                logger.debug("MSRP transfer error not handled!");
-            }
-        }
-
-        // Changed by Deutsche Telekom
-        // second: take care of the associated MSRP session
-
-        int errorCode;
-
-        if ((error != null) && (error.contains("413") || error.contains("408"))) {
-            // session should not be torn down immediately as there may be more errors to come
-            // but as errors occurred we shouldn't use it for sending any longer
-
-            // RFC 4975
-            // 408: An endpoint MUST treat a 408 response in the same manner as it would
-            // treat a local timeout.
-            // 413: If a message sender receives a 413 in a response, or in a REPORT
-            // request, it MUST NOT send any further chunks in the message, that is,
-            // any further chunks with the same Message-ID value. If the sender
-            // receives the 413 while in the process of sending a chunk, and the
-            // chunk is interruptible, the sender MUST interrupt it.
-
-            errorCode = ChatError.MEDIA_SESSION_BROKEN;
-        } else {
+	        }
+        } else {
+            // do nothing
+            if (logger.isActivated()) {
+                logger.debug("MSRP transfer error not handled!");
+            }
+        }
+
+        // Changed by Deutsche Telekom
+        // second: take care of the associated MSRP session
+
+        int errorCode;
+
+        if ((error != null) && (error.contains("413") || error.contains("408"))) {
+            // session should not be torn down immediately as there may be more errors to come
+            // but as errors occurred we shouldn't use it for sending any longer
+
+            // RFC 4975
+            // 408: An endpoint MUST treat a 408 response in the same manner as it would
+            // treat a local timeout.
+            // 413: If a message sender receives a 413 in a response, or in a REPORT
+            // request, it MUST NOT send any further chunks in the message, that is,
+            // any further chunks with the same Message-ID value. If the sender
+            // receives the 413 while in the process of sending a chunk, and the
+            // chunk is interruptible, the sender MUST interrupt it.
+
+            errorCode = ChatError.MEDIA_SESSION_BROKEN;
+        } else {
             // default error; used e.g. for 481 or any other error
-            // RFC 4975
-            // 481: A 481 response indicates that the indicated session does not exist.
-            // The sender should terminate the session.
+            // RFC 4975
+            // 481: A 481 response indicates that the indicated session does not exist.
+            // The sender should terminate the session.
 
             errorCode = ChatError.MEDIA_SESSION_FAILED;
-        }
-
-        // Notify listeners
-        for (int i = 0; i < getListeners().size(); i++) {
-            ((ChatSessionListener) getListeners().get(i)).handleImError(new ChatError(
-                    errorCode, error));
-        }
-    }
-
-	/**
-	 * Receive is composing event
-	 *
-	 * @param contact Contact
-	 * @param event Event
-	 */
-	protected void receiveIsComposing(ContactId contact, byte[] event) {
+        }
+
+        // Notify listeners
+        for (int i = 0; i < getListeners().size(); i++) {
+            ((ChatSessionListener) getListeners().get(i)).handleImError(new ChatError(
+                    errorCode, error));
+        }
+    }
+
+	/**
+	 * Receive is composing event
+	 *
+	 * @param contact Contact
+	 * @param event Event
+	 */
+	protected void receiveIsComposing(ContactId contact, byte[] event) {
 	    mIsComposingMgr.receiveIsComposingEvent(contact, event);
-	}
-
-	/**
-	 * Send an empty data chunk
-	 */
-	public void sendEmptyDataChunk() {
-		try {
+	}
+
+	/**
+	 * Send an empty data chunk
+	 */
+	public void sendEmptyDataChunk() {
+		try {
 			mMsrpMgr.sendEmptyChunk();
-		} catch(Exception e) {
-	   		if (logger.isActivated()) {
-	   			logger.error("Problem while sending empty data chunk", e);
-	   		}
-		}
-	}
-
-	/**
-	 * Receive HTTP file transfer event
-	 *
-	 * @param contact Contact
-	 * @param displayName Display Name
-	 * @param fileTransferInfo Information of on file to transfer over HTTP
-	 * @param msgId Message ID
-	 */
-	protected void receiveHttpFileTransfer(ContactId contact, String displayName, FileTransferHttpInfoDocument fileTransferInfo,
-			String msgId) {
-		// Test if the contact is blocked
-		if (ContactsManager.getInstance().isFtBlockedForContact(contact)) {
-			if (logger.isActivated()) {
-				logger.debug("Contact " + contact + " is blocked, automatically reject the HTTP File transfer");
-			}
-			// TODO : reject (SIP MESSAGE ?)
-			return;
-		}
-
-		// Auto reject if file too big
-		int maxSize = FileSharingSession.getMaxFileSharingSize();
-		if (maxSize > 0 && fileTransferInfo.getFileSize() > maxSize) {
-			if (logger.isActivated()) {
-				logger.debug("File is too big, reject the HTTP File transfer");
-			}
-
-			// TODO : reject (SIP MESSAGE ?)
-			return;
-		}
-
-		// Auto reject if number max of FT reached
+		} catch(Exception e) {
+	   		if (logger.isActivated()) {
+	   			logger.error("Problem while sending empty data chunk", e);
+	   		}
+		}
+	}
+
+	/**
+	 * Receive HTTP file transfer event
+	 *
+	 * @param contact Contact
+	 * @param displayName Display Name
+	 * @param fileTransferInfo Information of on file to transfer over HTTP
+	 * @param msgId Message ID
+	 */
+	protected void receiveHttpFileTransfer(ContactId contact, String displayName, FileTransferHttpInfoDocument fileTransferInfo,
+			String msgId) {
+		// Test if the contact is blocked
+		if (ContactsManager.getInstance().isFtBlockedForContact(contact)) {
+			if (logger.isActivated()) {
+				logger.debug("Contact " + contact + " is blocked, automatically reject the HTTP File transfer");
+			}
+			// TODO : reject (SIP MESSAGE ?)
+			return;
+		}
+
+		// Auto reject if file too big
+		long maxSize = FileSharingSession.getMaxFileSharingSize();
+		if (maxSize > 0 && fileTransferInfo.getFileSize() > maxSize) {
+			if (logger.isActivated()) {
+				logger.debug("File is too big, reject the HTTP File transfer");
+			}
+
+			// TODO : reject (SIP MESSAGE ?)
+			return;
+		}
+
+		// Auto reject if number max of FT reached
 		if (!getImsService().getImsModule().getInstantMessagingService().isFileTransferSessionAvailable()) {
-			if (logger.isActivated()) {
-				logger.debug("Max number of File Tranfer reached, rejecting the HTTP File transfer");
-			}
-
-			// TODO : reject (SIP MESSAGE ?)
-			return;
-		}
-
-		// Create a new session
-		FileSharingSession session = new TerminatingHttpFileSharingSession(getImsService(), this, fileTransferInfo, msgId, contact, displayName);
-
-		getImsService().getImsModule().getCoreListener().handleFileTransferInvitation(session, isGroupChat(), contact, displayName);
+			if (logger.isActivated()) {
+				logger.debug("Max number of File Tranfer reached, rejecting the HTTP File transfer");
+			}
+
+			// TODO : reject (SIP MESSAGE ?)
+			return;
+		}
+
+		// Create a new session
+		FileSharingSession session = new TerminatingHttpFileSharingSession(getImsService(), this, fileTransferInfo, msgId, contact, displayName);
+
+		getImsService().getImsModule().getCoreListener().handleFileTransferInvitation(session, isGroupChat(), contact, displayName);
 
 		session.startSession();
-	}
-
-	/**
-	 * Send data chunk with a specified MIME type
-	 *
-	 * @param msgId Message ID
-	 * @param data Data
-	 * @param mime MIME type
-     * @param typeMsrpChunk Type of MSRP chunk
-	 * @return Boolean result
-	 */
-	public boolean sendDataChunks(String msgId, String data, String mime, TypeMsrpChunk typeMsrpChunk) {
-		try {
+	}
+
+	/**
+	 * Send data chunk with a specified MIME type
+	 *
+	 * @param msgId Message ID
+	 * @param data Data
+	 * @param mime MIME type
+     * @param typeMsrpChunk Type of MSRP chunk
+	 * @return Boolean result
+	 */
+	public boolean sendDataChunks(String msgId, String data, String mime, TypeMsrpChunk typeMsrpChunk) {
+		try {
 			byte[] bytes = data.getBytes(UTF8);
 			ByteArrayInputStream stream = new ByteArrayInputStream(bytes);
 			mMsrpMgr.sendChunks(stream, msgId, mime, bytes.length, typeMsrpChunk);
-			return true;
-		} catch(Exception e) {
-			// Error
-	   		if (logger.isActivated()) {
-	   			logger.error("Problem while sending data chunks", e);
-	   		}
-			return false;
-		}
-	}
-
-	/**
-	 * Is group chat
-	 *
-	 * @return Boolean
-	 */
-	public abstract boolean isGroupChat();
-
-	/**
-	 * Is Store & Forward
-	 *
-	 * @return Boolean
-	 */
-	public boolean isStoreAndForward() {
-		if (this instanceof TerminatingStoreAndForwardMsgSession ||
-				this instanceof TerminatingStoreAndForwardNotifSession) {
-			return true;
-		} else {
-			return false;
-		}
-	}
-
-	/**
+			return true;
+		} catch(Exception e) {
+			// Error
+	   		if (logger.isActivated()) {
+	   			logger.error("Problem while sending data chunks", e);
+	   		}
+			return false;
+		}
+	}
+
+	/**
+	 * Is group chat
+	 *
+	 * @return Boolean
+	 */
+	public abstract boolean isGroupChat();
+
+	/**
+	 * Is Store & Forward
+	 *
+	 * @return Boolean
+	 */
+	public boolean isStoreAndForward() {
+		if (this instanceof TerminatingStoreAndForwardMsgSession ||
+				this instanceof TerminatingStoreAndForwardNotifSession) {
+			return true;
+		} else {
+			return false;
+		}
+	}
+
+	/**
 	 * Send a chat message
 	 * @param msg Chat message
-	 */
+	 */
 	public abstract void sendChatMessage(ChatMessage msg);
 
-	/**
-	 * Send is composing status
-	 *
-	 * @param status Status
-	 */
-	public abstract void sendIsComposingStatus(boolean status);
-
-//	/**
-//	 * Add a participant to the session
+	/**
+	 * Send is composing status
+	 *
+	 * @param status Status
+	 */
+	public abstract void sendIsComposingStatus(boolean status);
+
+//	/**
+//	 * Add a participant to the session
 //	 *
-//	 * @param participant Participant
-//	 */
-//	public abstract void addParticipant(String participant);
+//	 * @param participant Participant
+//	 */
+//	public abstract void addParticipant(String participant);
 //
-//	/**
-//	 * Add a list of participants to the session
+//	/**
+//	 * Add a list of participants to the session
 //	 *
-//	 * @param participants List of participants
-//	 */
-//	public abstract void addParticipants(List<String> participants);
-
-	/**
-	 * Send message delivery status via MSRP
-	 *
-	 * @param contact Contact that requested the delivery status
-	 * @param msgId Message ID
-	 * @param status Status
-	 */
-	public void sendMsrpMessageDeliveryStatus(ContactId contact, String msgId, String status) {
-		// Send status in CPIM + IMDN headers
-		String from = ChatUtils.ANOMYNOUS_URI;
-		String to = ChatUtils.ANOMYNOUS_URI;
-		sendMsrpMessageDeliveryStatus(from, to, msgId, status);
-	}
-
-		/**
-		 * Send message delivery status via MSRP
+//	 * @param participants List of participants
+//	 */
+//	public abstract void addParticipants(List<String> participants);
+
+	/**
+	 * Send message delivery status via MSRP
+	 *
+	 * @param contact Contact that requested the delivery status
+	 * @param msgId Message ID
+	 * @param status Status
+	 */
+	public void sendMsrpMessageDeliveryStatus(ContactId contact, String msgId, String status) {
+		// Send status in CPIM + IMDN headers
+		String from = ChatUtils.ANOMYNOUS_URI;
+		String to = ChatUtils.ANOMYNOUS_URI;
+		sendMsrpMessageDeliveryStatus(from, to, msgId, status);
+	}
+
+		/**
+		 * Send message delivery status via MSRP
 		 *
-		 * @param fromUri Uri from who will send the delivery status
-		 * @param toUri Uri from who requested the delivery status
-		 * @param msgId Message ID
-		 * @param status Status
-		 */
-	public void sendMsrpMessageDeliveryStatus(String fromUri, String toUri, String msgId, String status) {
-		if (logger.isActivated()) {
-			logger.debug("Send delivery status " + status + " for message " + msgId);
-		}
-		// Send status in CPIM + IMDN headers
-		String imdn = ChatUtils.buildDeliveryReport(msgId, status);
-
-		String content = ChatUtils.buildCpimDeliveryReport(fromUri, toUri, imdn);
-
-		TypeMsrpChunk typeMsrpChunk = TypeMsrpChunk.OtherMessageDeliveredReportStatus;
-		if (status.equalsIgnoreCase(ImdnDocument.DELIVERY_STATUS_DISPLAYED)) {
-			typeMsrpChunk = TypeMsrpChunk.MessageDisplayedReport;
-		} else {
-			if (status.equalsIgnoreCase(ImdnDocument.DELIVERY_STATUS_DELIVERED)) {
-				typeMsrpChunk = TypeMsrpChunk.MessageDeliveredReport;
-			}
-		}
-
-		// Send data
-		boolean result = sendDataChunks(IdGenerator.generateMessageID(), content, CpimMessage.MIME_TYPE, typeMsrpChunk);
-		if (result && ImdnDocument.DELIVERY_STATUS_DISPLAYED.equals(status)) {
+		 * @param fromUri Uri from who will send the delivery status
+		 * @param toUri Uri from who requested the delivery status
+		 * @param msgId Message ID
+		 * @param status Status
+		 */
+	public void sendMsrpMessageDeliveryStatus(String fromUri, String toUri, String msgId, String status) {
+		if (logger.isActivated()) {
+			logger.debug("Send delivery status " + status + " for message " + msgId);
+		}
+		// Send status in CPIM + IMDN headers
+		String imdn = ChatUtils.buildDeliveryReport(msgId, status);
+
+		String content = ChatUtils.buildCpimDeliveryReport(fromUri, toUri, imdn);
+
+		TypeMsrpChunk typeMsrpChunk = TypeMsrpChunk.OtherMessageDeliveredReportStatus;
+		if (status.equalsIgnoreCase(ImdnDocument.DELIVERY_STATUS_DISPLAYED)) {
+			typeMsrpChunk = TypeMsrpChunk.MessageDisplayedReport;
+		} else {
+			if (status.equalsIgnoreCase(ImdnDocument.DELIVERY_STATUS_DELIVERED)) {
+				typeMsrpChunk = TypeMsrpChunk.MessageDeliveredReport;
+			}
+		}
+
+		// Send data
+		boolean result = sendDataChunks(IdGenerator.generateMessageID(), content, CpimMessage.MIME_TYPE, typeMsrpChunk);
+		if (result && ImdnDocument.DELIVERY_STATUS_DISPLAYED.equals(status)) {
 			if (mMessagingLog.isFileTransfer(msgId)) {
 			    //TODO update file transfer status
-			} else {
+			} else {
 				mMessagingLog.markIncomingChatMessageAsReceived(msgId);
-			}
-		}
-	}
-
-	/**
-=======
-	        }
-        } else {
-            // do nothing
-            if (logger.isActivated()) {
-                logger.debug("MSRP transfer error not handled!");
-            }
-        }
-
-        // Changed by Deutsche Telekom
-        // second: take care of the associated MSRP session
-
-        int errorCode;
-
-        if ((error != null) && (error.contains("413") || error.contains("408"))) {
-            // session should not be torn down immediately as there may be more errors to come
-            // but as errors occurred we shouldn't use it for sending any longer
-
-            // RFC 4975
-            // 408: An endpoint MUST treat a 408 response in the same manner as it would
-            // treat a local timeout.
-            // 413: If a message sender receives a 413 in a response, or in a REPORT
-            // request, it MUST NOT send any further chunks in the message, that is,
-            // any further chunks with the same Message-ID value. If the sender
-            // receives the 413 while in the process of sending a chunk, and the
-            // chunk is interruptible, the sender MUST interrupt it.
-
-            errorCode = ChatError.MEDIA_SESSION_BROKEN;
-        } else {
-            // default error; used e.g. for 481 or any other error
-            // RFC 4975
-            // 481: A 481 response indicates that the indicated session does not exist.
-            // The sender should terminate the session.
-
-            errorCode = ChatError.MEDIA_SESSION_FAILED;
-        }
-
-        // Notify listeners
-        for (int i = 0; i < getListeners().size(); i++) {
-            ((ChatSessionListener) getListeners().get(i)).handleImError(new ChatError(
-                    errorCode, error));
-        }
-    }
-
-	/**
-	 * Receive is composing event
-	 *
-	 * @param contact Contact
-	 * @param event Event
-	 */
-	protected void receiveIsComposing(ContactId contact, byte[] event) {
-	    mIsComposingMgr.receiveIsComposingEvent(contact, event);
-	}
-
-	/**
-	 * Send an empty data chunk
-	 */
-	public void sendEmptyDataChunk() {
-		try {
-			mMsrpMgr.sendEmptyChunk();
-		} catch(Exception e) {
-	   		if (logger.isActivated()) {
-	   			logger.error("Problem while sending empty data chunk", e);
-	   		}
-		}
-	}
-
-	/**
-	 * Receive HTTP file transfer event
-	 *
-	 * @param contact Contact
-	 * @param displayName Display Name
-	 * @param fileTransferInfo Information of on file to transfer over HTTP
-	 * @param msgId Message ID
-	 */
-	protected void receiveHttpFileTransfer(ContactId contact, String displayName, FileTransferHttpInfoDocument fileTransferInfo,
-			String msgId) {
-		// Test if the contact is blocked
-		if (ContactsManager.getInstance().isFtBlockedForContact(contact)) {
-			if (logger.isActivated()) {
-				logger.debug("Contact " + contact + " is blocked, automatically reject the HTTP File transfer");
-			}
-			// TODO : reject (SIP MESSAGE ?)
-			return;
-		}
-
-		// Auto reject if file too big
-		long maxSize = FileSharingSession.getMaxFileSharingSize();
-		if (maxSize > 0 && fileTransferInfo.getFileSize() > maxSize) {
-			if (logger.isActivated()) {
-				logger.debug("File is too big, reject the HTTP File transfer");
-			}
-
-			// TODO : reject (SIP MESSAGE ?)
-			return;
-		}
-
-		// Auto reject if number max of FT reached
-		if (!getImsService().getImsModule().getInstantMessagingService().isFileTransferSessionAvailable()) {
-			if (logger.isActivated()) {
-				logger.debug("Max number of File Tranfer reached, rejecting the HTTP File transfer");
-			}
-
-			// TODO : reject (SIP MESSAGE ?)
-			return;
-		}
-
-		// Create a new session
-		FileSharingSession session = new TerminatingHttpFileSharingSession(getImsService(), this, fileTransferInfo, msgId, contact, displayName);
-
-		getImsService().getImsModule().getCoreListener().handleFileTransferInvitation(session, isGroupChat(), contact, displayName);
-
-		session.startSession();
-	}
-
-	/**
-	 * Send data chunk with a specified MIME type
-	 *
-	 * @param msgId Message ID
-	 * @param data Data
-	 * @param mime MIME type
-     * @param typeMsrpChunk Type of MSRP chunk
-	 * @return Boolean result
-	 */
-	public boolean sendDataChunks(String msgId, String data, String mime, TypeMsrpChunk typeMsrpChunk) {
-		try {
-			byte[] bytes = data.getBytes(UTF8);
-			ByteArrayInputStream stream = new ByteArrayInputStream(bytes);
-			mMsrpMgr.sendChunks(stream, msgId, mime, bytes.length, typeMsrpChunk);
-			return true;
-		} catch(Exception e) {
-			// Error
-	   		if (logger.isActivated()) {
-	   			logger.error("Problem while sending data chunks", e);
-	   		}
-			return false;
-		}
-	}
-
-	/**
-	 * Is group chat
-	 *
-	 * @return Boolean
-	 */
-	public abstract boolean isGroupChat();
-
-	/**
-	 * Is Store & Forward
-	 *
-	 * @return Boolean
-	 */
-	public boolean isStoreAndForward() {
-		if (this instanceof TerminatingStoreAndForwardMsgSession ||
-				this instanceof TerminatingStoreAndForwardNotifSession) {
-			return true;
-		} else {
-			return false;
-		}
-	}
-
-	/**
-	 * Send a chat message
-	 * @param msg Chat message
-	 */
-	public abstract void sendChatMessage(ChatMessage msg);
-
-	/**
-	 * Send is composing status
-	 *
-	 * @param status Status
-	 */
-	public abstract void sendIsComposingStatus(boolean status);
-
-//	/**
-//	 * Add a participant to the session
-//	 *
-//	 * @param participant Participant
-//	 */
-//	public abstract void addParticipant(String participant);
-//
-//	/**
-//	 * Add a list of participants to the session
-//	 *
-//	 * @param participants List of participants
-//	 */
-//	public abstract void addParticipants(List<String> participants);
-
-	/**
-	 * Send message delivery status via MSRP
-	 *
-	 * @param contact Contact that requested the delivery status
-	 * @param msgId Message ID
-	 * @param status Status
-	 */
-	public void sendMsrpMessageDeliveryStatus(ContactId contact, String msgId, String status) {
-		// Send status in CPIM + IMDN headers
-		String from = ChatUtils.ANOMYNOUS_URI;
-		String to = ChatUtils.ANOMYNOUS_URI;
-		sendMsrpMessageDeliveryStatus(from, to, msgId, status);
-	}
-
-		/**
-		 * Send message delivery status via MSRP
-		 *
-		 * @param fromUri Uri from who will send the delivery status
-		 * @param toUri Uri from who requested the delivery status
-		 * @param msgId Message ID
-		 * @param status Status
-		 */
-	public void sendMsrpMessageDeliveryStatus(String fromUri, String toUri, String msgId, String status) {
-		if (logger.isActivated()) {
-			logger.debug("Send delivery status " + status + " for message " + msgId);
-		}
-		// Send status in CPIM + IMDN headers
-		String imdn = ChatUtils.buildDeliveryReport(msgId, status);
-
-		String content = ChatUtils.buildCpimDeliveryReport(fromUri, toUri, imdn);
-
-		TypeMsrpChunk typeMsrpChunk = TypeMsrpChunk.OtherMessageDeliveredReportStatus;
-		if (status.equalsIgnoreCase(ImdnDocument.DELIVERY_STATUS_DISPLAYED)) {
-			typeMsrpChunk = TypeMsrpChunk.MessageDisplayedReport;
-		} else {
-			if (status.equalsIgnoreCase(ImdnDocument.DELIVERY_STATUS_DELIVERED)) {
-				typeMsrpChunk = TypeMsrpChunk.MessageDeliveredReport;
-			}
-		}
-
-		// Send data
-		boolean result = sendDataChunks(IdGenerator.generateMessageID(), content, CpimMessage.MIME_TYPE, typeMsrpChunk);
-		if (result && ImdnDocument.DELIVERY_STATUS_DISPLAYED.equals(status)) {
-			if (mMessagingLog.isFileTransfer(msgId)) {
-			    //TODO update file transfer status
-			} else {
-				mMessagingLog.markIncomingChatMessageAsReceived(msgId);
-			}
-		}
-	}
-
-	/**
->>>>>>> 77bb47fb
+			}
+		}
+	}
+
+	/**
 	 * Handle a message delivery status from a SIP message
 	 *
 	 * @param contact contact identifier who notified status
@@ -1757,15 +911,15 @@
 		Collection<ImsSessionListener> listeners = getListeners();
 		for (ImsSessionListener listener : listeners) {
 			((ChatSessionListener)listener).handleMessageDeliveryStatus(contact, imdn);
-		}
-	}
-
-	/**
-     * Receive a message delivery status from an XML document
-     *
-     * @param contact Contact identifier
-     * @param xml XML document
-     */
+		}
+	}
+
+	/**
+     * Receive a message delivery status from an XML document
+     *
+     * @param contact Contact identifier
+     * @param xml XML document
+     */
     public void receiveMessageDeliveryStatus(ContactId contact, String xml) {
         try {
             ImdnDocument imdn = ChatUtils.parseDeliveryReport(xml);
@@ -1794,190 +948,95 @@
             }
         }
     }
-<<<<<<< HEAD
-
-    /**
-     * Get max number of participants in the session including the initiator
+
+    /**
+     * Get max number of participants in the session including the initiator
      *
-     * @return Integer
-     */
-    public int getMaxParticipants() {
-        return maxParticipants;
-    }
-
-    /**
-     * Set max number of participants in the session including the initiator
+     * @return Integer
+     */
+    public int getMaxParticipants() {
+        return maxParticipants;
+    }
+
+    /**
+     * Set max number of participants in the session including the initiator
      *
-     * @param maxParticipants Max number
-     */
-    public void setMaxParticipants(int maxParticipants) {
-        this.maxParticipants = maxParticipants;
-    }
-
-    /**
-     * Prepare media session
+     * @param maxParticipants Max number
+     */
+    public void setMaxParticipants(int maxParticipants) {
+        this.maxParticipants = maxParticipants;
+    }
+
+    /**
+     * Prepare media session
      *
      * @throws Exception
-     */
-    public void prepareMediaSession() throws Exception {
-        // Changed by Deutsche Telekom
-        // Get the remote SDP part
+     */
+    public void prepareMediaSession() throws Exception {
+        // Changed by Deutsche Telekom
+        // Get the remote SDP part
         byte[] sdp = getDialogPath().getRemoteContent().getBytes(UTF8);
-
-        // Changed by Deutsche Telekom
-        // Create the MSRP session
-		MsrpSession session = getMsrpMgr().createMsrpSession(sdp, this);
-
-        session.setFailureReportOption(false);
-        session.setSuccessReportOption(false);
-    }
-
-    /**
-     * Start media session
+
+        // Changed by Deutsche Telekom
+        // Create the MSRP session
+		MsrpSession session = getMsrpMgr().createMsrpSession(sdp, this);
+
+        session.setFailureReportOption(false);
+        session.setSuccessReportOption(false);
+    }
+
+    /**
+     * Start media session
      *
      * @throws Exception
-     */
-    public void startMediaSession() throws Exception {
-        // Open the MSRP session
-        getMsrpMgr().openMsrpSession();
-
-        // Send an empty packet
-        sendEmptyDataChunk();
-    }
-
-	/**
-	 * Reject the session invitation
-	 */
-	public abstract void rejectSession();
-
-	/**
-	 * Chat inactivity event
-	 */
-	public void handleChatInactivityEvent() {
-        if (logger.isActivated()) {
-        	logger.debug("Chat inactivity event");
-        }
-
-        // Abort the session
-        abortSession(ImsServiceSession.TERMINATION_BY_TIMEOUT);
-	}
-
-    /**
+     */
+    public void startMediaSession() throws Exception {
+        // Open the MSRP session
+        getMsrpMgr().openMsrpSession();
+
+        // Send an empty packet
+        sendEmptyDataChunk();
+    }
+
+	/**
+	 * Reject the session invitation
+	 */
+	public abstract void rejectSession();
+
+	/**
+	 * Chat inactivity event
+	 */
+	public void handleChatInactivityEvent() {
+        if (logger.isActivated()) {
+        	logger.debug("Chat inactivity event");
+        }
+
+        // Abort the session
+        abortSession(ImsServiceSession.TERMINATION_BY_TIMEOUT);
+	}
+
+    /**
      * Handle 200 0K response
-     *
-     * @param resp 200 OK response
-     */
-    public void handle200OK(SipResponse resp) {
-        super.handle200OK(resp);
-
-        // Check if geolocation push supported by remote
-        setGeolocSupportedByRemote(SipUtils.isFeatureTagPresent(resp, FeatureTags.FEATURE_RCSE_GEOLOCATION_PUSH));
-
-        // Check if file transfer supported by remote
-        setFileTransferSupportedByRemote(SipUtils.isFeatureTagPresent(resp, FeatureTags.FEATURE_RCSE_FT) ||
-        		SipUtils.isFeatureTagPresent(resp, FeatureTags.FEATURE_RCSE_FT_HTTP));
-    }
-
-	/**
-	 * Is media session established
-	 *
-	 * @return true If the empty packet was sent successfully
-	 */
-	public boolean isMediaEstablished() {
-		return (getMsrpMgr().isEstablished() && !getDialogPath().isSessionTerminated());
-	}
-}
-=======
-
-    /**
-     * Get max number of participants in the session including the initiator
-     *
-     * @return Integer
-     */
-    public int getMaxParticipants() {
-        return maxParticipants;
-    }
-
-    /**
-     * Set max number of participants in the session including the initiator
-     *
-     * @param maxParticipants Max number
-     */
-    public void setMaxParticipants(int maxParticipants) {
-        this.maxParticipants = maxParticipants;
-    }
-
-    /**
-     * Prepare media session
-     *
-     * @throws Exception
-     */
-    public void prepareMediaSession() throws Exception {
-        // Changed by Deutsche Telekom
-        // Get the remote SDP part
-        byte[] sdp = getDialogPath().getRemoteContent().getBytes(UTF8);
-
-        // Changed by Deutsche Telekom
-        // Create the MSRP session
-		MsrpSession session = getMsrpMgr().createMsrpSession(sdp, this);
-
-        session.setFailureReportOption(false);
-        session.setSuccessReportOption(false);
-    }
-
-    /**
-     * Start media session
-     *
-     * @throws Exception
-     */
-    public void startMediaSession() throws Exception {
-        // Open the MSRP session
-        getMsrpMgr().openMsrpSession();
-
-        // Send an empty packet
-        sendEmptyDataChunk();
-    }
-
-	/**
-	 * Reject the session invitation
-	 */
-	public abstract void rejectSession();
-
-	/**
-	 * Chat inactivity event
-	 */
-	public void handleChatInactivityEvent() {
-        if (logger.isActivated()) {
-        	logger.debug("Chat inactivity event");
-        }
-
-        // Abort the session
-        abortSession(ImsServiceSession.TERMINATION_BY_TIMEOUT);
-	}
-
-    /**
-     * Handle 200 0K response
-     *
-     * @param resp 200 OK response
-     */
-    public void handle200OK(SipResponse resp) {
-        super.handle200OK(resp);
-
-        // Check if geolocation push supported by remote
-        setGeolocSupportedByRemote(SipUtils.isFeatureTagPresent(resp, FeatureTags.FEATURE_RCSE_GEOLOCATION_PUSH));
-
-        // Check if file transfer supported by remote
-        setFileTransferSupportedByRemote(SipUtils.isFeatureTagPresent(resp, FeatureTags.FEATURE_RCSE_FT) ||
-        		SipUtils.isFeatureTagPresent(resp, FeatureTags.FEATURE_RCSE_FT_HTTP));
-    }
-
-	/**
-	 * Is media session established
-	 *
-	 * @return true If the empty packet was sent successfully
-	 */
-	public boolean isMediaEstablished() {
-		return (getMsrpMgr().isEstablished() && !getDialogPath().isSessionTerminated());
-	}
-}
->>>>>>> 77bb47fb
+     *
+     * @param resp 200 OK response
+     */
+    public void handle200OK(SipResponse resp) {
+        super.handle200OK(resp);
+
+        // Check if geolocation push supported by remote
+        setGeolocSupportedByRemote(SipUtils.isFeatureTagPresent(resp, FeatureTags.FEATURE_RCSE_GEOLOCATION_PUSH));
+
+        // Check if file transfer supported by remote
+        setFileTransferSupportedByRemote(SipUtils.isFeatureTagPresent(resp, FeatureTags.FEATURE_RCSE_FT) ||
+        		SipUtils.isFeatureTagPresent(resp, FeatureTags.FEATURE_RCSE_FT_HTTP));
+    }
+
+	/**
+	 * Is media session established
+	 *
+	 * @return true If the empty packet was sent successfully
+	 */
+	public boolean isMediaEstablished() {
+		return (getMsrpMgr().isEstablished() && !getDialogPath().isSessionTerminated());
+	}
+}