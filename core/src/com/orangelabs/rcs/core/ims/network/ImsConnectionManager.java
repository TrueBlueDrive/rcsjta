--- conflicted
+++ resolved
@@ -1,744 +1,738 @@
-/*******************************************************************************
- * Software Name : RCS IMS Stack
- *
- * Copyright (C) 2010 France Telecom S.A.
- *
- * Licensed under the Apache License, Version 2.0 (the "License");
- * you may not use this file except in compliance with the License.
- * You may obtain a copy of the License at
- *
- *      http://www.apache.org/licenses/LICENSE-2.0
- *
- * Unless required by applicable law or agreed to in writing, software
- * distributed under the License is distributed on an "AS IS" BASIS,
- * WITHOUT WARRANTIES OR CONDITIONS OF ANY KIND, either express or implied.
- * See the License for the specific language governing permissions and
- * limitations under the License.
- ******************************************************************************/
-
-package com.orangelabs.rcs.core.ims.network;
-
-import java.util.Random;
-
-import android.content.BroadcastReceiver;
-import android.content.ContentResolver;
-import android.content.Context;
-import android.content.Intent;
-import android.content.IntentFilter;
-import android.database.Cursor;
-import android.net.ConnectivityManager;
-import android.net.NetworkInfo;
-import android.net.Uri;
-import android.os.BatteryManager;
-import android.os.Build;
-import android.telephony.TelephonyManager;
-
-import com.orangelabs.rcs.core.CoreException;
-import com.orangelabs.rcs.core.ims.ImsModule;
-import com.orangelabs.rcs.core.ims.network.ImsNetworkInterface.DnsResolvedFields;
-import com.orangelabs.rcs.platform.AndroidFactory;
-import com.orangelabs.rcs.platform.network.NetworkFactory;
-import com.orangelabs.rcs.provider.settings.RcsSettings;
-import com.orangelabs.rcs.provider.settings.RcsSettingsData.NetworkAccessType;
-import com.orangelabs.rcs.service.LauncherUtils;
-import com.orangelabs.rcs.utils.logger.Logger;
-
-/**
- * IMS connection manager
- *
- * @author JM. Auffret
- * @author Deutsche Telekom
- */
-public class ImsConnectionManager implements Runnable {
-	/**
-     * IMS module
-     */
-    private ImsModule imsModule;
-    
-    /**
-     * Network interfaces
-     */
-    private ImsNetworkInterface[] networkInterfaces = new ImsNetworkInterface[2];
-
-    /**
-     * IMS network interface
-     */
-    private ImsNetworkInterface currentNetworkInterface;
-    
-    /**
-     * IMS polling thread
-     */
-    private Thread imsPollingThread = null;
-
-    /**
-     * IMS polling thread Id
-     */
-    private long imsPollingThreadID = -1;
-
-    /**
-     * Connectivity manager
-     */
-	private ConnectivityManager connectivityMgr;
-	
-	/**
-	 * Network access type
-	 */
-	private NetworkAccessType network;
-
-	/**
-	 * Operator
-	 */
-	private String operator;
-
-	/**
-	 * APN
-	 */
-	private String apn;
-
-	/**
-	 * DNS resolved fields
-	 */
-	private DnsResolvedFields mDnsResolvedFields = null;
-	
-    /**
-     * Battery level state
-     */
-    private boolean disconnectedByBattery = false;
-
-    /**
-     * IMS services already started
-     */
-    private boolean imsServicesStarted = false;
-
-    /**
-     * The logger
-     */
-    private Logger logger = Logger.getLogger(this.getClass().getName());
-
-    /**
-	 * Constructor
-	 * 
-	 * @param imsModule IMS module
-	 * @throws CoreException
-	 */
-	public ImsConnectionManager(ImsModule imsModule) throws CoreException {
-		this.imsModule = imsModule;
-
+/*******************************************************************************
+ * Software Name : RCS IMS Stack
+ *
+ * Copyright (C) 2010 France Telecom S.A.
+ *
+ * Licensed under the Apache License, Version 2.0 (the "License");
+ * you may not use this file except in compliance with the License.
+ * You may obtain a copy of the License at
+ *
+ *      http://www.apache.org/licenses/LICENSE-2.0
+ *
+ * Unless required by applicable law or agreed to in writing, software
+ * distributed under the License is distributed on an "AS IS" BASIS,
+ * WITHOUT WARRANTIES OR CONDITIONS OF ANY KIND, either express or implied.
+ * See the License for the specific language governing permissions and
+ * limitations under the License.
+ ******************************************************************************/
+
+package com.orangelabs.rcs.core.ims.network;
+
+import java.util.Random;
+
+import android.content.BroadcastReceiver;
+import android.content.ContentResolver;
+import android.content.Context;
+import android.content.Intent;
+import android.content.IntentFilter;
+import android.database.Cursor;
+import android.net.ConnectivityManager;
+import android.net.NetworkInfo;
+import android.net.Uri;
+import android.os.BatteryManager;
+import android.os.Build;
+import android.telephony.TelephonyManager;
+
+import com.orangelabs.rcs.core.CoreException;
+import com.orangelabs.rcs.core.ims.ImsModule;
+import com.orangelabs.rcs.core.ims.network.ImsNetworkInterface.DnsResolvedFields;
+import com.orangelabs.rcs.platform.AndroidFactory;
+import com.orangelabs.rcs.platform.network.NetworkFactory;
+import com.orangelabs.rcs.provider.settings.RcsSettings;
+import com.orangelabs.rcs.provider.settings.RcsSettingsData.NetworkAccessType;
+import com.orangelabs.rcs.service.LauncherUtils;
+import com.orangelabs.rcs.utils.logger.Logger;
+
+/**
+ * IMS connection manager
+ *
+ * @author JM. Auffret
+ * @author Deutsche Telekom
+ */
+public class ImsConnectionManager implements Runnable {
+	/**
+     * IMS module
+     */
+    private ImsModule imsModule;
+    
+    /**
+     * Network interfaces
+     */
+    private ImsNetworkInterface[] networkInterfaces = new ImsNetworkInterface[2];
+
+    /**
+     * IMS network interface
+     */
+    private ImsNetworkInterface currentNetworkInterface;
+    
+    /**
+     * IMS polling thread
+     */
+    private Thread imsPollingThread = null;
+
+    /**
+     * IMS polling thread Id
+     */
+    private long imsPollingThreadID = -1;
+
+    /**
+     * Connectivity manager
+     */
+	private ConnectivityManager connectivityMgr;
+	
+	/**
+	 * Network access type
+	 */
+	private NetworkAccessType network;
+
+	/**
+	 * Operator
+	 */
+	private String operator;
+
+	/**
+	 * APN
+	 */
+	private String apn;
+
+	/**
+	 * DNS resolved fields
+	 */
+	private DnsResolvedFields mDnsResolvedFields = null;
+	
+    /**
+     * Battery level state
+     */
+    private boolean disconnectedByBattery = false;
+
+    /**
+     * IMS services already started
+     */
+    private boolean imsServicesStarted = false;
+
+    /**
+     * The logger
+     */
+    private Logger logger = Logger.getLogger(this.getClass().getName());
+
+    /**
+	 * Constructor
+	 * 
+	 * @param imsModule IMS module
+	 * @throws CoreException
+	 */
+	public ImsConnectionManager(ImsModule imsModule) throws CoreException {
+		this.imsModule = imsModule;
+
 		RcsSettings rcsSettings = RcsSettings.getInstance();
-		// Get network access parameters
+		// Get network access parameters
 		network = rcsSettings.getNetworkAccess();
-
-		// Get network operator parameters
+
+		// Get network operator parameters
 		operator = rcsSettings.getNetworkOperator();
 		apn = rcsSettings.getNetworkApn();
-		
-		// Set the connectivity manager
-		connectivityMgr = (ConnectivityManager)AndroidFactory.getApplicationContext().getSystemService(Context.CONNECTIVITY_SERVICE);
-		
-<<<<<<< HEAD
-        // Instantiates the IMS network interfaces
-        networkInterfaces[0] = new MobileNetworkInterface(imsModule);
-        networkInterfaces[1] = new WifiNetworkInterface(imsModule);
-=======
-        // Instanciates the IMS network interfaces
+		
+		// Set the connectivity manager
+		connectivityMgr = (ConnectivityManager)AndroidFactory.getApplicationContext().getSystemService(Context.CONNECTIVITY_SERVICE);
+		
+        // Instantiates the IMS network interfaces
         networkInterfaces[0] = new MobileNetworkInterface(imsModule, rcsSettings);
         networkInterfaces[1] = new WifiNetworkInterface(imsModule, rcsSettings);
->>>>>>> c489abe3
-
-        // Set the mobile network interface by default
-		currentNetworkInterface = getMobileNetworkInterface();
-
-		// Load the user profile
-		loadUserProfile();
-		
-		// Register network state listener
-		IntentFilter intentFilter = new IntentFilter();
-		intentFilter.addAction(ConnectivityManager.CONNECTIVITY_ACTION);
-		AndroidFactory.getApplicationContext().registerReceiver(networkStateListener, intentFilter);
-
-        // Battery management
-        AndroidFactory.getApplicationContext().registerReceiver(batteryLevelListener, new IntentFilter(Intent.ACTION_BATTERY_CHANGED)); 
-	}
-	
-	/**
-     * Returns the current network interface
-     * 
-     * @return Current network interface
-     */
-	public ImsNetworkInterface getCurrentNetworkInterface() {
-		return currentNetworkInterface;
-	}
-
-	/**
-     * Returns the mobile network interface
-     * 
-     * @return Mobile network interface
-     */
-	public ImsNetworkInterface getMobileNetworkInterface() {
-		return networkInterfaces[0];
-	}
-	
-	/**
-     * Returns the Wi-Fi network interface
-     * 
-     * @return Wi-Fi network interface
-     */
-	public ImsNetworkInterface getWifiNetworkInterface() {
-		return networkInterfaces[1];
-	}
-	
-	/**
-     * Is connected to Wi-Fi
-     * 
-     * @return Boolean
-     */
-	public boolean isConnectedToWifi() {
-		if (currentNetworkInterface == getWifiNetworkInterface()) {
-			return true;
-		} else {
-			return false;
-		}
-	}
-	
-	/**
-     * Is connected to mobile
-     * 
-     * @return Boolean
-     */
-	public boolean isConnectedToMobile() {
-		if (currentNetworkInterface == getMobileNetworkInterface()) {
-			return true;
-		} else {
-			return false;
-		}
-	}	
-
-    /**
-     * Is disconnected by battery
-     *
-     * @return Returns true if disconnected by battery, else returns false
-     */
-    public boolean isDisconnectedByBattery() {
-        return disconnectedByBattery;
-    }	
-	
-	/**
-	 * Load the user profile associated to the network interface
-	 */
-	private void loadUserProfile() {
-    	ImsModule.IMS_USER_PROFILE = currentNetworkInterface.getUserProfile();
-		if (logger.isActivated()) {
-			logger.debug("User profile has been reloaded");
-		}
-	}
-	
-	/**
-     * Terminate the connection manager
-     */
-    public void terminate() {
-    	if (logger.isActivated()) {
-    		logger.info("Terminate the IMS connection manager");
-    	}
-
-        // Unregister battery listener
-        try {
-            AndroidFactory.getApplicationContext().unregisterReceiver(batteryLevelListener);
-        } catch (IllegalArgumentException e) {
-            // Nothing to do
-        }
-
-        // Unregister network state listener
-    	try {
-    		AndroidFactory.getApplicationContext().unregisterReceiver(networkStateListener);
-        } catch (IllegalArgumentException e) {
-        	// Nothing to do
-        }
-
-    	// Stop the IMS connection manager
-    	stopImsConnection();
-    	
-    	// Unregister from the IMS
-		currentNetworkInterface.unregister();
-		    	
-    	if (logger.isActivated()) {
-    		logger.info("IMS connection manager has been terminated");
-    	}
-    }
-
-    /**
-     * Network state listener
-     */
-	private BroadcastReceiver networkStateListener = new BroadcastReceiver() {
-        @Override
-        public void onReceive(Context context, final Intent intent) {
-        	Thread t = new Thread() {
-        		public void run() {
-        			connectionEvent(intent);
-        		}
-        	};
-        	t.start();
-        }
-    };    
-
-    /**
-     * Connection event
-     * 
-     * @param intent Intent
-     */
-    private synchronized void connectionEvent(Intent intent) {
-    	if (disconnectedByBattery) {
-    		return;
-    	}
-    	
-		if (!intent.getAction().equals(ConnectivityManager.CONNECTIVITY_ACTION)) {
-			return;
-		}
-		
-		boolean connectivity = intent.getBooleanExtra(ConnectivityManager.EXTRA_NO_CONNECTIVITY, false);
-        String reason = intent.getStringExtra(ConnectivityManager.EXTRA_REASON);
-        boolean failover = intent.getBooleanExtra(ConnectivityManager.EXTRA_IS_FAILOVER, false);
-		if (logger.isActivated()) {
-			logger.debug("Connectivity event change: failover=" + failover + ", connectivity=" + !connectivity + ", reason=" + reason);
-		}
-
-		// Check received network info
-    	NetworkInfo networkInfo = connectivityMgr.getActiveNetworkInfo();
-		if (networkInfo == null) {
-			// Disconnect from IMS network interface
-			if (logger.isActivated()) {
-				logger.debug("Disconnect from IMS: no network (e.g. air plane mode)");
-			}
-			disconnectFromIms();
-			return;
-		}
-
-        // Check if SIM account has changed (i.e. hot SIM swap)
-		if (networkInfo.getType() == ConnectivityManager.TYPE_MOBILE) {
-	        String lastUserAccount = LauncherUtils.getLastUserAccount(AndroidFactory.getApplicationContext());
-	        String currentUserAccount = LauncherUtils.getCurrentUserAccount(AndroidFactory.getApplicationContext());
-	        if (lastUserAccount != null) {
-	            if ((currentUserAccount == null) || !currentUserAccount.equalsIgnoreCase(lastUserAccount)) {
-	                imsModule.getCoreListener().handleSimHasChanged();
-	                return;
-	            }
-	        }
-		}
-		
-		// Get the current local IP address
-		String localIpAddr = null;
-
-		// Check if the network access type has changed 
-		if (networkInfo.getType() != currentNetworkInterface.getType()) {
-			// Network interface changed
-			if (logger.isActivated()) {
-				logger.info("Data connection state: NETWORK ACCESS CHANGED");
-			}
-
-			// Disconnect from current IMS network interface
-			if (logger.isActivated()) {
-				logger.debug("Disconnect from IMS: network access has changed");
-			}
-			disconnectFromIms();
-
-			// Change current network interface
-			if (networkInfo.getType() == ConnectivityManager.TYPE_MOBILE) {
-				if (logger.isActivated()) {
-					logger.debug("Change the network interface to mobile");
-				}
-				currentNetworkInterface = getMobileNetworkInterface();
-			} else
-			if (networkInfo.getType() == ConnectivityManager.TYPE_WIFI) {
-				if (logger.isActivated()) {
-					logger.debug("Change the network interface to Wi-Fi");
-				}
-				currentNetworkInterface = getWifiNetworkInterface();
-			}				
-
-			// Load the user profile for the new network interface
-			loadUserProfile();
-			
-			// update DNS entry
-						try {
-							mDnsResolvedFields = currentNetworkInterface.getDnsResolvedFields();
-						} catch (Exception e) {
-							if (logger.isActivated()) {
-								logger.error(
-									"Resolving remote IP address to figure out initial local IP address failed!", e);
-							}
-						}
-						
-						// get latest local IP address
-						localIpAddr = NetworkFactory.getFactory().getLocalIpAddress(mDnsResolvedFields, networkInfo.getType());
-
-		} else {
-			// Check if the IP address has changed
-			try {
-				if (mDnsResolvedFields == null) {
-					mDnsResolvedFields = currentNetworkInterface.getDnsResolvedFields();
-				}
-			} catch (Exception e) {
-				if (logger.isActivated()) {
-					logger.error("Resolving remote IP address to figure out initial local IP address failed!", e);
-				}
-			}
-			localIpAddr = NetworkFactory.getFactory().getLocalIpAddress(mDnsResolvedFields, networkInfo.getType());
-			
-			if (localIpAddr != null) {
-			    String lastIpAddr = currentNetworkInterface.getNetworkAccess().getIpAddress();
-				if (!localIpAddr.equals(lastIpAddr)) {
-		            // Changed by Deutsche Telekom
-				    if (lastIpAddr != null) {
-    					// Disconnect from current IMS network interface
-    					if (logger.isActivated()) {
-    						logger.debug("Disconnect from IMS: IP address has changed");
-    					}
-    					disconnectFromIms();
-				    } else {
-                        if (logger.isActivated()) {
-                            logger.debug("IP address available (again)");
-                        }				            
-				    }
-				} else {
-					// Changed by Deutsche Telekom
-					if (logger.isActivated()) {
-						logger.debug("Neither interface nor IP address has changed; nothing to do.");
-					}
-					return;
-				}
-			}
-		}
-		
-		// Check if there is an IP connectivity
-		if (networkInfo.isConnected() && (localIpAddr != null)) {
-			String remoteAddress;
-			if (mDnsResolvedFields != null) {
-				remoteAddress = mDnsResolvedFields.ipAddress;
-			} else {
-				remoteAddress = new String("unresolved");
-			}
-
-			if (logger.isActivated()) {
-				logger.info("Data connection state: CONNECTED to " + networkInfo.getTypeName() + " with local IP " + localIpAddr + " valid for " + remoteAddress);
-			}
-
-			// Test network access type
-			if (!NetworkAccessType.ANY.equals(network) && (network.toInt() != networkInfo.getType())) {
-				if (logger.isActivated()) {
-					logger.warn("Network access " + networkInfo.getTypeName() + " is not authorized");
-				}
-				return;
-			}
-
-			// Test the operator id
-			TelephonyManager tm = (TelephonyManager)AndroidFactory.getApplicationContext().getSystemService(Context.TELEPHONY_SERVICE);
-			String currentOpe = tm.getSimOperatorName();
-			if ((operator.length() > 0) && !currentOpe.equalsIgnoreCase(operator)) {
-				if (logger.isActivated()) {
-					logger.warn("Operator not authorized");
-				}
-				return;
-			}
-
-            if (Build.VERSION.SDK_INT < 17) { // From Android 4.2, the management of APN is only for system app 
-				// Test the default APN configuration if mobile network
-				if (networkInfo.getType() == ConnectivityManager.TYPE_MOBILE) {
-					ContentResolver cr = AndroidFactory.getApplicationContext().getContentResolver();
-					String currentApn = null;
-					Cursor c = cr.query(Uri.parse("content://telephony/carriers/preferapn"),
-							new String[] { "apn" }, null, null, null);
-					if (c != null) {
-						final int apnIndex = c.getColumnIndexOrThrow("apn");
-						if (c.moveToFirst()) {
-							currentApn = c.getString(apnIndex);
-						}
-						c.close();
-					}
-					if ((apn.length() > 0) && !apn.equalsIgnoreCase(currentApn)) {
-						if (logger.isActivated()) {
-							logger.warn("APN not authorized");
-						}
-						return;
-					}
-				}
-            }
-
-			// Test the configuration
-			if (!currentNetworkInterface.isInterfaceConfigured()) {
-				if (logger.isActivated()) {
-					logger.warn("IMS network interface not well configured");
-				}
-				return;
-			}
-
-			// Connect to IMS network interface
-			if (logger.isActivated()) {
-				logger.debug("Connect to IMS");
-			}
-			connectToIms(localIpAddr);
-		} else {
-			if (logger.isActivated()) {
-				logger.info("Data connection state: DISCONNECTED from " + networkInfo.getTypeName());
-			}
-
-			// Disconnect from IMS network interface
-			if (logger.isActivated()) {
-				logger.debug("Disconnect from IMS: IP connection lost");
-			}
-			disconnectFromIms();
-    	}
-    }    
-    
-    /**
-     * Connect to IMS network interface
-     * 
-     * @param ipAddr IP address
-     */
-    private void connectToIms(String ipAddr) {
-    	// Connected to the network access
-		currentNetworkInterface.getNetworkAccess().connect(ipAddr);
-
-		// Start the IMS connection
-		startImsConnection();
-    }
-    
-    /**
-     * Disconnect from IMS network interface
-     */
-    private void disconnectFromIms() {
-		// Stop the IMS connection
-		stopImsConnection();
-
-		// Registration terminated 
-		currentNetworkInterface.registrationTerminated();
-		
-		// Disconnect from the network access
-		currentNetworkInterface.getNetworkAccess().disconnect();
-    }
-    
-	/**
-	 * Start the IMS connection
-	 */
-	private synchronized void startImsConnection() {
-		if (imsPollingThreadID >= 0) {
-			// Already connected
-			return;
-		}
-		
-		// Set the connection flag
-    	if (logger.isActivated()) {
-    		logger.info("Start the IMS connection manager");
-    	}
-
-    	// Start background polling thread
-		try {
-			imsPollingThread = new Thread(this);
-            imsPollingThreadID = imsPollingThread.getId();
-			imsPollingThread.start();
-		} catch(Exception e) {
-			if (logger.isActivated()) {
-				logger.error("Internal exception while starting IMS polling thread", e);
-			}
-		}
-	}
-	
-	/**
-	 * Stop the IMS connection
-	 */
-	private synchronized void stopImsConnection() {
-		if (imsPollingThreadID == -1) {
-			// Already disconnected
-			return;
-		}
-
-		// Set the connection flag
-		if (logger.isActivated()) {
-    		logger.info("Stop the IMS connection manager");
-    	}
-        imsPollingThreadID = -1;
-
-    	// Stop background polling thread
-		try {
-			imsPollingThread.interrupt();
-			imsPollingThread = null;
-		} catch(Exception e) {
-			if (logger.isActivated()) {
-				logger.error("Internal exception while stopping IMS polling thread", e);
-			}
-		}
-		
-		// Stop IMS services
-        if (imsServicesStarted) {
-            imsModule.stopImsServices();
-            imsServicesStarted = false;
-        }
-	}
-
-	/**
-	 * Background processing
-	 */
-	public void run() {
-    	if (logger.isActivated()) {
-    		logger.debug("Start polling of the IMS connection");
-    	}
-    	
-		int servicePollingPeriod = RcsSettings.getInstance().getImsServicePollingPeriod();
-		int regBaseTime = RcsSettings.getInstance().getRegisterRetryBaseTime();
-		int regMaxTime = RcsSettings.getInstance().getRegisterRetryMaxTime();
-		Random random = new Random();
-		int nbFailures = 0;
-
-        while (imsPollingThreadID == Thread.currentThread().getId()) {
-	    	if (logger.isActivated()) {
-	    		logger.debug("Polling: check IMS connection");
-	    	}
-
-	    	// Connection management
-    		try {
-    	    	// Test IMS registration
-    			if (!currentNetworkInterface.isRegistered()) {
-    				if (logger.isActivated()) {
-    					logger.debug("Not yet registered to IMS: try registration");
-    				}
-
-    				// Try to register to IMS
-    	    		if (currentNetworkInterface.register(mDnsResolvedFields)) {
-                        // InterruptedException thrown by stopImsConnection() may be caught by one
-                        // of the methods used in currentNetworkInterface.register() above
-                        if (imsPollingThreadID != Thread.currentThread().getId()) {
-                        	if (logger.isActivated()) {
-                        		logger.debug("IMS connection polling thread race condition");
-                        	}
-                            break;
-                        } else {
-                            if (logger.isActivated()) {
-                                logger.debug("Registered to the IMS with success: start IMS services");
-                            }
-                            if (imsModule.isReady() && !imsServicesStarted) {
-                                imsModule.startImsServices();
-                                imsServicesStarted = true;
-                            }
-
-                            // Reset number of failures
-                            nbFailures = 0;
-                        }
-    	    		} else {
-    	            	if (logger.isActivated()) {
-    	            		logger.debug("Can't register to the IMS");
-    	            	}
-    	            	
-    	            	// Increment number of failures
-    	            	nbFailures++;
-    	            	
-    	            	// Force to perform a new DNS lookup 
-    	            	mDnsResolvedFields = null;
-    	    		}
-    			} else {
-                    if (imsModule.isReady()) {
-                        if (!imsServicesStarted) {
-                            if (logger.isActivated()) {
-                                logger.debug("Already registered to IMS: start IMS services");
-                            }
-                            imsModule.startImsServices();
-                            imsServicesStarted = true;
-                        } else {
-                            if (logger.isActivated()) {
-                                logger.debug("Already registered to IMS: check IMS services");
-                            }
-                            imsModule.checkImsServices();
-                        }
-                    } else {
-                        if (logger.isActivated()) {
-                            logger.debug("Already registered to IMS: IMS services not yet started");
-                        }
-                    }
-                }
-            } catch (Exception e) {
-				if (logger.isActivated()) {
-		    		logger.error("Internal exception", e);
-		    	}
-    	        // Force to perform a new DNS lookup 
-    	        mDnsResolvedFields = null;
-			}
-
-            // InterruptedException thrown by stopImsConnection() may be caught by one
-            // of the methods used in currentNetworkInterface.register() above
-            if (imsPollingThreadID != Thread.currentThread().getId()) {
-                logger.debug("IMS connection polling thread race condition");
-                break;
-            }
-
-			// Make a pause before the next polling
-	    	try {
-    			if (!currentNetworkInterface.isRegistered()) {
-    				// Pause before the next register attempt
-    				double w = Math.min(regMaxTime, (regBaseTime * Math.pow(2, nbFailures)));
-    				double coeff = (random.nextInt(51) + 50) / 100.0; // Coeff between 50% and 100%
-    				int retryPeriod = (int)(coeff * w);
-    	        	if (logger.isActivated()) {
-    	        		logger.debug("Wait " + retryPeriod + "s before retry registration (failures=" + nbFailures + ", coeff="+ coeff + ")");
-    	        	}
-    				Thread.sleep(retryPeriod * 1000);
-                } else if (!imsServicesStarted) {
-                    int retryPeriod = 5;
-                    if (logger.isActivated()) {
-                        logger.debug("Wait " + retryPeriod + "s before retry to start services");
-                    }
-                    Thread.sleep(retryPeriod * 1000);
-	    		} else {
-    				// Pause before the next service check
-	    			Thread.sleep(servicePollingPeriod * 1000);
-	    		}
-            } catch(InterruptedException e) {
-                break;
-            }
-		}
-
-		if (logger.isActivated()) {
-    		logger.debug("IMS connection polling is terminated");
-    	}
-	}
-
-    /**
-     * Battery level listener
-     */
-    private BroadcastReceiver batteryLevelListener = new BroadcastReceiver() {
-        @Override
-        public void onReceive(Context context, Intent intent) {
-            int batteryLimit = RcsSettings.getInstance().getMinBatteryLevel();
-            if (batteryLimit > 0) {
-                int batteryLevel = intent.getIntExtra("level", 0);
-                int batteryPlugged = intent.getIntExtra(BatteryManager.EXTRA_PLUGGED, 1);
-                if (logger.isActivated()) {
-                    logger.info("Battery level: " + batteryLevel + "% plugged: " + batteryPlugged);
-                }
-                if ((batteryLevel <= batteryLimit) && (batteryPlugged == 0)) {
-                    if (!disconnectedByBattery) {
-                        disconnectedByBattery = true;
-
-                        // Disconnect
-                        disconnectFromIms();
-                    }
-                } else {
-                    if (disconnectedByBattery) {
-                        disconnectedByBattery = false;
-                        
-                        // Reconnect with a connection event
-                        connectionEvent(new Intent(ConnectivityManager.CONNECTIVITY_ACTION));
-                    }
-                }
-            } else {
-                disconnectedByBattery = false;
-            }
-        }
-    };
-    
-	/**
-	 * @return true is device is in roaming
-	 */
-	public boolean isInRoaming() {
-		if (connectivityMgr != null && connectivityMgr.getActiveNetworkInfo() != null) {
-			return connectivityMgr.getActiveNetworkInfo().isRoaming();
-		}
-		return false;
-	}
-}
+
+        // Set the mobile network interface by default
+		currentNetworkInterface = getMobileNetworkInterface();
+
+		// Load the user profile
+		loadUserProfile();
+		
+		// Register network state listener
+		IntentFilter intentFilter = new IntentFilter();
+		intentFilter.addAction(ConnectivityManager.CONNECTIVITY_ACTION);
+		AndroidFactory.getApplicationContext().registerReceiver(networkStateListener, intentFilter);
+
+        // Battery management
+        AndroidFactory.getApplicationContext().registerReceiver(batteryLevelListener, new IntentFilter(Intent.ACTION_BATTERY_CHANGED)); 
+	}
+	
+	/**
+     * Returns the current network interface
+     * 
+     * @return Current network interface
+     */
+	public ImsNetworkInterface getCurrentNetworkInterface() {
+		return currentNetworkInterface;
+	}
+
+	/**
+     * Returns the mobile network interface
+     * 
+     * @return Mobile network interface
+     */
+	public ImsNetworkInterface getMobileNetworkInterface() {
+		return networkInterfaces[0];
+	}
+	
+	/**
+     * Returns the Wi-Fi network interface
+     * 
+     * @return Wi-Fi network interface
+     */
+	public ImsNetworkInterface getWifiNetworkInterface() {
+		return networkInterfaces[1];
+	}
+	
+	/**
+     * Is connected to Wi-Fi
+     * 
+     * @return Boolean
+     */
+	public boolean isConnectedToWifi() {
+		if (currentNetworkInterface == getWifiNetworkInterface()) {
+			return true;
+		} else {
+			return false;
+		}
+	}
+	
+	/**
+     * Is connected to mobile
+     * 
+     * @return Boolean
+     */
+	public boolean isConnectedToMobile() {
+		if (currentNetworkInterface == getMobileNetworkInterface()) {
+			return true;
+		} else {
+			return false;
+		}
+	}	
+
+    /**
+     * Is disconnected by battery
+     *
+     * @return Returns true if disconnected by battery, else returns false
+     */
+    public boolean isDisconnectedByBattery() {
+        return disconnectedByBattery;
+    }	
+	
+	/**
+	 * Load the user profile associated to the network interface
+	 */
+	private void loadUserProfile() {
+    	ImsModule.IMS_USER_PROFILE = currentNetworkInterface.getUserProfile();
+		if (logger.isActivated()) {
+			logger.debug("User profile has been reloaded");
+		}
+	}
+	
+	/**
+     * Terminate the connection manager
+     */
+    public void terminate() {
+    	if (logger.isActivated()) {
+    		logger.info("Terminate the IMS connection manager");
+    	}
+
+        // Unregister battery listener
+        try {
+            AndroidFactory.getApplicationContext().unregisterReceiver(batteryLevelListener);
+        } catch (IllegalArgumentException e) {
+            // Nothing to do
+        }
+
+        // Unregister network state listener
+    	try {
+    		AndroidFactory.getApplicationContext().unregisterReceiver(networkStateListener);
+        } catch (IllegalArgumentException e) {
+        	// Nothing to do
+        }
+
+    	// Stop the IMS connection manager
+    	stopImsConnection();
+    	
+    	// Unregister from the IMS
+		currentNetworkInterface.unregister();
+		    	
+    	if (logger.isActivated()) {
+    		logger.info("IMS connection manager has been terminated");
+    	}
+    }
+
+    /**
+     * Network state listener
+     */
+	private BroadcastReceiver networkStateListener = new BroadcastReceiver() {
+        @Override
+        public void onReceive(Context context, final Intent intent) {
+        	Thread t = new Thread() {
+        		public void run() {
+        			connectionEvent(intent);
+        		}
+        	};
+        	t.start();
+        }
+    };    
+
+    /**
+     * Connection event
+     * 
+     * @param intent Intent
+     */
+    private synchronized void connectionEvent(Intent intent) {
+    	if (disconnectedByBattery) {
+    		return;
+    	}
+    	
+		if (!intent.getAction().equals(ConnectivityManager.CONNECTIVITY_ACTION)) {
+			return;
+		}
+		
+		boolean connectivity = intent.getBooleanExtra(ConnectivityManager.EXTRA_NO_CONNECTIVITY, false);
+        String reason = intent.getStringExtra(ConnectivityManager.EXTRA_REASON);
+        boolean failover = intent.getBooleanExtra(ConnectivityManager.EXTRA_IS_FAILOVER, false);
+		if (logger.isActivated()) {
+			logger.debug("Connectivity event change: failover=" + failover + ", connectivity=" + !connectivity + ", reason=" + reason);
+		}
+
+		// Check received network info
+    	NetworkInfo networkInfo = connectivityMgr.getActiveNetworkInfo();
+		if (networkInfo == null) {
+			// Disconnect from IMS network interface
+			if (logger.isActivated()) {
+				logger.debug("Disconnect from IMS: no network (e.g. air plane mode)");
+			}
+			disconnectFromIms();
+			return;
+		}
+
+        // Check if SIM account has changed (i.e. hot SIM swap)
+		if (networkInfo.getType() == ConnectivityManager.TYPE_MOBILE) {
+	        String lastUserAccount = LauncherUtils.getLastUserAccount(AndroidFactory.getApplicationContext());
+	        String currentUserAccount = LauncherUtils.getCurrentUserAccount(AndroidFactory.getApplicationContext());
+	        if (lastUserAccount != null) {
+	            if ((currentUserAccount == null) || !currentUserAccount.equalsIgnoreCase(lastUserAccount)) {
+	                imsModule.getCoreListener().handleSimHasChanged();
+	                return;
+	            }
+	        }
+		}
+		
+		// Get the current local IP address
+		String localIpAddr = null;
+
+		// Check if the network access type has changed 
+		if (networkInfo.getType() != currentNetworkInterface.getType()) {
+			// Network interface changed
+			if (logger.isActivated()) {
+				logger.info("Data connection state: NETWORK ACCESS CHANGED");
+			}
+
+			// Disconnect from current IMS network interface
+			if (logger.isActivated()) {
+				logger.debug("Disconnect from IMS: network access has changed");
+			}
+			disconnectFromIms();
+
+			// Change current network interface
+			if (networkInfo.getType() == ConnectivityManager.TYPE_MOBILE) {
+				if (logger.isActivated()) {
+					logger.debug("Change the network interface to mobile");
+				}
+				currentNetworkInterface = getMobileNetworkInterface();
+			} else
+			if (networkInfo.getType() == ConnectivityManager.TYPE_WIFI) {
+				if (logger.isActivated()) {
+					logger.debug("Change the network interface to Wi-Fi");
+				}
+				currentNetworkInterface = getWifiNetworkInterface();
+			}				
+
+			// Load the user profile for the new network interface
+			loadUserProfile();
+			
+			// update DNS entry
+						try {
+							mDnsResolvedFields = currentNetworkInterface.getDnsResolvedFields();
+						} catch (Exception e) {
+							if (logger.isActivated()) {
+								logger.error(
+									"Resolving remote IP address to figure out initial local IP address failed!", e);
+							}
+						}
+						
+						// get latest local IP address
+						localIpAddr = NetworkFactory.getFactory().getLocalIpAddress(mDnsResolvedFields, networkInfo.getType());
+
+		} else {
+			// Check if the IP address has changed
+			try {
+				if (mDnsResolvedFields == null) {
+					mDnsResolvedFields = currentNetworkInterface.getDnsResolvedFields();
+				}
+			} catch (Exception e) {
+				if (logger.isActivated()) {
+					logger.error("Resolving remote IP address to figure out initial local IP address failed!", e);
+				}
+			}
+			localIpAddr = NetworkFactory.getFactory().getLocalIpAddress(mDnsResolvedFields, networkInfo.getType());
+			
+			if (localIpAddr != null) {
+			    String lastIpAddr = currentNetworkInterface.getNetworkAccess().getIpAddress();
+				if (!localIpAddr.equals(lastIpAddr)) {
+		            // Changed by Deutsche Telekom
+				    if (lastIpAddr != null) {
+    					// Disconnect from current IMS network interface
+    					if (logger.isActivated()) {
+    						logger.debug("Disconnect from IMS: IP address has changed");
+    					}
+    					disconnectFromIms();
+				    } else {
+                        if (logger.isActivated()) {
+                            logger.debug("IP address available (again)");
+                        }				            
+				    }
+				} else {
+					// Changed by Deutsche Telekom
+					if (logger.isActivated()) {
+						logger.debug("Neither interface nor IP address has changed; nothing to do.");
+					}
+					return;
+				}
+			}
+		}
+		
+		// Check if there is an IP connectivity
+		if (networkInfo.isConnected() && (localIpAddr != null)) {
+			String remoteAddress;
+			if (mDnsResolvedFields != null) {
+				remoteAddress = mDnsResolvedFields.ipAddress;
+			} else {
+				remoteAddress = new String("unresolved");
+			}
+
+			if (logger.isActivated()) {
+				logger.info("Data connection state: CONNECTED to " + networkInfo.getTypeName() + " with local IP " + localIpAddr + " valid for " + remoteAddress);
+			}
+
+			// Test network access type
+			if (!NetworkAccessType.ANY.equals(network) && (network.toInt() != networkInfo.getType())) {
+				if (logger.isActivated()) {
+					logger.warn("Network access " + networkInfo.getTypeName() + " is not authorized");
+				}
+				return;
+			}
+
+			// Test the operator id
+			TelephonyManager tm = (TelephonyManager)AndroidFactory.getApplicationContext().getSystemService(Context.TELEPHONY_SERVICE);
+			String currentOpe = tm.getSimOperatorName();
+			if ((operator.length() > 0) && !currentOpe.equalsIgnoreCase(operator)) {
+				if (logger.isActivated()) {
+					logger.warn("Operator not authorized");
+				}
+				return;
+			}
+
+            if (Build.VERSION.SDK_INT < 17) { // From Android 4.2, the management of APN is only for system app 
+				// Test the default APN configuration if mobile network
+				if (networkInfo.getType() == ConnectivityManager.TYPE_MOBILE) {
+					ContentResolver cr = AndroidFactory.getApplicationContext().getContentResolver();
+					String currentApn = null;
+					Cursor c = cr.query(Uri.parse("content://telephony/carriers/preferapn"),
+							new String[] { "apn" }, null, null, null);
+					if (c != null) {
+						final int apnIndex = c.getColumnIndexOrThrow("apn");
+						if (c.moveToFirst()) {
+							currentApn = c.getString(apnIndex);
+						}
+						c.close();
+					}
+					if ((apn.length() > 0) && !apn.equalsIgnoreCase(currentApn)) {
+						if (logger.isActivated()) {
+							logger.warn("APN not authorized");
+						}
+						return;
+					}
+				}
+            }
+
+			// Test the configuration
+			if (!currentNetworkInterface.isInterfaceConfigured()) {
+				if (logger.isActivated()) {
+					logger.warn("IMS network interface not well configured");
+				}
+				return;
+			}
+
+			// Connect to IMS network interface
+			if (logger.isActivated()) {
+				logger.debug("Connect to IMS");
+			}
+			connectToIms(localIpAddr);
+		} else {
+			if (logger.isActivated()) {
+				logger.info("Data connection state: DISCONNECTED from " + networkInfo.getTypeName());
+			}
+
+			// Disconnect from IMS network interface
+			if (logger.isActivated()) {
+				logger.debug("Disconnect from IMS: IP connection lost");
+			}
+			disconnectFromIms();
+    	}
+    }    
+    
+    /**
+     * Connect to IMS network interface
+     * 
+     * @param ipAddr IP address
+     */
+    private void connectToIms(String ipAddr) {
+    	// Connected to the network access
+		currentNetworkInterface.getNetworkAccess().connect(ipAddr);
+
+		// Start the IMS connection
+		startImsConnection();
+    }
+    
+    /**
+     * Disconnect from IMS network interface
+     */
+    private void disconnectFromIms() {
+		// Stop the IMS connection
+		stopImsConnection();
+
+		// Registration terminated 
+		currentNetworkInterface.registrationTerminated();
+		
+		// Disconnect from the network access
+		currentNetworkInterface.getNetworkAccess().disconnect();
+    }
+    
+	/**
+	 * Start the IMS connection
+	 */
+	private synchronized void startImsConnection() {
+		if (imsPollingThreadID >= 0) {
+			// Already connected
+			return;
+		}
+		
+		// Set the connection flag
+    	if (logger.isActivated()) {
+    		logger.info("Start the IMS connection manager");
+    	}
+
+    	// Start background polling thread
+		try {
+			imsPollingThread = new Thread(this);
+            imsPollingThreadID = imsPollingThread.getId();
+			imsPollingThread.start();
+		} catch(Exception e) {
+			if (logger.isActivated()) {
+				logger.error("Internal exception while starting IMS polling thread", e);
+			}
+		}
+	}
+	
+	/**
+	 * Stop the IMS connection
+	 */
+	private synchronized void stopImsConnection() {
+		if (imsPollingThreadID == -1) {
+			// Already disconnected
+			return;
+		}
+
+		// Set the connection flag
+		if (logger.isActivated()) {
+    		logger.info("Stop the IMS connection manager");
+    	}
+        imsPollingThreadID = -1;
+
+    	// Stop background polling thread
+		try {
+			imsPollingThread.interrupt();
+			imsPollingThread = null;
+		} catch(Exception e) {
+			if (logger.isActivated()) {
+				logger.error("Internal exception while stopping IMS polling thread", e);
+			}
+		}
+		
+		// Stop IMS services
+        if (imsServicesStarted) {
+            imsModule.stopImsServices();
+            imsServicesStarted = false;
+        }
+	}
+
+	/**
+	 * Background processing
+	 */
+	public void run() {
+    	if (logger.isActivated()) {
+    		logger.debug("Start polling of the IMS connection");
+    	}
+    	
+		int servicePollingPeriod = RcsSettings.getInstance().getImsServicePollingPeriod();
+		int regBaseTime = RcsSettings.getInstance().getRegisterRetryBaseTime();
+		int regMaxTime = RcsSettings.getInstance().getRegisterRetryMaxTime();
+		Random random = new Random();
+		int nbFailures = 0;
+
+        while (imsPollingThreadID == Thread.currentThread().getId()) {
+	    	if (logger.isActivated()) {
+	    		logger.debug("Polling: check IMS connection");
+	    	}
+
+	    	// Connection management
+    		try {
+    	    	// Test IMS registration
+    			if (!currentNetworkInterface.isRegistered()) {
+    				if (logger.isActivated()) {
+    					logger.debug("Not yet registered to IMS: try registration");
+    				}
+
+    				// Try to register to IMS
+    	    		if (currentNetworkInterface.register(mDnsResolvedFields)) {
+                        // InterruptedException thrown by stopImsConnection() may be caught by one
+                        // of the methods used in currentNetworkInterface.register() above
+                        if (imsPollingThreadID != Thread.currentThread().getId()) {
+                        	if (logger.isActivated()) {
+                        		logger.debug("IMS connection polling thread race condition");
+                        	}
+                            break;
+                        } else {
+                            if (logger.isActivated()) {
+                                logger.debug("Registered to the IMS with success: start IMS services");
+                            }
+                            if (imsModule.isReady() && !imsServicesStarted) {
+                                imsModule.startImsServices();
+                                imsServicesStarted = true;
+                            }
+
+                            // Reset number of failures
+                            nbFailures = 0;
+                        }
+    	    		} else {
+    	            	if (logger.isActivated()) {
+    	            		logger.debug("Can't register to the IMS");
+    	            	}
+    	            	
+    	            	// Increment number of failures
+    	            	nbFailures++;
+    	            	
+    	            	// Force to perform a new DNS lookup 
+    	            	mDnsResolvedFields = null;
+    	    		}
+    			} else {
+                    if (imsModule.isReady()) {
+                        if (!imsServicesStarted) {
+                            if (logger.isActivated()) {
+                                logger.debug("Already registered to IMS: start IMS services");
+                            }
+                            imsModule.startImsServices();
+                            imsServicesStarted = true;
+                        } else {
+                            if (logger.isActivated()) {
+                                logger.debug("Already registered to IMS: check IMS services");
+                            }
+                            imsModule.checkImsServices();
+                        }
+                    } else {
+                        if (logger.isActivated()) {
+                            logger.debug("Already registered to IMS: IMS services not yet started");
+                        }
+                    }
+                }
+            } catch (Exception e) {
+				if (logger.isActivated()) {
+		    		logger.error("Internal exception", e);
+		    	}
+    	        // Force to perform a new DNS lookup 
+    	        mDnsResolvedFields = null;
+			}
+
+            // InterruptedException thrown by stopImsConnection() may be caught by one
+            // of the methods used in currentNetworkInterface.register() above
+            if (imsPollingThreadID != Thread.currentThread().getId()) {
+                logger.debug("IMS connection polling thread race condition");
+                break;
+            }
+
+			// Make a pause before the next polling
+	    	try {
+    			if (!currentNetworkInterface.isRegistered()) {
+    				// Pause before the next register attempt
+    				double w = Math.min(regMaxTime, (regBaseTime * Math.pow(2, nbFailures)));
+    				double coeff = (random.nextInt(51) + 50) / 100.0; // Coeff between 50% and 100%
+    				int retryPeriod = (int)(coeff * w);
+    	        	if (logger.isActivated()) {
+    	        		logger.debug("Wait " + retryPeriod + "s before retry registration (failures=" + nbFailures + ", coeff="+ coeff + ")");
+    	        	}
+    				Thread.sleep(retryPeriod * 1000);
+                } else if (!imsServicesStarted) {
+                    int retryPeriod = 5;
+                    if (logger.isActivated()) {
+                        logger.debug("Wait " + retryPeriod + "s before retry to start services");
+                    }
+                    Thread.sleep(retryPeriod * 1000);
+	    		} else {
+    				// Pause before the next service check
+	    			Thread.sleep(servicePollingPeriod * 1000);
+	    		}
+            } catch(InterruptedException e) {
+                break;
+            }
+		}
+
+		if (logger.isActivated()) {
+    		logger.debug("IMS connection polling is terminated");
+    	}
+	}
+
+    /**
+     * Battery level listener
+     */
+    private BroadcastReceiver batteryLevelListener = new BroadcastReceiver() {
+        @Override
+        public void onReceive(Context context, Intent intent) {
+            int batteryLimit = RcsSettings.getInstance().getMinBatteryLevel();
+            if (batteryLimit > 0) {
+                int batteryLevel = intent.getIntExtra("level", 0);
+                int batteryPlugged = intent.getIntExtra(BatteryManager.EXTRA_PLUGGED, 1);
+                if (logger.isActivated()) {
+                    logger.info("Battery level: " + batteryLevel + "% plugged: " + batteryPlugged);
+                }
+                if ((batteryLevel <= batteryLimit) && (batteryPlugged == 0)) {
+                    if (!disconnectedByBattery) {
+                        disconnectedByBattery = true;
+
+                        // Disconnect
+                        disconnectFromIms();
+                    }
+                } else {
+                    if (disconnectedByBattery) {
+                        disconnectedByBattery = false;
+                        
+                        // Reconnect with a connection event
+                        connectionEvent(new Intent(ConnectivityManager.CONNECTIVITY_ACTION));
+                    }
+                }
+            } else {
+                disconnectedByBattery = false;
+            }
+        }
+    };
+    
+	/**
+	 * @return true is device is in roaming
+	 */
+	public boolean isInRoaming() {
+		if (connectivityMgr != null && connectivityMgr.getActiveNetworkInfo() != null) {
+			return connectivityMgr.getActiveNetworkInfo().isRoaming();
+		}
+		return false;
+	}
+}