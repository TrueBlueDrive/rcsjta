--- conflicted
+++ resolved
@@ -29,162 +29,6 @@
 import javax2.sip.header.ExtensionHeader;
 
 import com.gsma.services.rcs.RcsContactFormatException;
-<<<<<<< HEAD
-import com.gsma.services.rcs.chat.ParticipantInfo;
-import com.gsma.services.rcs.contacts.ContactId;
-import com.orangelabs.rcs.core.ims.ImsModule;
-import com.orangelabs.rcs.core.ims.network.sip.SipMessageFactory;
-import com.orangelabs.rcs.core.ims.network.sip.SipUtils;
-import com.orangelabs.rcs.core.ims.protocol.msrp.MsrpSession.TypeMsrpChunk;
-import com.orangelabs.rcs.core.ims.protocol.sip.SipException;
-import com.orangelabs.rcs.core.ims.protocol.sip.SipRequest;
-import com.orangelabs.rcs.core.ims.protocol.sip.SipResponse;
-import com.orangelabs.rcs.core.ims.protocol.sip.SipTransactionContext;
-import com.orangelabs.rcs.core.ims.service.ImsService;
-import com.orangelabs.rcs.core.ims.service.ImsSessionListener;
-import com.orangelabs.rcs.core.ims.service.SessionAuthenticationAgent;
-import com.orangelabs.rcs.core.ims.service.im.chat.cpim.CpimIdentity;
-import com.orangelabs.rcs.core.ims.service.im.chat.cpim.CpimMessage;
-import com.orangelabs.rcs.core.ims.service.im.chat.cpim.CpimParser;
-import com.orangelabs.rcs.core.ims.service.im.chat.event.ConferenceEventSubscribeManager;
-import com.orangelabs.rcs.core.ims.service.im.chat.geoloc.GeolocInfoDocument;
-import com.orangelabs.rcs.core.ims.service.im.chat.imdn.ImdnDocument;
-import com.orangelabs.rcs.core.ims.service.im.chat.imdn.ImdnUtils;
-import com.orangelabs.rcs.core.ims.service.im.chat.iscomposing.IsComposingInfo;
-import com.orangelabs.rcs.core.ims.service.im.filetransfer.FileTransferUtils;
-import com.orangelabs.rcs.core.ims.service.im.filetransfer.http.FileTransferHttpInfoDocument;
-import com.orangelabs.rcs.provider.settings.RcsSettings;
-import com.orangelabs.rcs.utils.ContactUtils;
-import com.orangelabs.rcs.utils.IdGenerator;
-import com.orangelabs.rcs.utils.PhoneUtils;
-import com.orangelabs.rcs.utils.StringUtils;
-import com.orangelabs.rcs.utils.logger.Logger;
-
-/**
- * Abstract Group chat session
- * 
- * @author Jean-Marc AUFFRET
- * @author YPLO6403
- *
- */
-public abstract class GroupChatSession extends ChatSession {
-	/**
-	 * Conference event subscribe manager
-	 */
-	private ConferenceEventSubscribeManager conferenceSubscriber;
-		
-	/**
-     * The logger
-     */
-    private static final Logger logger = Logger.getLogger(GroupChatSession.class.getSimpleName());
-
-    /**
-	 * Constructor for originating side
-	 * 
-	 * @param parent IMS service
-	 * @param contact remote contact identifier
-	 * @param conferenceId Conference id
-	 * @param participants Set of invited participants
-	 */
-    public GroupChatSession(ImsService parent, ContactId contact, String conferenceId, Set<ParticipantInfo> participants) {
-		super(parent, contact, conferenceId, participants);
-		
-		conferenceSubscriber = new ConferenceEventSubscribeManager(this); 
-		
-		// Set feature tags
-        setFeatureTags(ChatUtils.getSupportedFeatureTagsForGroupChat());
-		
-        // Set Accept-Contact header
-        setAcceptContactTags(ChatUtils.getAcceptContactTagsForGroupChat());
-
-		// Set accept-types
-		String acceptTypes = CpimMessage.MIME_TYPE;	
-        setAcceptTypes(acceptTypes);
-				
-		// Set accept-wrapped-types
-		String wrappedTypes = InstantMessage.MIME_TYPE + " " + IsComposingInfo.MIME_TYPE;
-		if (RcsSettings.getInstance().isGeoLocationPushSupported()) {
-        	wrappedTypes += " " + GeolocInfoDocument.MIME_TYPE;
-        }
-        if (RcsSettings.getInstance().isFileTransferHttpSupported()) {
-        	wrappedTypes += " " + FileTransferHttpInfoDocument.MIME_TYPE;
-        }		
-        setWrappedTypes(wrappedTypes);
-	}
-
-    @Override
-	public boolean isGroupChat() {
-		return true;
-	}
-	
-    @Override
-    public Set<ParticipantInfo> getConnectedParticipants() {
-		return conferenceSubscriber.getParticipants();
-	}
-    
-    /**
-	 * Get replaced session ID
-	 * 
-	 * @return Session ID
-	 */
-	public String getReplacedSessionId() {
-		String result = null;
-		ExtensionHeader sessionReplace = (ExtensionHeader)getDialogPath().getInvite().getHeader(SipUtils.HEADER_SESSION_REPLACES);
-		if (sessionReplace != null) {
-			result = sessionReplace.getValue();
-		} else {
-			String content = getDialogPath().getRemoteContent();
-			if (content != null) {
-				int index1 = content.indexOf("Session-Replaces=");
-				if (index1 != -1) {
-					int index2 = content.indexOf("\"", index1);
-					result = content.substring(index1+17, index2);
-				}
-			}
-		}
-		return result;
-	}
-	
-	/**
-	 * Returns the conference event subscriber
-	 * 
-	 * @return Subscribe manager
-	 */
-	public ConferenceEventSubscribeManager getConferenceEventSubscriber() {
-		return conferenceSubscriber;
-	}	
-
-    /**
-     * Close media session
-     */
-    public void closeMediaSession() {
-        // Close MSRP session
-        closeMsrpSession();
-    }
-
-    /**
-	 * Terminate session
-	 *  
-	 * @param reason Reason
-	 */
-	public void terminateSession(int reason) {
-		// Stop conference subscription
-		conferenceSubscriber.terminate();
-		
-		// Terminate session
-		super.terminateSession(reason);
-	}	
-	
-	/**
-	 * Request capabilities to contact
-	 * @param contact
-	 */
-	private void requestContactCapabilities(String contact) {
-		try {
-			ContactId remote = ContactUtils.createContactId(contact);
-			// Request capabilities to the remote
-			getImsService().getImsModule().getCapabilityService().requestContactCapabilities(remote);
-=======
 import com.gsma.services.rcs.RcsCommon.Direction;
 import com.gsma.services.rcs.chat.GroupChat;
 import com.gsma.services.rcs.chat.ParticipantInfo;
@@ -350,7 +194,6 @@
 			ContactId remote = ContactUtils.createContactId(contact);
 			// Request capabilities to the remote
 			getImsService().getImsModule().getCapabilityService().requestContactCapabilities(remote);
->>>>>>> df3ac423
 		} catch (RcsContactFormatException e) {
 			if (logger.isActivated()) {
 				logger.debug("Failed to request capabilities: cannot parse contact " + contact);
@@ -390,12 +233,6 @@
 	}
 
 	@Override
-<<<<<<< HEAD
-	public void sendTextMessage(String msgId, String txt) {
-		boolean useImdn = getImdnManager().isImdnActivated();
-		String from = ImsModule.IMS_USER_PROFILE.getPublicAddress();
-		String to = ChatUtils.ANOMYNOUS_URI;
-=======
 	public void sendTextMessage(InstantMessage msg) {
 		boolean useImdn = getImdnManager().isImdnActivated()
 				&& !RcsSettings.getInstance().isAlbatrosRelease();
@@ -403,27 +240,15 @@
 		String to = ChatUtils.ANOMYNOUS_URI;
 		String msgId = msg.getMessageId();
 		String textMessage = msg.getTextMessage();
->>>>>>> df3ac423
 		String networkContent;
 		if (useImdn) {
 			networkContent = ChatUtils.buildCpimMessageWithDeliveredImdn(from, to, msgId,
-<<<<<<< HEAD
-					StringUtils.encodeUTF8(txt), InstantMessage.MIME_TYPE);
-
-		} else {
-			networkContent = ChatUtils.buildCpimMessage(from, to, StringUtils.encodeUTF8(txt),
-					InstantMessage.MIME_TYPE);
-		}
-		InstantMessage msg = new InstantMessage(msgId, getRemoteContact(), txt, useImdn, null);
-
-=======
 					StringUtils.encodeUTF8(textMessage), InstantMessage.MIME_TYPE);
 		} else {
 			networkContent = ChatUtils.buildCpimMessage(from, to,
 					StringUtils.encodeUTF8(textMessage), InstantMessage.MIME_TYPE);
 		}
 
->>>>>>> df3ac423
 		Collection<ImsSessionListener> listeners = getListeners();
 		for (ImsSessionListener listener : listeners) {
 			((ChatSessionListener)listener).handleMessageSending(msg);
@@ -446,25 +271,6 @@
 	}
 
 	@Override
-<<<<<<< HEAD
-	public void sendGeolocMessage(String msgId, GeolocPush geoloc) {
-		boolean useImdn = getImdnManager().isImdnActivated();
-		String from = ImsModule.IMS_USER_PROFILE.getPublicAddress();
-		String to = ChatUtils.ANOMYNOUS_URI;
-		String geoDoc = ChatUtils.buildGeolocDocument(geoloc,
-				ImsModule.IMS_USER_PROFILE.getPublicUri(), msgId);
-		String networkContent;
-		if (useImdn) {
-			networkContent = ChatUtils.buildCpimMessageWithDeliveredImdn(from, to, msgId,
-					geoDoc, GeolocInfoDocument.MIME_TYPE);
-
-		} else {
-			networkContent = ChatUtils.buildCpimMessage(from, to, geoDoc,
-					GeolocInfoDocument.MIME_TYPE);
-		}
-		GeolocMessage geolocMsg = new GeolocMessage(msgId, getRemoteContact(), geoloc, useImdn, null);
-
-=======
 	public void sendGeolocMessage(GeolocMessage geolocMsg) {
 		String msgId = geolocMsg.getMessageId();
 		boolean useImdn = getImdnManager().isImdnActivated();
@@ -481,7 +287,6 @@
 					GeolocInfoDocument.MIME_TYPE);
 		}
 
->>>>>>> df3ac423
 		Collection<ImsSessionListener> listeners = getListeners();
 		for (ImsSessionListener listener : listeners) {
 			((ChatSessionListener)listener).handleMessageSending(geolocMsg);
@@ -925,29 +730,6 @@
 								}
 							}
 						} catch (RcsContactFormatException e) {
-<<<<<<< HEAD
-							// Purposely left blank
-						}
-					} else {
-						if (ChatUtils.isGeolocType(contentType)) {
-							// Geoloc message
-							receiveGeoloc(remoteId, StringUtils.decodeUTF8(cpimMsg.getMessageContent()), cpimMsgId, false, date,
-									pseudo);
-						}
-					}
-				}
-			}
-			// Process delivery request
-			if (dispositionNotification != null) {
-				if (dispositionNotification.contains(ImdnDocument.POSITIVE_DELIVERY)) {
-					// Positive delivery requested, send MSRP message with status "delivered"
-					sendMsrpMessageDeliveryStatus(remoteId, cpimMsgId, ImdnDocument.DELIVERY_STATUS_DELIVERED);
-				}
-			}
-		}
-	}
-
-=======
 							// Purposely left blank
 						}
 					} else {
@@ -1010,5 +792,4 @@
 	public void removeSession() {
 			getImsService().getImsModule().getInstantMessagingService().removeSession(this);
 	}
->>>>>>> df3ac423
 }