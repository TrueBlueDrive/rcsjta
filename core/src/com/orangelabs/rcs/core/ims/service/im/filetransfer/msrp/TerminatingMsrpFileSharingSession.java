--- conflicted
+++ resolved
@@ -1,128 +1,98 @@
-<<<<<<< HEAD
-/*******************************************************************************
- * Software Name : RCS IMS Stack
- *
- * Copyright (C) 2010 France Telecom S.A.
- * Copyright (C) 2014 Sony Mobile Communications Inc.
- *
- * Licensed under the Apache License, Version 2.0 (the "License");
- * you may not use this file except in compliance with the License.
- * You may obtain a copy of the License at
- *
- *      http://www.apache.org/licenses/LICENSE-2.0
- *
- * Unless required by applicable law or agreed to in writing, software
- * distributed under the License is distributed on an "AS IS" BASIS,
- * WITHOUT WARRANTIES OR CONDITIONS OF ANY KIND, either express or implied.
- * See the License for the specific language governing permissions and
- * limitations under the License.
- *
- * NOTE: This file has been modified by Sony Mobile Communications Inc.
- * Modifications are licensed under the License.
- ******************************************************************************/
-
-package com.orangelabs.rcs.core.ims.service.im.filetransfer.msrp;
-
+/*******************************************************************************
+ * Software Name : RCS IMS Stack
+ *
+ * Copyright (C) 2010 France Telecom S.A.
+ * Copyright (C) 2014 Sony Mobile Communications Inc.
+ *
+ * Licensed under the Apache License, Version 2.0 (the "License");
+ * you may not use this file except in compliance with the License.
+ * You may obtain a copy of the License at
+ *
+ *      http://www.apache.org/licenses/LICENSE-2.0
+ *
+ * Unless required by applicable law or agreed to in writing, software
+ * distributed under the License is distributed on an "AS IS" BASIS,
+ * WITHOUT WARRANTIES OR CONDITIONS OF ANY KIND, either express or implied.
+ * See the License for the specific language governing permissions and
+ * limitations under the License.
+ *
+ * NOTE: This file has been modified by Sony Mobile Communications Inc.
+ * Modifications are licensed under the License.
+ ******************************************************************************/
+
+package com.orangelabs.rcs.core.ims.service.im.filetransfer.msrp;
+
 import static com.orangelabs.rcs.utils.StringUtils.UTF8;
 
-import java.io.IOException;
-=======
-/*******************************************************************************
- * Software Name : RCS IMS Stack
- *
- * Copyright (C) 2010 France Telecom S.A.
- * Copyright (C) 2014 Sony Mobile Communications Inc.
- *
- * Licensed under the Apache License, Version 2.0 (the "License");
- * you may not use this file except in compliance with the License.
- * You may obtain a copy of the License at
- *
- *      http://www.apache.org/licenses/LICENSE-2.0
- *
- * Unless required by applicable law or agreed to in writing, software
- * distributed under the License is distributed on an "AS IS" BASIS,
- * WITHOUT WARRANTIES OR CONDITIONS OF ANY KIND, either express or implied.
- * See the License for the specific language governing permissions and
- * limitations under the License.
- *
- * NOTE: This file has been modified by Sony Mobile Communications Inc.
- * Modifications are licensed under the License.
- ******************************************************************************/
-
-package com.orangelabs.rcs.core.ims.service.im.filetransfer.msrp;
-
-import static com.orangelabs.rcs.utils.StringUtils.UTF8;
-
-import java.io.IOException;
->>>>>>> 77bb47fb
+import java.io.IOException;
 import java.util.Collection;
-import java.util.Vector;
-
+import java.util.Vector;
+
 import com.gsma.services.rcs.RcsContactFormatException;
-import com.orangelabs.rcs.core.content.ContentManager;
-import com.orangelabs.rcs.core.ims.network.sip.SipMessageFactory;
-import com.orangelabs.rcs.core.ims.network.sip.SipUtils;
-import com.orangelabs.rcs.core.ims.protocol.msrp.MsrpConstants;
-import com.orangelabs.rcs.core.ims.protocol.msrp.MsrpEventListener;
-import com.orangelabs.rcs.core.ims.protocol.msrp.MsrpManager;
-import com.orangelabs.rcs.core.ims.protocol.msrp.MsrpSession;
-import com.orangelabs.rcs.core.ims.protocol.sdp.MediaAttribute;
-import com.orangelabs.rcs.core.ims.protocol.sdp.MediaDescription;
-import com.orangelabs.rcs.core.ims.protocol.sdp.SdpParser;
-import com.orangelabs.rcs.core.ims.protocol.sdp.SdpUtils;
-import com.orangelabs.rcs.core.ims.protocol.sip.SipRequest;
-import com.orangelabs.rcs.core.ims.protocol.sip.SipResponse;
-import com.orangelabs.rcs.core.ims.protocol.sip.SipTransactionContext;
-import com.orangelabs.rcs.core.ims.service.ImsService;
-import com.orangelabs.rcs.core.ims.service.ImsServiceSession;
+import com.orangelabs.rcs.core.content.ContentManager;
+import com.orangelabs.rcs.core.ims.network.sip.SipMessageFactory;
+import com.orangelabs.rcs.core.ims.network.sip.SipUtils;
+import com.orangelabs.rcs.core.ims.protocol.msrp.MsrpConstants;
+import com.orangelabs.rcs.core.ims.protocol.msrp.MsrpEventListener;
+import com.orangelabs.rcs.core.ims.protocol.msrp.MsrpManager;
+import com.orangelabs.rcs.core.ims.protocol.msrp.MsrpSession;
+import com.orangelabs.rcs.core.ims.protocol.sdp.MediaAttribute;
+import com.orangelabs.rcs.core.ims.protocol.sdp.MediaDescription;
+import com.orangelabs.rcs.core.ims.protocol.sdp.SdpParser;
+import com.orangelabs.rcs.core.ims.protocol.sdp.SdpUtils;
+import com.orangelabs.rcs.core.ims.protocol.sip.SipRequest;
+import com.orangelabs.rcs.core.ims.protocol.sip.SipResponse;
+import com.orangelabs.rcs.core.ims.protocol.sip.SipTransactionContext;
+import com.orangelabs.rcs.core.ims.service.ImsService;
+import com.orangelabs.rcs.core.ims.service.ImsServiceSession;
 import com.orangelabs.rcs.core.ims.service.ImsSessionListener;
-import com.orangelabs.rcs.core.ims.service.SessionTimerManager;
-import com.orangelabs.rcs.core.ims.service.im.InstantMessagingService;
-import com.orangelabs.rcs.core.ims.service.im.chat.ChatUtils;
-import com.orangelabs.rcs.core.ims.service.im.filetransfer.FileSharingError;
-import com.orangelabs.rcs.core.ims.service.im.filetransfer.FileSharingSession;
-import com.orangelabs.rcs.core.ims.service.im.filetransfer.FileSharingSessionListener;
-import com.orangelabs.rcs.core.ims.service.im.filetransfer.FileTransferUtils;
-import com.orangelabs.rcs.core.ims.service.im.filetransfer.ImsFileSharingSession;
+import com.orangelabs.rcs.core.ims.service.SessionTimerManager;
+import com.orangelabs.rcs.core.ims.service.im.InstantMessagingService;
+import com.orangelabs.rcs.core.ims.service.im.chat.ChatUtils;
+import com.orangelabs.rcs.core.ims.service.im.filetransfer.FileSharingError;
+import com.orangelabs.rcs.core.ims.service.im.filetransfer.FileSharingSession;
+import com.orangelabs.rcs.core.ims.service.im.filetransfer.FileSharingSessionListener;
+import com.orangelabs.rcs.core.ims.service.im.filetransfer.FileTransferUtils;
+import com.orangelabs.rcs.core.ims.service.im.filetransfer.ImsFileSharingSession;
 import com.orangelabs.rcs.provider.settings.RcsSettings;
-import com.orangelabs.rcs.utils.ContactUtils;
-import com.orangelabs.rcs.utils.IdGenerator;
-import com.orangelabs.rcs.utils.NetworkRessourceManager;
-import com.orangelabs.rcs.utils.logger.Logger;
-
-/**
- * Terminating file transfer session
- * 
- * @author jexa7410
- */
-public class TerminatingMsrpFileSharingSession extends ImsFileSharingSession implements MsrpEventListener {
-	/**
-	 * MSRP manager
-	 */
-	private MsrpManager msrpMgr = null;
-
-	/**
-     * The logger
-     */
-    private static final Logger logger = Logger.getLogger(TerminatingMsrpFileSharingSession.class.getSimpleName());
-
-    /**
-     * Constructor
-     * 
-	 * @param parent IMS service
-	 * @param invite Initial INVITE request
+import com.orangelabs.rcs.utils.ContactUtils;
+import com.orangelabs.rcs.utils.IdGenerator;
+import com.orangelabs.rcs.utils.NetworkRessourceManager;
+import com.orangelabs.rcs.utils.logger.Logger;
+
+/**
+ * Terminating file transfer session
+ * 
+ * @author jexa7410
+ */
+public class TerminatingMsrpFileSharingSession extends ImsFileSharingSession implements MsrpEventListener {
+	/**
+	 * MSRP manager
+	 */
+	private MsrpManager msrpMgr = null;
+
+	/**
+     * The logger
+     */
+    private static final Logger logger = Logger.getLogger(TerminatingMsrpFileSharingSession.class.getSimpleName());
+
+    /**
+     * Constructor
+     * 
+	 * @param parent IMS service
+	 * @param invite Initial INVITE request
 	 * @throws RcsContactFormatException
-	 */
+	 */
 	public TerminatingMsrpFileSharingSession(ImsService parent, SipRequest invite) throws RcsContactFormatException {
-		super(parent, ContentManager.createMmContentFromSdp(invite), ContactUtils.createContactId(SipUtils
-				.getAssertedIdentity(invite)), FileTransferUtils.extractFileIcon(invite), IdGenerator.generateMessageID());
-
-		// Create dialog path
-		createTerminatingDialogPath(invite);
-
-		// Set contribution ID
-		String id = ChatUtils.getContributionId(invite);
-		setContributionID(id);
+		super(parent, ContentManager.createMmContentFromSdp(invite), ContactUtils.createContactId(SipUtils
+				.getAssertedIdentity(invite)), FileTransferUtils.extractFileIcon(invite), IdGenerator.generateMessageID());
+
+		// Create dialog path
+		createTerminatingDialogPath(invite);
+
+		// Set contribution ID
+		String id = ChatUtils.getContributionId(invite);
+		setContributionID(id);
 
 		if (shouldBeAutoAccepted()) {
 			setSessionAccepted();
@@ -141,41 +111,41 @@
 		}
 
 		return RcsSettings.getInstance().isFileTransferAutoAccepted();
-	}
-
-	
-	/**
-	 * Background processing
-	 */
-	public void run() {
-		try {
+	}
+
+	
+	/**
+	 * Background processing
+	 */
+	public void run() {
+		try {
 			if (logger.isActivated()) {
 				logger.info("Initiate a new file transfer session as terminating");
 			}
-
+
 			Collection<ImsSessionListener> listeners = getListeners();
 			/* Check if session should be auto-accepted once */
 			if (isSessionAccepted()) {
-				if (logger.isActivated()) {
-					logger.debug("Auto accept file transfer invitation");
-				}
+				if (logger.isActivated()) {
+					logger.debug("Auto accept file transfer invitation");
+				}
 
 				for (ImsSessionListener listener : listeners) {
 					((FileSharingSessionListener)listener).handleSessionAutoAccepted();
 				}
 
-			} else {
-				if (logger.isActivated()) {
-					logger.debug("Accept manually file transfer invitation");
-				}
-
+			} else {
+				if (logger.isActivated()) {
+					logger.debug("Accept manually file transfer invitation");
+				}
+
 				for (ImsSessionListener listener : listeners) {
 					listener.handleSessionInvited();
 				}
 
-				send180Ringing(getDialogPath().getInvite(), getDialogPath().getLocalTag());
-
-				int answer = waitInvitationAnswer();
+				send180Ringing(getDialogPath().getInvite(), getDialogPath().getLocalTag());
+
+				int answer = waitInvitationAnswer();
 				switch (answer) {
 					case ImsServiceSession.INVITATION_REJECTED:
 
@@ -230,530 +200,370 @@
 									.concat(String.valueOf(answer)));
 						}
 						return;
-<<<<<<< HEAD
-				}
-			}
-
-            // FT should be rejected by user if file is too big or size exceeds device storage capacity.
-            // This control should be done at UI level. However if user accepts invitation, the stack replies 403 Forbidden.
-            FileSharingError error = FileSharingSession.isFileCapacityAcceptable(getContent().getSize());
-            if (error != null) {
-            	// Extract of GSMA specification:
-				// If the file is bigger than FT MAX SIZE, a warning message is displayed when trying to
-				// send or receive a file larger than the mentioned limit and the transfer will be cancelled
-				// (that is at protocol level, the SIP INVITE request will never be sent or an automatic
-				// rejection response SIP 403 Forbidden with a Warning header set to 133 Size
-				// exceeded will be sent by the entity that detects that the file size is too big to the other
-				// end depending on the scenario).
-                send403Forbidden(getDialogPath().getInvite(), getDialogPath().getLocalTag(),"133 Size exceeded");
-                // Close session
-                handleError(error);
-                return;
-            }
-
-			// Parse the remote SDP part
-			String remoteSdp = getDialogPath().getInvite().getSdpContent();
+				}
+			}
+
+            // FT should be rejected by user if file is too big or size exceeds device storage capacity.
+            // This control should be done at UI level. However if user accepts invitation, the stack replies 403 Forbidden.
+            FileSharingError error = FileSharingSession.isFileCapacityAcceptable(getContent().getSize());
+            if (error != null) {
+            	// Extract of GSMA specification:
+				// If the file is bigger than FT MAX SIZE, a warning message is displayed when trying to
+				// send or receive a file larger than the mentioned limit and the transfer will be cancelled
+				// (that is at protocol level, the SIP INVITE request will never be sent or an automatic
+				// rejection response SIP 403 Forbidden with a Warning header set to 133 Size
+				// exceeded will be sent by the entity that detects that the file size is too big to the other
+				// end depending on the scenario).
+                send403Forbidden(getDialogPath().getInvite(), getDialogPath().getLocalTag(),"133 Size exceeded");
+                // Close session
+                handleError(error);
+                return;
+            }
+
+			// Parse the remote SDP part
+			String remoteSdp = getDialogPath().getInvite().getSdpContent();
         	SdpParser parser = new SdpParser(remoteSdp.getBytes(UTF8));
-    		Vector<MediaDescription> media = parser.getMediaDescriptions();
-			MediaDescription mediaDesc = media.elementAt(0);
-            String protocol = mediaDesc.protocol;
-            boolean isSecured = false;
-            if (protocol != null) {
-                isSecured = protocol.equalsIgnoreCase(MsrpConstants.SOCKET_MSRP_SECURED_PROTOCOL);
-            }
-            // Changed by Deutsche Telekom
-            String fileSelector = mediaDesc.getMediaAttribute("file-selector").getValue();
-            String fileTransferId = mediaDesc.getMediaAttribute("file-transfer-id").getValue();
-			MediaAttribute attr3 = mediaDesc.getMediaAttribute("path");
-            String remotePath = attr3.getValue();
-            String remoteHost = SdpUtils.extractRemoteHost(parser.sessionDescription, mediaDesc);
-    		int remotePort = mediaDesc.port;
-			
-    		// Changed by Deutsche Telekom
-    		String fingerprint = SdpUtils.extractFingerprint(parser, mediaDesc);
-
-            // Extract the "setup" parameter
-            String remoteSetup = "passive";
-			MediaAttribute attr4 = mediaDesc.getMediaAttribute("setup");
-			if (attr4 != null) {
-				remoteSetup = attr4.getValue();
-			}
-            if (logger.isActivated()){
-				logger.debug("Remote setup attribute is " + remoteSetup);
-			}
-            
-    		// Set setup mode
-            String localSetup = createSetupAnswer(remoteSetup);
-            if (logger.isActivated()){
-				logger.debug("Local setup attribute is " + localSetup);
-			}
-
-    		// Set local port
-	    	int localMsrpPort;
-	    	if (localSetup.equals("active")) {
-		    	localMsrpPort = 9; // See RFC4145, Page 4
-	    	} else {
-				localMsrpPort = NetworkRessourceManager.generateLocalMsrpPort();
-	    	}            
-            
-	        // Create the MSRP manager
-			String localIpAddress = getImsService().getImsModule().getCurrentNetworkInterface().getNetworkAccess().getIpAddress();
-			msrpMgr = new MsrpManager(localIpAddress, localMsrpPort, getImsService());
-            msrpMgr.setSecured(isSecured);
-
-			// Build SDP part
-	    	String ipAddress = getDialogPath().getSipStack().getLocalIpAddress();
-	    	int maxSize = ImsFileSharingSession.getMaxFileSharingSize();
-	    	String sdp = SdpUtils.buildFileSDP(ipAddress, localMsrpPort,
-                    msrpMgr.getLocalSocketProtocol(), getContent().getEncoding(), fileTransferId,
-                    fileSelector, null, localSetup, msrpMgr.getLocalMsrpPath(),
-                    SdpUtils.DIRECTION_RECVONLY, maxSize);
-
-	    	// Set the local SDP part in the dialog path
-	        getDialogPath().setLocalContent(sdp);
-
-    		// Create the MSRP server session
-            if (localSetup.equals("passive")) {
-            	// Passive mode: client wait a connection
-            	 // Changed by Deutsche Telekom
-                MsrpSession session = msrpMgr.createMsrpServerSession(remotePath, this);
-                // Do not use right now the mapping to do not increase memory and cpu consumption
-                session.setMapMsgIdFromTransationId(false);
-            	
-    			// Open the connection
-    			Thread thread = new Thread(){
-    				public void run(){
-    					try {
-							// Open the MSRP session
-    						msrpMgr.openMsrpSession(ImsFileSharingSession.DEFAULT_SO_TIMEOUT);
-    						
-			    	        // Send an empty packet
-			            	sendEmptyDataChunk();
-						} catch (IOException e) {
-							if (logger.isActivated()) {
-				        		logger.error("Can't create the MSRP server session", e);
-				        	}
-						}		
-    				}
-    			};
-    			thread.start();
-            }
-
-            // Create a 200 OK response
-        	if (logger.isActivated()) {
-        		logger.info("Send 200 OK");
-        	}
-            SipResponse resp = SipMessageFactory.create200OkInviteResponse(getDialogPath(),
-            		InstantMessagingService.FT_FEATURE_TAGS, sdp);
-
-            // The signalisation is established
-            getDialogPath().sigEstablished();
-
-            // Send response
-            SipTransactionContext ctx = getImsService().getImsModule().getSipManager().sendSipMessageAndWait(resp);
-
-            // Analyze the received response 
-            if (ctx.isSipAck()) {
-    	        // ACK received
-    			if (logger.isActivated()) {
-    				logger.info("ACK request received");
-    			}
-
-        		// Create the MSRP client session
-                if (localSetup.equals("active")) {
-                	// Active mode: client should connect
-                	// Changed by Deutsche Telekom
-                    MsrpSession session = msrpMgr.createMsrpClientSession(remoteHost, remotePort, remotePath, this, fingerprint);
-                    session.setMapMsgIdFromTransationId(false);
-
-					// Open the connection
-					Thread thread = new Thread() {
-						public void run() {
-							try {
-								// Open the MSRP session
-								msrpMgr.openMsrpSession(ImsFileSharingSession.DEFAULT_SO_TIMEOUT);
-
-								// Send an empty packet
-								sendEmptyDataChunk();
-							} catch (IOException e) {
-								if (logger.isActivated()) {
-									logger.error("Can't create the MSRP server session", e);
-								}
-							}
-						}
-					};
-					thread.start();
-                }
-
-                // The session is established
-    	        getDialogPath().sessionEstablished();
-
-=======
-				}
-			}
-
-            // FT should be rejected by user if file is too big or size exceeds device storage capacity.
-            // This control should be done at UI level. However if user accepts invitation, the stack replies 403 Forbidden.
-            FileSharingError error = FileSharingSession.isFileCapacityAcceptable(getContent().getSize());
-            if (error != null) {
-            	// Extract of GSMA specification:
-				// If the file is bigger than FT MAX SIZE, a warning message is displayed when trying to
-				// send or receive a file larger than the mentioned limit and the transfer will be cancelled
-				// (that is at protocol level, the SIP INVITE request will never be sent or an automatic
-				// rejection response SIP 403 Forbidden with a Warning header set to 133 Size
-				// exceeded will be sent by the entity that detects that the file size is too big to the other
-				// end depending on the scenario).
-                send403Forbidden(getDialogPath().getInvite(), getDialogPath().getLocalTag(),"133 Size exceeded");
-                // Close session
-                handleError(error);
-                return;
-            }
-
-			// Parse the remote SDP part
-			String remoteSdp = getDialogPath().getInvite().getSdpContent();
-        	SdpParser parser = new SdpParser(remoteSdp.getBytes(UTF8));
-    		Vector<MediaDescription> media = parser.getMediaDescriptions();
-			MediaDescription mediaDesc = media.elementAt(0);
-            String protocol = mediaDesc.protocol;
-            boolean isSecured = false;
-            if (protocol != null) {
-                isSecured = protocol.equalsIgnoreCase(MsrpConstants.SOCKET_MSRP_SECURED_PROTOCOL);
-            }
-            // Changed by Deutsche Telekom
-            String fileSelector = mediaDesc.getMediaAttribute("file-selector").getValue();
-            String fileTransferId = mediaDesc.getMediaAttribute("file-transfer-id").getValue();
-			MediaAttribute attr3 = mediaDesc.getMediaAttribute("path");
-            String remotePath = attr3.getValue();
-            String remoteHost = SdpUtils.extractRemoteHost(parser.sessionDescription, mediaDesc);
-    		int remotePort = mediaDesc.port;
-			
-    		// Changed by Deutsche Telekom
-    		String fingerprint = SdpUtils.extractFingerprint(parser, mediaDesc);
-
-            // Extract the "setup" parameter
-            String remoteSetup = "passive";
-			MediaAttribute attr4 = mediaDesc.getMediaAttribute("setup");
-			if (attr4 != null) {
-				remoteSetup = attr4.getValue();
-			}
-            if (logger.isActivated()){
-				logger.debug("Remote setup attribute is " + remoteSetup);
-			}
-            
-    		// Set setup mode
-            String localSetup = createSetupAnswer(remoteSetup);
-            if (logger.isActivated()){
-				logger.debug("Local setup attribute is " + localSetup);
-			}
-
-    		// Set local port
-	    	int localMsrpPort;
-	    	if (localSetup.equals("active")) {
-		    	localMsrpPort = 9; // See RFC4145, Page 4
-	    	} else {
-				localMsrpPort = NetworkRessourceManager.generateLocalMsrpPort();
-	    	}            
-            
-	        // Create the MSRP manager
-			String localIpAddress = getImsService().getImsModule().getCurrentNetworkInterface().getNetworkAccess().getIpAddress();
-			msrpMgr = new MsrpManager(localIpAddress, localMsrpPort, getImsService());
-            msrpMgr.setSecured(isSecured);
-
-			// Build SDP part
-	    	String ipAddress = getDialogPath().getSipStack().getLocalIpAddress();
+    		Vector<MediaDescription> media = parser.getMediaDescriptions();
+			MediaDescription mediaDesc = media.elementAt(0);
+            String protocol = mediaDesc.protocol;
+            boolean isSecured = false;
+            if (protocol != null) {
+                isSecured = protocol.equalsIgnoreCase(MsrpConstants.SOCKET_MSRP_SECURED_PROTOCOL);
+            }
+            // Changed by Deutsche Telekom
+            String fileSelector = mediaDesc.getMediaAttribute("file-selector").getValue();
+            String fileTransferId = mediaDesc.getMediaAttribute("file-transfer-id").getValue();
+			MediaAttribute attr3 = mediaDesc.getMediaAttribute("path");
+            String remotePath = attr3.getValue();
+            String remoteHost = SdpUtils.extractRemoteHost(parser.sessionDescription, mediaDesc);
+    		int remotePort = mediaDesc.port;
+			
+    		// Changed by Deutsche Telekom
+    		String fingerprint = SdpUtils.extractFingerprint(parser, mediaDesc);
+
+            // Extract the "setup" parameter
+            String remoteSetup = "passive";
+			MediaAttribute attr4 = mediaDesc.getMediaAttribute("setup");
+			if (attr4 != null) {
+				remoteSetup = attr4.getValue();
+			}
+            if (logger.isActivated()){
+				logger.debug("Remote setup attribute is " + remoteSetup);
+			}
+            
+    		// Set setup mode
+            String localSetup = createSetupAnswer(remoteSetup);
+            if (logger.isActivated()){
+				logger.debug("Local setup attribute is " + localSetup);
+			}
+
+    		// Set local port
+	    	int localMsrpPort;
+	    	if (localSetup.equals("active")) {
+		    	localMsrpPort = 9; // See RFC4145, Page 4
+	    	} else {
+				localMsrpPort = NetworkRessourceManager.generateLocalMsrpPort();
+	    	}            
+            
+	        // Create the MSRP manager
+			String localIpAddress = getImsService().getImsModule().getCurrentNetworkInterface().getNetworkAccess().getIpAddress();
+			msrpMgr = new MsrpManager(localIpAddress, localMsrpPort, getImsService());
+            msrpMgr.setSecured(isSecured);
+
+			// Build SDP part
+	    	String ipAddress = getDialogPath().getSipStack().getLocalIpAddress();
 	    	long maxSize = ImsFileSharingSession.getMaxFileSharingSize();
-	    	String sdp = SdpUtils.buildFileSDP(ipAddress, localMsrpPort,
-                    msrpMgr.getLocalSocketProtocol(), getContent().getEncoding(), fileTransferId,
-                    fileSelector, null, localSetup, msrpMgr.getLocalMsrpPath(),
-                    SdpUtils.DIRECTION_RECVONLY, maxSize);
-
-	    	// Set the local SDP part in the dialog path
-	        getDialogPath().setLocalContent(sdp);
-
-    		// Create the MSRP server session
-            if (localSetup.equals("passive")) {
-            	// Passive mode: client wait a connection
-            	 // Changed by Deutsche Telekom
-                MsrpSession session = msrpMgr.createMsrpServerSession(remotePath, this);
-                // Do not use right now the mapping to do not increase memory and cpu consumption
-                session.setMapMsgIdFromTransationId(false);
-            	
-    			// Open the connection
-    			Thread thread = new Thread(){
-    				public void run(){
-    					try {
-							// Open the MSRP session
-    						msrpMgr.openMsrpSession(ImsFileSharingSession.DEFAULT_SO_TIMEOUT);
-    						
-			    	        // Send an empty packet
-			            	sendEmptyDataChunk();
-						} catch (IOException e) {
-							if (logger.isActivated()) {
-				        		logger.error("Can't create the MSRP server session", e);
-				        	}
-						}		
-    				}
-    			};
-    			thread.start();
-            }
-
-            // Create a 200 OK response
-        	if (logger.isActivated()) {
-        		logger.info("Send 200 OK");
-        	}
-            SipResponse resp = SipMessageFactory.create200OkInviteResponse(getDialogPath(),
-            		InstantMessagingService.FT_FEATURE_TAGS, sdp);
-
-            // The signalisation is established
-            getDialogPath().sigEstablished();
-
-            // Send response
-            SipTransactionContext ctx = getImsService().getImsModule().getSipManager().sendSipMessageAndWait(resp);
-
-            // Analyze the received response 
-            if (ctx.isSipAck()) {
-    	        // ACK received
-    			if (logger.isActivated()) {
-    				logger.info("ACK request received");
-    			}
-
-        		// Create the MSRP client session
-                if (localSetup.equals("active")) {
-                	// Active mode: client should connect
-                	// Changed by Deutsche Telekom
-                    MsrpSession session = msrpMgr.createMsrpClientSession(remoteHost, remotePort, remotePath, this, fingerprint);
-                    session.setMapMsgIdFromTransationId(false);
-
-					// Open the connection
-					Thread thread = new Thread() {
-						public void run() {
-							try {
-								// Open the MSRP session
-								msrpMgr.openMsrpSession(ImsFileSharingSession.DEFAULT_SO_TIMEOUT);
-
-								// Send an empty packet
-								sendEmptyDataChunk();
-							} catch (IOException e) {
-								if (logger.isActivated()) {
-									logger.error("Can't create the MSRP server session", e);
-								}
-							}
-						}
-					};
-					thread.start();
-                }
-
-                // The session is established
-    	        getDialogPath().sessionEstablished();
-
->>>>>>> 77bb47fb
+	    	String sdp = SdpUtils.buildFileSDP(ipAddress, localMsrpPort,
+                    msrpMgr.getLocalSocketProtocol(), getContent().getEncoding(), fileTransferId,
+                    fileSelector, null, localSetup, msrpMgr.getLocalMsrpPath(),
+                    SdpUtils.DIRECTION_RECVONLY, maxSize);
+
+	    	// Set the local SDP part in the dialog path
+	        getDialogPath().setLocalContent(sdp);
+
+    		// Create the MSRP server session
+            if (localSetup.equals("passive")) {
+            	// Passive mode: client wait a connection
+            	 // Changed by Deutsche Telekom
+                MsrpSession session = msrpMgr.createMsrpServerSession(remotePath, this);
+                // Do not use right now the mapping to do not increase memory and cpu consumption
+                session.setMapMsgIdFromTransationId(false);
+            	
+    			// Open the connection
+    			Thread thread = new Thread(){
+    				public void run(){
+    					try {
+							// Open the MSRP session
+    						msrpMgr.openMsrpSession(ImsFileSharingSession.DEFAULT_SO_TIMEOUT);
+    						
+			    	        // Send an empty packet
+			            	sendEmptyDataChunk();
+						} catch (IOException e) {
+							if (logger.isActivated()) {
+				        		logger.error("Can't create the MSRP server session", e);
+				        	}
+						}		
+    				}
+    			};
+    			thread.start();
+            }
+
+            // Create a 200 OK response
+        	if (logger.isActivated()) {
+        		logger.info("Send 200 OK");
+        	}
+            SipResponse resp = SipMessageFactory.create200OkInviteResponse(getDialogPath(),
+            		InstantMessagingService.FT_FEATURE_TAGS, sdp);
+
+            // The signalisation is established
+            getDialogPath().sigEstablished();
+
+            // Send response
+            SipTransactionContext ctx = getImsService().getImsModule().getSipManager().sendSipMessageAndWait(resp);
+
+            // Analyze the received response 
+            if (ctx.isSipAck()) {
+    	        // ACK received
+    			if (logger.isActivated()) {
+    				logger.info("ACK request received");
+    			}
+
+        		// Create the MSRP client session
+                if (localSetup.equals("active")) {
+                	// Active mode: client should connect
+                	// Changed by Deutsche Telekom
+                    MsrpSession session = msrpMgr.createMsrpClientSession(remoteHost, remotePort, remotePath, this, fingerprint);
+                    session.setMapMsgIdFromTransationId(false);
+
+					// Open the connection
+					Thread thread = new Thread() {
+						public void run() {
+							try {
+								// Open the MSRP session
+								msrpMgr.openMsrpSession(ImsFileSharingSession.DEFAULT_SO_TIMEOUT);
+
+								// Send an empty packet
+								sendEmptyDataChunk();
+							} catch (IOException e) {
+								if (logger.isActivated()) {
+									logger.error("Can't create the MSRP server session", e);
+								}
+							}
+						}
+					};
+					thread.start();
+                }
+
+                // The session is established
+    	        getDialogPath().sessionEstablished();
+
                 for (ImsSessionListener listener : listeners) {
                     listener.handleSessionStarted();
                 }
 
-            	// Start session timer
-            	if (getSessionTimerManager().isSessionTimerActivated(resp)) {        	
-            		getSessionTimerManager().start(SessionTimerManager.UAS_ROLE, getDialogPath().getSessionExpireTime());
-            	}
-            } else {
-        		if (logger.isActivated()) {
-            		logger.debug("No ACK received for INVITE");
-            	}
-
-        		// No response received: timeout
-            	handleError(new FileSharingError(FileSharingError.SESSION_INITIATION_FAILED));
-            }
-		} catch(Exception e) {
-        	if (logger.isActivated()) {
-        		logger.error("Session initiation has failed", e);
-        	}
-
-        	// Unexpected error
-			handleError(new FileSharingError(FileSharingError.UNEXPECTED_EXCEPTION,
-					e.getMessage()));
-		}
-		
-		if (logger.isActivated()) {
-    		logger.debug("End of thread");
-    	}
-	}
-
-	/**
-	 * Send an empty data chunk
-	 */
-	public void sendEmptyDataChunk() {
-		try {
-			msrpMgr.sendEmptyChunk();
-		} catch(Exception e) {
-	   		if (logger.isActivated()) {
-	   			logger.error("Problem while sending empty data chunk", e);
-	   		}
-		}
-	}	
-
-	/**
-	 * Data has been transfered
-	 * 
-	 * @param msgId Message ID
-	 */
-	public void msrpDataTransfered(String msgId) {
-		// Not used in terminating side
-	}
-	
-	/**
-	 * Data transfer has been received
-	 * 
-	 * @param msgId Message ID
-	 * @param data Received data
-	 * @param mimeType Data mime-type 
-	 */
-	public void msrpDataReceived(String msgId, byte[] data, String mimeType) {
-    	if (logger.isActivated()) {
-    		logger.info("Data received");
-    	}
-    	
-    	// File has been transfered
-    	fileTransfered();
-	
-    	try {
-        	// Close content with received data
-            getContent().writeData2File(data);
-            getContent().closeFile();
-
-	    	// Notify listeners
-	    	for(int j=0; j < getListeners().size(); j++) {
-	    		((FileSharingSessionListener)getListeners().get(j)).handleFileTransfered(getContent());
-	        }
-	   	} catch(IOException e) {
-	   		// Delete the temp file
-            deleteFile();
-
-	   		// Notify listeners
-	    	for(int j=0; j < getListeners().size(); j++) {
-	    		((FileSharingSessionListener)getListeners().get(j)).handleTransferError(new FileSharingError(FileSharingError.MEDIA_SAVING_FAILED));
-	    	}
-	   	} catch(Exception e) {
-	   		// Delete the temp file
-            deleteFile();
-
-            // Notify listeners
-	    	for(int j=0; j < getListeners().size(); j++) {
-	    		((FileSharingSessionListener)getListeners().get(j)).handleTransferError(new FileSharingError(FileSharingError.MEDIA_TRANSFER_FAILED));
-	    	}
-	   	}
-	}
-    
-	/**
-	 * Data transfer in progress
-	 * 
-	 * @param currentSize Current transfered size in bytes
-	 * @param totalSize Total size in bytes
-	 */
-	public void msrpTransferProgress(long currentSize, long totalSize) {
-        // Not used
-	}
-
-    /**
-     * Data transfer in progress
-     *
-     * @param currentSize Current transfered size in bytes
-     * @param totalSize Total size in bytes
-     * @param data received data chunk
+            	// Start session timer
+            	if (getSessionTimerManager().isSessionTimerActivated(resp)) {        	
+            		getSessionTimerManager().start(SessionTimerManager.UAS_ROLE, getDialogPath().getSessionExpireTime());
+            	}
+            } else {
+        		if (logger.isActivated()) {
+            		logger.debug("No ACK received for INVITE");
+            	}
+
+        		// No response received: timeout
+            	handleError(new FileSharingError(FileSharingError.SESSION_INITIATION_FAILED));
+            }
+		} catch(Exception e) {
+        	if (logger.isActivated()) {
+        		logger.error("Session initiation has failed", e);
+        	}
+
+        	// Unexpected error
+			handleError(new FileSharingError(FileSharingError.UNEXPECTED_EXCEPTION,
+					e.getMessage()));
+		}
+		
+		if (logger.isActivated()) {
+    		logger.debug("End of thread");
+    	}
+	}
+
+	/**
+	 * Send an empty data chunk
+	 */
+	public void sendEmptyDataChunk() {
+		try {
+			msrpMgr.sendEmptyChunk();
+		} catch(Exception e) {
+	   		if (logger.isActivated()) {
+	   			logger.error("Problem while sending empty data chunk", e);
+	   		}
+		}
+	}	
+
+	/**
+	 * Data has been transfered
+	 * 
+	 * @param msgId Message ID
+	 */
+	public void msrpDataTransfered(String msgId) {
+		// Not used in terminating side
+	}
+	
+	/**
+	 * Data transfer has been received
+	 * 
+	 * @param msgId Message ID
+	 * @param data Received data
+	 * @param mimeType Data mime-type 
+	 */
+	public void msrpDataReceived(String msgId, byte[] data, String mimeType) {
+    	if (logger.isActivated()) {
+    		logger.info("Data received");
+    	}
+    	
+    	// File has been transfered
+    	fileTransfered();
+	
+    	try {
+        	// Close content with received data
+            getContent().writeData2File(data);
+            getContent().closeFile();
+
+	    	// Notify listeners
+	    	for(int j=0; j < getListeners().size(); j++) {
+	    		((FileSharingSessionListener)getListeners().get(j)).handleFileTransfered(getContent());
+	        }
+	   	} catch(IOException e) {
+	   		// Delete the temp file
+            deleteFile();
+
+	   		// Notify listeners
+	    	for(int j=0; j < getListeners().size(); j++) {
+	    		((FileSharingSessionListener)getListeners().get(j)).handleTransferError(new FileSharingError(FileSharingError.MEDIA_SAVING_FAILED));
+	    	}
+	   	} catch(Exception e) {
+	   		// Delete the temp file
+            deleteFile();
+
+            // Notify listeners
+	    	for(int j=0; j < getListeners().size(); j++) {
+	    		((FileSharingSessionListener)getListeners().get(j)).handleTransferError(new FileSharingError(FileSharingError.MEDIA_TRANSFER_FAILED));
+	    	}
+	   	}
+	}
+    
+	/**
+	 * Data transfer in progress
+	 * 
+	 * @param currentSize Current transfered size in bytes
+	 * @param totalSize Total size in bytes
+	 */
+	public void msrpTransferProgress(long currentSize, long totalSize) {
+        // Not used
+	}
+
+    /**
+     * Data transfer in progress
+     *
+     * @param currentSize Current transfered size in bytes
+     * @param totalSize Total size in bytes
+     * @param data received data chunk
      * @return always true TODO
-     */
-    public boolean msrpTransferProgress(long currentSize, long totalSize, byte[] data) {
-		if (isSessionInterrupted() || isInterrupted()) {
-			return true;
-		}
-
-        try {
-        	// Update content with received data
-            getContent().writeData2File(data);
-            
-			// Notify listeners
-			for (int j = 0; j < getListeners().size(); j++) {
-				((FileSharingSessionListener) getListeners().get(j)).handleTransferProgress(currentSize, totalSize);
-			}
-        } catch(Exception e) {
-	   		// Delete the temp file
-            deleteFile();
-
-            // Notify listeners
-            for (int j = 0; j < getListeners().size(); j++) {
-                ((FileSharingSessionListener) getListeners().get(j)).handleTransferError(new FileSharingError(
-                        FileSharingError.MEDIA_SAVING_FAILED, e.getMessage()));
-            }
-        }
-        return true;
-	}	
-
-	/**
-	 * Data transfer has been aborted
-	 */
-	public void msrpTransferAborted() {
-    	if (logger.isActivated()) {
-    		logger.info("Data transfer aborted");
-    	}
-    	
-        if (!isFileTransfered()) {
-	   		// Delete the temp file
-            deleteFile();
-        }
-	}	
-
-    /**
-     * Prepare media session
-     * 
-     * @throws Exception 
-     */
-    public void prepareMediaSession() throws Exception {
-        // Nothing to do in terminating side
-    }
-
-    /**
-     * Start media session
-     * 
-     * @throws Exception 
-     */
-    public void startMediaSession() throws Exception {
-        // Nothing to do in terminating side
-    }
-
-    /**
-     * Close media session
-     */
-    public void closeMediaSession() {
-        // Close MSRP session
-        if (msrpMgr != null) {
-            msrpMgr.closeSession();
-            if (logger.isActivated()) {
-                logger.debug("MSRP session has been closed");
-            }
-        }
-        if (!isFileTransfered()) {
-	   		// Delete the temp file
-            deleteFile();
-        }
-    }
-
-    /**
-     * Delete file
-     */
-    private void deleteFile() {
-        if (logger.isActivated()) {
-            logger.debug("Delete incomplete received file");
-        }
-        try {
-            getContent().deleteFile();
-        } catch (IOException e) {
-            if (logger.isActivated()) {
-                logger.error("Can't delete received file", e);
-            }
-        }
-    }
-
-	@Override
-	public boolean isInitiatedByRemote() {
-		return true;
-	}
-}+     */
+    public boolean msrpTransferProgress(long currentSize, long totalSize, byte[] data) {
+		if (isSessionInterrupted() || isInterrupted()) {
+			return true;
+		}
+
+        try {
+        	// Update content with received data
+            getContent().writeData2File(data);
+            
+			// Notify listeners
+			for (int j = 0; j < getListeners().size(); j++) {
+				((FileSharingSessionListener) getListeners().get(j)).handleTransferProgress(currentSize, totalSize);
+			}
+        } catch(Exception e) {
+	   		// Delete the temp file
+            deleteFile();
+
+            // Notify listeners
+            for (int j = 0; j < getListeners().size(); j++) {
+                ((FileSharingSessionListener) getListeners().get(j)).handleTransferError(new FileSharingError(
+                        FileSharingError.MEDIA_SAVING_FAILED, e.getMessage()));
+            }
+        }
+        return true;
+	}	
+
+	/**
+	 * Data transfer has been aborted
+	 */
+	public void msrpTransferAborted() {
+    	if (logger.isActivated()) {
+    		logger.info("Data transfer aborted");
+    	}
+    	
+        if (!isFileTransfered()) {
+	   		// Delete the temp file
+            deleteFile();
+        }
+	}	
+
+    /**
+     * Prepare media session
+     * 
+     * @throws Exception 
+     */
+    public void prepareMediaSession() throws Exception {
+        // Nothing to do in terminating side
+    }
+
+    /**
+     * Start media session
+     * 
+     * @throws Exception 
+     */
+    public void startMediaSession() throws Exception {
+        // Nothing to do in terminating side
+    }
+
+    /**
+     * Close media session
+     */
+    public void closeMediaSession() {
+        // Close MSRP session
+        if (msrpMgr != null) {
+            msrpMgr.closeSession();
+            if (logger.isActivated()) {
+                logger.debug("MSRP session has been closed");
+            }
+        }
+        if (!isFileTransfered()) {
+	   		// Delete the temp file
+            deleteFile();
+        }
+    }
+
+    /**
+     * Delete file
+     */
+    private void deleteFile() {
+        if (logger.isActivated()) {
+            logger.debug("Delete incomplete received file");
+        }
+        try {
+            getContent().deleteFile();
+        } catch (IOException e) {
+            if (logger.isActivated()) {
+                logger.error("Can't delete received file", e);
+            }
+        }
+    }
+
+	@Override
+	public boolean isInitiatedByRemote() {
+		return true;
+	}
+}