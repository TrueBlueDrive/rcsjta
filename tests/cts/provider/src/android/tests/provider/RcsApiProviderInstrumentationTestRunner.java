--- conflicted
+++ resolved
@@ -32,14 +32,9 @@
 	        suite.addTestSuite(ChatLogMessageTest.class);
 	        suite.addTestSuite(FileTransferLogTest.class);
 	        suite.addTestSuite(ImageSharingLogTest.class);
-<<<<<<< HEAD
-	        suite.addTestSuite(IPCallLogTest.class);
-	        suite.addTestSuite(VideoSharingLogTest.class);
-=======
 	        suite.addTestSuite(RcsServiceSettingsTest.class);
 	        suite.addTestSuite(VideoSharingLogTest.class);
 	        suite.addTestSuite(GroupDeliveryInfoLogTest.class);
->>>>>>> df3ac423
 	        return suite;
 	    }
 
