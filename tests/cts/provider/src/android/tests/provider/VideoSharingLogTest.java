--- conflicted
+++ resolved
@@ -17,19 +17,6 @@
  ******************************************************************************/
 package android.tests.provider;
 
-<<<<<<< HEAD
-import com.gsma.services.rcs.vsh.VideoSharing;
-import com.gsma.services.rcs.vsh.VideoSharingLog;
-
-import android.content.ContentProviderClient;
-import android.content.ContentResolver;
-import android.content.ContentValues;
-import android.database.Cursor;
-import android.test.InstrumentationTestCase;
-
-public class VideoSharingLogTest extends InstrumentationTestCase {
-	private ContentResolver mContentResolver;
-=======
 import android.content.ContentProviderClient;
 import android.content.ContentValues;
 import android.database.Cursor;
@@ -47,20 +34,14 @@
 			VideoSharingLog.ORIENTATION, VideoSharingLog.REASON_CODE, VideoSharingLog.STATE, VideoSharingLog.TIMESTAMP,
 			VideoSharingLog.VIDEO_ENCODING, VideoSharingLog.WIDTH };
 
->>>>>>> df3ac423
 	private ContentProviderClient mProvider;
 
 	@Override
 	protected void setUp() throws Exception {
 		super.setUp();
-<<<<<<< HEAD
-		mContentResolver = getInstrumentation().getTargetContext().getContentResolver();
-		mProvider = mContentResolver.acquireContentProviderClient(VideoSharingLog.CONTENT_URI);
-=======
 		mProvider = getInstrumentation().getTargetContext().getContentResolver()
 				.acquireContentProviderClient(VideoSharingLog.CONTENT_URI);
 		assertNotNull(mProvider);
->>>>>>> df3ac423
 	}
 
 	/**
@@ -72,65 +53,6 @@
 	 * <li>delete
 	 * <li>update
 	 */
-<<<<<<< HEAD
-	public void testVideoSharingLog() {
-		final String[] VIDEO_SHARING_LOG_PROJECTION = new String[] { VideoSharingLog.ID, VideoSharingLog.CONTACT_NUMBER,
-				VideoSharingLog.DIRECTION, VideoSharingLog.DURATION, VideoSharingLog.SHARING_ID, VideoSharingLog.STATE,
-				VideoSharingLog.TIMESTAMP };
-
-		// Check that provider handles columns names and query operation
-		Cursor c = null;
-		try {
-			String mSelectionClause = VideoSharingLog.ID + " = ?";
-			c = mProvider.query(VideoSharingLog.CONTENT_URI, VIDEO_SHARING_LOG_PROJECTION, mSelectionClause, null, null);
-			assertNotNull(c);
-			if (c != null) {
-				int num = c.getColumnCount();
-				assertTrue(num == VIDEO_SHARING_LOG_PROJECTION.length);
-			}
-		} catch (Exception e) {
-			fail("query of VideoSharingLog failed " + e.getMessage());
-		} finally {
-			if (c != null) {
-				c.close();
-			}
-		}
-
-		// // Check that provider does not support insert operation
-		ContentValues values = new ContentValues();
-		values.put(VideoSharingLog.CONTACT_NUMBER, "+3360102030405");
-		values.put(VideoSharingLog.DIRECTION, VideoSharing.Direction.INCOMING);
-		values.put(VideoSharingLog.SHARING_ID, "sharing_id");
-		values.put(VideoSharingLog.STATE, VideoSharing.State.INVITED);
-		values.put(VideoSharingLog.TIMESTAMP, System.currentTimeMillis());
-		values.put(VideoSharingLog.DURATION, 60L);
-		Throwable exception = null;
-		try {
-			mProvider.insert(VideoSharingLog.CONTENT_URI, values);
-		} catch (Exception ex) {
-			exception = ex;
-		}
-		assertTrue("insert into VideoSharingLog should be forbidden", exception instanceof RuntimeException);
-
-		// Check that provider supports delete operation
-		try {
-			String mSelectionClause = VideoSharingLog.ID + " = -1";
-			int count = mProvider.delete(VideoSharingLog.CONTENT_URI, mSelectionClause, null);
-			assertTrue(count == 0);
-		} catch (Exception e) {
-			fail("delete of VideoSharingLog failed " + e.getMessage());
-		}
-
-		exception = null;
-		// Check that provider does not support update operation
-		try {
-			String mSelectionClause = VideoSharingLog.ID + " = -1";
-			mProvider.update(VideoSharingLog.CONTENT_URI, values, mSelectionClause, null);
-		} catch (Exception ex) {
-			exception = ex;
-		}
-		assertTrue("update of VideoSharingLog should be forbidden", exception instanceof RuntimeException);
-=======
 	public void testVideoSharingLogQuery() {
 		// Check that provider handles columns names and query operation
 		Cursor cursor = null;
@@ -225,7 +147,6 @@
 		} catch (Exception ex) {
 			assertTrue("update of VideoSharingLog should be forbidden", ex instanceof RuntimeException);
 		}
->>>>>>> df3ac423
 	}
 
 }