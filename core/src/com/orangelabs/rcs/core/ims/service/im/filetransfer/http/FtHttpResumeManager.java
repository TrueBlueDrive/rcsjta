--- conflicted
+++ resolved
@@ -91,13 +91,8 @@
 				// Rich Messaging - set all "in progress" File transfer to "paused".
 				// This is necessary in case of the application can't update the
 				// state before device switch off.
-<<<<<<< HEAD
-				for (FtHttpResume ftHttpResume : listFile2resume) {
-					MessagingLog.getInstance().updateFileTransferStateAndReasonCode(
-=======
 				for (FtHttpResume ftHttpResume : listFile2resume) {
 					MessagingLog.getInstance().setFileTransferStateAndReasonCode(
->>>>>>> df3ac423
 							ftHttpResume.getFileTransferId(), FileTransfer.State.PAUSED,
 							FileTransfer.ReasonCode.PAUSED_BY_SYSTEM);
 				}
@@ -127,26 +122,6 @@
 		case Direction.INCOMING:
 			FtHttpResumeDownload downloadInfo = (FtHttpResumeDownload) ftHttpResume;
 			MmContent downloadContent = ContentManager.createMmContent(ftHttpResume.getFile(),downloadInfo.getSize(),downloadInfo.getFileName());
-<<<<<<< HEAD
-			// Creates the Resume Download session object
-			final ResumeDownloadFileSharingSession resumeDownload = new ResumeDownloadFileSharingSession(
-                    imsService, downloadContent, downloadInfo);
-			resumeDownload.addListener(getFileSharingSessionListener());
-			// Start the download HTTP FT session object
-			new Thread() {
-				public void run() {
-					resumeDownload.startSession();
-				}
-			}.start();
-			// Notify the UI and update rich messaging
-			imsService
-					.getImsModule()
-					.getCore()
-					.getListener()
-					.handleIncomingFileTransferResuming(resumeDownload, resumeDownload.isGroup, resumeDownload.getChatSessionID(),
-							resumeDownload.getContributionID());
-			break;
-=======
 			// Creates the Resume Download session object
 			final ResumeDownloadFileSharingSession resumeDownload = new ResumeDownloadFileSharingSession(
                     imsService, downloadContent, downloadInfo);
@@ -165,7 +140,6 @@
 					.handleIncomingFileTransferResuming(resumeDownload, resumeDownload.isGroupFileTransfer(), resumeDownload.getChatSessionID(),
 							resumeDownload.getContributionID());
 			break;
->>>>>>> df3ac423
 		case Direction.OUTGOING:
 		    // TODO : only managed for 1-1 FToHTTP
             FtHttpResumeUpload uploadInfo = (FtHttpResumeUpload) ftHttpResume;
@@ -280,21 +254,10 @@
 			@Override
 			public void handleSessionAutoAccepted() {
 			}
-<<<<<<< HEAD
 		};
 	}
 
 	public void terminate() {
 		this.terminate = true;
 	}
-
-}
-=======
-		};
-	}
-
-	public void terminate() {
-		this.terminate = true;
-	}
-}
->>>>>>> df3ac423
+}