--- conflicted
+++ resolved
@@ -94,12 +94,6 @@
 		mMessagingLog = messagingLog;
 	}
 
-<<<<<<< HEAD
-	/**
-	 * Get chat Id
-	 * @return chat Id
-	 */
-=======
 	private void cacheData() {
 		Cursor cursor = null;
 		try {
@@ -128,7 +122,10 @@
 		}
 	}
 
->>>>>>> e14c1b58
+	/**
+	 * Get chat Id
+	 * @return chat Id
+	 */
 	public String getChatId() {
 		/*
 		 * Utilizing cache here as chatId can't be changed in persistent storage
