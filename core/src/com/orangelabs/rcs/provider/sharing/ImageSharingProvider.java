<<<<<<< HEAD
/*******************************************************************************
 * Software Name : RCS IMS Stack
 *
 * Copyright (C) 2010 France Telecom S.A.
 * Copyright (C) 2014 Sony Mobile Communications Inc.
 *
 * Licensed under the Apache License, Version 2.0 (the "License");
 * you may not use this file except in compliance with the License.
 * You may obtain a copy of the License at
 *
 *      http://www.apache.org/licenses/LICENSE-2.0
 *
 * Unless required by applicable law or agreed to in writing, software
 * distributed under the License is distributed on an "AS IS" BASIS,
 * WITHOUT WARRANTIES OR CONDITIONS OF ANY KIND, either express or implied.
 * See the License for the specific language governing permissions and
 * limitations under the License.
 *
 * NOTE: This file has been modified by Sony Mobile Communications Inc.
 * Modifications are licensed under the License.
 ******************************************************************************/

package com.orangelabs.rcs.provider.sharing;

import com.gsma.services.rcs.ish.ImageSharingLog;

import android.content.ContentProvider;
import android.content.ContentValues;
import android.content.Context;
import android.content.UriMatcher;
import android.database.Cursor;
import android.database.DatabaseUtils;
import android.database.sqlite.SQLiteDatabase;
import android.database.sqlite.SQLiteOpenHelper;
import android.net.Uri;
import android.text.TextUtils;

/**
 * Image sharing provider
 *
 * @author Jean-Marc AUFFRET
 */
public class ImageSharingProvider extends ContentProvider {

    private static final String TABLE = "imageshare";

    private static final String SELECTION_WITH_SHARING_ID_ONLY = ImageSharingData.KEY_SHARING_ID
            .concat("=?");

    private static final String DATABASE_NAME = "imageshare.db";

    private static final UriMatcher sUriMatcher;
    static {
        sUriMatcher = new UriMatcher(UriMatcher.NO_MATCH);
        sUriMatcher.addURI(ImageSharingLog.CONTENT_URI.getAuthority(),
                ImageSharingLog.CONTENT_URI.getPath().substring(1), UriType.IMAGE_SHARING);
        sUriMatcher.addURI(ImageSharingLog.CONTENT_URI.getAuthority(), ImageSharingLog.CONTENT_URI
                .getPath().substring(1).concat("/*"), UriType.IMAGE_SHARING_WITH_ID);
    }

    private static final class UriType {

        private static final int IMAGE_SHARING = 1;

        private static final int IMAGE_SHARING_WITH_ID = 2;
    }

    private static final class CursorType {

        private static final String TYPE_DIRECTORY = "vnd.android.cursor.dir/imageshare";

        private static final String TYPE_ITEM = "vnd.android.cursor.item/imageshare";
    }

    private static class DatabaseHelper extends SQLiteOpenHelper {
        private static final int DATABASE_VERSION = 5;

        public DatabaseHelper(Context ctx) {
            super(ctx, DATABASE_NAME, null, DATABASE_VERSION);
        }

        @Override
        public void onCreate(SQLiteDatabase db) {
            db.execSQL(new StringBuilder("CREATE TABLE IF NOT EXISTS ").append(TABLE).append("(")
                    .append(ImageSharingData.KEY_SHARING_ID).append(" TEXT NOT NULL PRIMARY KEY,")
                    .append(ImageSharingData.KEY_CONTACT).append(" TEXT NOT NULL,")
                    .append(ImageSharingData.KEY_FILE).append(" TEXT NOT NULL,")
                    .append(ImageSharingData.KEY_FILENAME).append(" TEXT NOT NULL,")
                    .append(ImageSharingData.KEY_MIME_TYPE).append(" TEXT NOT NULL,")
                    .append(ImageSharingData.KEY_STATE).append(" INTEGER NOT NULL,")
                    .append(ImageSharingData.KEY_REASON_CODE).append(" INTEGER NOT NULL,")
                    .append(ImageSharingData.KEY_DIRECTION).append(" INTEGER NOT NULL,")
                    .append(ImageSharingData.KEY_TIMESTAMP).append(" INTEGER NOT NULL,")
                    .append(ImageSharingData.KEY_TRANSFERRED).append(" INTEGER NOT NULL,")
                    .append(ImageSharingData.KEY_FILESIZE).append(" INTEGER NOT NULL);").toString());
        }

        @Override
        public void onUpgrade(SQLiteDatabase db, int oldVersion, int currentVersion) {
            db.execSQL("DROP TABLE IF EXISTS ".concat(TABLE));
            onCreate(db);
        }
    }

    private SQLiteOpenHelper mOpenHelper;

    private String getSelectionWithSharingId(String selection) {
        if (TextUtils.isEmpty(selection)) {
            return SELECTION_WITH_SHARING_ID_ONLY;
        }
        return new StringBuilder("(").append(SELECTION_WITH_SHARING_ID_ONLY).append(") AND (")
                .append(selection).append(")").toString();
    }

    private String[] getSelectionArgsWithSharingId(String[] selectionArgs, String sharingId) {
        String[] sharingSelectionArg = new String[] {
            sharingId
        };
        if (selectionArgs == null) {
            return sharingSelectionArg;
        }
        return DatabaseUtils.appendSelectionArgs(sharingSelectionArg, selectionArgs);
    }

    @Override
    public boolean onCreate() {
        mOpenHelper = new DatabaseHelper(getContext());
        return true;
    }

    @Override
    public String getType(Uri uri) {
        switch (sUriMatcher.match(uri)) {
            case UriType.IMAGE_SHARING:
                return CursorType.TYPE_DIRECTORY;

            case UriType.IMAGE_SHARING_WITH_ID:
                return CursorType.TYPE_ITEM;

            default:
                throw new IllegalArgumentException(new StringBuilder("Unsupported URI ")
                        .append(uri).append("!").toString());
        }
    }

    @Override
    public Cursor query(Uri uri, String[] projection, String selection, String[] selectionArgs,
            String sort) {
        Cursor cursor = null;
        try {
            switch (sUriMatcher.match(uri)) {
                case UriType.IMAGE_SHARING_WITH_ID:
                    String sharingId = uri.getLastPathSegment();
                    selection = getSelectionWithSharingId(selection);
                    selectionArgs = getSelectionArgsWithSharingId(selectionArgs, sharingId);
                    /* Intentional fall through */
                case UriType.IMAGE_SHARING:
                    SQLiteDatabase db = mOpenHelper.getReadableDatabase();
                    cursor = db.query(TABLE, projection, selection, selectionArgs, null,
                            null, sort);
                    cursor.setNotificationUri(getContext().getContentResolver(), uri);
                    return cursor;

                default:
                    throw new IllegalArgumentException(new StringBuilder("Unsupported URI ")
                            .append(uri).append("!").toString());
            }
        } catch (RuntimeException e) {
            if (cursor != null) {
                cursor.close();
            }
            throw e;
        }
    }

    @Override
    public int update(Uri uri, ContentValues values, String selection, String[] selectionArgs) {
        switch (sUriMatcher.match(uri)) {
            case UriType.IMAGE_SHARING_WITH_ID:
                String sharingId = uri.getLastPathSegment();
                selection = getSelectionWithSharingId(selection);
                selectionArgs = getSelectionArgsWithSharingId(selectionArgs, sharingId);
                /* Intentional fall through */
            case UriType.IMAGE_SHARING:
                SQLiteDatabase db = mOpenHelper.getWritableDatabase();
                int count = db.update(TABLE, values, selection, selectionArgs);
                if (count > 0) {
                    getContext().getContentResolver().notifyChange(uri, null);
                }
                return count;

            default:
                throw new IllegalArgumentException(new StringBuilder("Unsupported URI ")
                        .append(uri).append("!").toString());
        }
    }

    @Override
    public Uri insert(Uri uri, ContentValues initialValues) {
        switch (sUriMatcher.match(uri)) {
            case UriType.IMAGE_SHARING:
                /* Intentional fall through */
            case UriType.IMAGE_SHARING_WITH_ID:
                SQLiteDatabase db = mOpenHelper.getWritableDatabase();
                String sharingId = initialValues.getAsString(ImageSharingData.KEY_SHARING_ID);
                db.insert(TABLE, null, initialValues);
                Uri notificationUri = Uri.withAppendedPath(ImageSharingLog.CONTENT_URI, sharingId);
                getContext().getContentResolver().notifyChange(notificationUri, null);
                return notificationUri;

            default:
                throw new IllegalArgumentException(new StringBuilder("Unsupported URI ")
                        .append(uri).append("!").toString());
        }
    }

    @Override
    public int delete(Uri uri, String selection, String[] selectionArgs) {
        switch (sUriMatcher.match(uri)) {
            case UriType.IMAGE_SHARING_WITH_ID:
                String sharingId = uri.getLastPathSegment();
                selection = getSelectionWithSharingId(selection);
                selectionArgs = getSelectionArgsWithSharingId(selectionArgs, sharingId);
                /* Intentional fall through */
            case UriType.IMAGE_SHARING:
                SQLiteDatabase db = mOpenHelper.getWritableDatabase();
                int count = db.delete(TABLE, selection, selectionArgs);
                if (count > 0) {
                    getContext().getContentResolver().notifyChange(uri, null);
                }
                return count;

            default:
                throw new IllegalArgumentException(new StringBuilder("Unsupported URI ")
                        .append(uri).append("!").toString());
        }
    }
}
=======
/*******************************************************************************
 * Software Name : RCS IMS Stack
 *
 * Copyright (C) 2010 France Telecom S.A.
 * Copyright (C) 2014 Sony Mobile Communications Inc.
 *
 * Licensed under the Apache License, Version 2.0 (the "License");
 * you may not use this file except in compliance with the License.
 * You may obtain a copy of the License at
 *
 *      http://www.apache.org/licenses/LICENSE-2.0
 *
 * Unless required by applicable law or agreed to in writing, software
 * distributed under the License is distributed on an "AS IS" BASIS,
 * WITHOUT WARRANTIES OR CONDITIONS OF ANY KIND, either express or implied.
 * See the License for the specific language governing permissions and
 * limitations under the License.
 *
 * NOTE: This file has been modified by Sony Mobile Communications Inc.
 * Modifications are licensed under the License.
 ******************************************************************************/

package com.orangelabs.rcs.provider.sharing;

import com.gsma.services.rcs.ish.ImageSharingLog;
import com.orangelabs.rcs.utils.DatabaseUtils;

import android.content.ContentProvider;
import android.content.ContentValues;
import android.content.Context;
import android.content.UriMatcher;
import android.database.Cursor;
import android.database.sqlite.SQLiteDatabase;
import android.database.sqlite.SQLiteOpenHelper;
import android.net.Uri;
import android.text.TextUtils;

/**
 * Image sharing provider
 *
 * @author Jean-Marc AUFFRET
 */
public class ImageSharingProvider extends ContentProvider {

    private static final String TABLE = "imageshare";

    private static final String SELECTION_WITH_SHARING_ID_ONLY = ImageSharingData.KEY_SHARING_ID
            .concat("=?");

    private static final String DATABASE_NAME = "imageshare.db";

    private static final UriMatcher sUriMatcher;
    static {
        sUriMatcher = new UriMatcher(UriMatcher.NO_MATCH);
        sUriMatcher.addURI(ImageSharingLog.CONTENT_URI.getAuthority(),
                ImageSharingLog.CONTENT_URI.getPath().substring(1), UriType.IMAGE_SHARING);
        sUriMatcher.addURI(ImageSharingLog.CONTENT_URI.getAuthority(), ImageSharingLog.CONTENT_URI
                .getPath().substring(1).concat("/*"), UriType.IMAGE_SHARING_WITH_ID);
    }

    private static final class UriType {

        private static final int IMAGE_SHARING = 1;

        private static final int IMAGE_SHARING_WITH_ID = 2;
    }

    private static final class CursorType {

        private static final String TYPE_DIRECTORY = "vnd.android.cursor.dir/imageshare";

        private static final String TYPE_ITEM = "vnd.android.cursor.item/imageshare";
    }

    private static class DatabaseHelper extends SQLiteOpenHelper {
        private static final int DATABASE_VERSION = 5;

        public DatabaseHelper(Context ctx) {
            super(ctx, DATABASE_NAME, null, DATABASE_VERSION);
        }

        @Override
        public void onCreate(SQLiteDatabase db) {
            db.execSQL(new StringBuilder("CREATE TABLE IF NOT EXISTS ").append(TABLE).append("(")
                    .append(ImageSharingData.KEY_SHARING_ID).append(" TEXT NOT NULL PRIMARY KEY,")
                    .append(ImageSharingData.KEY_CONTACT).append(" TEXT NOT NULL,")
                    .append(ImageSharingData.KEY_FILE).append(" TEXT NOT NULL,")
                    .append(ImageSharingData.KEY_FILENAME).append(" TEXT NOT NULL,")
                    .append(ImageSharingData.KEY_MIME_TYPE).append(" TEXT NOT NULL,")
                    .append(ImageSharingData.KEY_STATE).append(" INTEGER NOT NULL,")
                    .append(ImageSharingData.KEY_REASON_CODE).append(" INTEGER NOT NULL,")
                    .append(ImageSharingData.KEY_DIRECTION).append(" INTEGER NOT NULL,")
                    .append(ImageSharingData.KEY_TIMESTAMP).append(" INTEGER NOT NULL,")
                    .append(ImageSharingData.KEY_TRANSFERRED).append(" INTEGER NOT NULL,")
                    .append(ImageSharingData.KEY_FILESIZE).append(" INTEGER NOT NULL)").toString());
            db.execSQL(new StringBuilder("CREATE INDEX ").append(ImageSharingData.KEY_CONTACT)
                    .append("_idx").append(" ON ").append(TABLE).append("(")
                    .append(ImageSharingData.KEY_CONTACT).append(")").toString());
            db.execSQL(new StringBuilder("CREATE INDEX ").append(ImageSharingData.KEY_TIMESTAMP)
                    .append("_idx").append(" ON ").append(TABLE).append("(")
                    .append(ImageSharingData.KEY_TIMESTAMP).append(")").toString());
        }

        @Override
        public void onUpgrade(SQLiteDatabase db, int oldVersion, int currentVersion) {
            db.execSQL("DROP TABLE IF EXISTS ".concat(TABLE));
            onCreate(db);
        }
    }

    private SQLiteOpenHelper mOpenHelper;

    private String getSelectionWithSharingId(String selection) {
        if (TextUtils.isEmpty(selection)) {
            return SELECTION_WITH_SHARING_ID_ONLY;
        }
        return new StringBuilder("(").append(SELECTION_WITH_SHARING_ID_ONLY).append(") AND (")
                .append(selection).append(")").toString();
    }

    private String[] getSelectionArgsWithSharingId(String[] selectionArgs, String sharingId) {
        String[] sharingSelectionArg = new String[] {
            sharingId
        };
        if (selectionArgs == null) {
            return sharingSelectionArg;
        }
        return DatabaseUtils.appendSelectionArgs(sharingSelectionArg, selectionArgs);
    }

    @Override
    public boolean onCreate() {
        mOpenHelper = new DatabaseHelper(getContext());
        return true;
    }

    @Override
    public String getType(Uri uri) {
        switch (sUriMatcher.match(uri)) {
            case UriType.IMAGE_SHARING:
                return CursorType.TYPE_DIRECTORY;

            case UriType.IMAGE_SHARING_WITH_ID:
                return CursorType.TYPE_ITEM;

            default:
                throw new IllegalArgumentException(new StringBuilder("Unsupported URI ")
                        .append(uri).append("!").toString());
        }
    }

    @Override
    public Cursor query(Uri uri, String[] projection, String selection, String[] selectionArgs,
            String sort) {
        Cursor cursor = null;
        try {
            switch (sUriMatcher.match(uri)) {
                case UriType.IMAGE_SHARING_WITH_ID:
                    String sharingId = uri.getLastPathSegment();
                    selection = getSelectionWithSharingId(selection);
                    selectionArgs = getSelectionArgsWithSharingId(selectionArgs, sharingId);
                    /* Intentional fall through */
                case UriType.IMAGE_SHARING:
                    SQLiteDatabase db = mOpenHelper.getReadableDatabase();
                    cursor = db.query(TABLE, projection, selection, selectionArgs, null,
                            null, sort);
                    cursor.setNotificationUri(getContext().getContentResolver(), uri);
                    return cursor;

                default:
                    throw new IllegalArgumentException(new StringBuilder("Unsupported URI ")
                            .append(uri).append("!").toString());
            }
        } catch (RuntimeException e) {
            if (cursor != null) {
                cursor.close();
            }
            throw e;
        }
    }

    @Override
    public int update(Uri uri, ContentValues values, String selection, String[] selectionArgs) {
        switch (sUriMatcher.match(uri)) {
            case UriType.IMAGE_SHARING_WITH_ID:
                String sharingId = uri.getLastPathSegment();
                selection = getSelectionWithSharingId(selection);
                selectionArgs = getSelectionArgsWithSharingId(selectionArgs, sharingId);
                /* Intentional fall through */
            case UriType.IMAGE_SHARING:
                SQLiteDatabase db = mOpenHelper.getWritableDatabase();
                int count = db.update(TABLE, values, selection, selectionArgs);
                if (count > 0) {
                    getContext().getContentResolver().notifyChange(uri, null);
                }
                return count;

            default:
                throw new IllegalArgumentException(new StringBuilder("Unsupported URI ")
                        .append(uri).append("!").toString());
        }
    }

    @Override
    public Uri insert(Uri uri, ContentValues initialValues) {
        switch (sUriMatcher.match(uri)) {
            case UriType.IMAGE_SHARING:
                /* Intentional fall through */
            case UriType.IMAGE_SHARING_WITH_ID:
                SQLiteDatabase db = mOpenHelper.getWritableDatabase();
                String sharingId = initialValues.getAsString(ImageSharingData.KEY_SHARING_ID);
                db.insert(TABLE, null, initialValues);
                Uri notificationUri = Uri.withAppendedPath(ImageSharingLog.CONTENT_URI, sharingId);
                getContext().getContentResolver().notifyChange(notificationUri, null);
                return notificationUri;

            default:
                throw new IllegalArgumentException(new StringBuilder("Unsupported URI ")
                        .append(uri).append("!").toString());
        }
    }

    @Override
    public int delete(Uri uri, String selection, String[] selectionArgs) {
        switch (sUriMatcher.match(uri)) {
            case UriType.IMAGE_SHARING_WITH_ID:
                String sharingId = uri.getLastPathSegment();
                selection = getSelectionWithSharingId(selection);
                selectionArgs = getSelectionArgsWithSharingId(selectionArgs, sharingId);
                /* Intentional fall through */
            case UriType.IMAGE_SHARING:
                SQLiteDatabase db = mOpenHelper.getWritableDatabase();
                int count = db.delete(TABLE, selection, selectionArgs);
                if (count > 0) {
                    getContext().getContentResolver().notifyChange(uri, null);
                }
                return count;

            default:
                throw new IllegalArgumentException(new StringBuilder("Unsupported URI ")
                        .append(uri).append("!").toString());
        }
    }
}
>>>>>>> 09d1b856
<|MERGE_RESOLUTION|>--- conflicted
+++ resolved
@@ -1,337 +1,97 @@
-<<<<<<< HEAD
-/*******************************************************************************
- * Software Name : RCS IMS Stack
- *
- * Copyright (C) 2010 France Telecom S.A.
- * Copyright (C) 2014 Sony Mobile Communications Inc.
- *
- * Licensed under the Apache License, Version 2.0 (the "License");
- * you may not use this file except in compliance with the License.
- * You may obtain a copy of the License at
- *
- *      http://www.apache.org/licenses/LICENSE-2.0
- *
- * Unless required by applicable law or agreed to in writing, software
- * distributed under the License is distributed on an "AS IS" BASIS,
- * WITHOUT WARRANTIES OR CONDITIONS OF ANY KIND, either express or implied.
- * See the License for the specific language governing permissions and
- * limitations under the License.
- *
- * NOTE: This file has been modified by Sony Mobile Communications Inc.
- * Modifications are licensed under the License.
- ******************************************************************************/
-
-package com.orangelabs.rcs.provider.sharing;
-
-import com.gsma.services.rcs.ish.ImageSharingLog;
-
-import android.content.ContentProvider;
-import android.content.ContentValues;
-import android.content.Context;
-import android.content.UriMatcher;
-import android.database.Cursor;
-import android.database.DatabaseUtils;
-import android.database.sqlite.SQLiteDatabase;
-import android.database.sqlite.SQLiteOpenHelper;
-import android.net.Uri;
-import android.text.TextUtils;
-
-/**
- * Image sharing provider
- *
- * @author Jean-Marc AUFFRET
- */
-public class ImageSharingProvider extends ContentProvider {
-
-    private static final String TABLE = "imageshare";
-
-    private static final String SELECTION_WITH_SHARING_ID_ONLY = ImageSharingData.KEY_SHARING_ID
-            .concat("=?");
-
-    private static final String DATABASE_NAME = "imageshare.db";
-
-    private static final UriMatcher sUriMatcher;
-    static {
-        sUriMatcher = new UriMatcher(UriMatcher.NO_MATCH);
-        sUriMatcher.addURI(ImageSharingLog.CONTENT_URI.getAuthority(),
-                ImageSharingLog.CONTENT_URI.getPath().substring(1), UriType.IMAGE_SHARING);
-        sUriMatcher.addURI(ImageSharingLog.CONTENT_URI.getAuthority(), ImageSharingLog.CONTENT_URI
-                .getPath().substring(1).concat("/*"), UriType.IMAGE_SHARING_WITH_ID);
-    }
-
-    private static final class UriType {
-
-        private static final int IMAGE_SHARING = 1;
-
-        private static final int IMAGE_SHARING_WITH_ID = 2;
-    }
-
-    private static final class CursorType {
-
-        private static final String TYPE_DIRECTORY = "vnd.android.cursor.dir/imageshare";
-
-        private static final String TYPE_ITEM = "vnd.android.cursor.item/imageshare";
-    }
-
-    private static class DatabaseHelper extends SQLiteOpenHelper {
-        private static final int DATABASE_VERSION = 5;
-
-        public DatabaseHelper(Context ctx) {
-            super(ctx, DATABASE_NAME, null, DATABASE_VERSION);
-        }
-
-        @Override
-        public void onCreate(SQLiteDatabase db) {
-            db.execSQL(new StringBuilder("CREATE TABLE IF NOT EXISTS ").append(TABLE).append("(")
-                    .append(ImageSharingData.KEY_SHARING_ID).append(" TEXT NOT NULL PRIMARY KEY,")
-                    .append(ImageSharingData.KEY_CONTACT).append(" TEXT NOT NULL,")
-                    .append(ImageSharingData.KEY_FILE).append(" TEXT NOT NULL,")
-                    .append(ImageSharingData.KEY_FILENAME).append(" TEXT NOT NULL,")
-                    .append(ImageSharingData.KEY_MIME_TYPE).append(" TEXT NOT NULL,")
-                    .append(ImageSharingData.KEY_STATE).append(" INTEGER NOT NULL,")
-                    .append(ImageSharingData.KEY_REASON_CODE).append(" INTEGER NOT NULL,")
-                    .append(ImageSharingData.KEY_DIRECTION).append(" INTEGER NOT NULL,")
-                    .append(ImageSharingData.KEY_TIMESTAMP).append(" INTEGER NOT NULL,")
-                    .append(ImageSharingData.KEY_TRANSFERRED).append(" INTEGER NOT NULL,")
-                    .append(ImageSharingData.KEY_FILESIZE).append(" INTEGER NOT NULL);").toString());
-        }
-
-        @Override
-        public void onUpgrade(SQLiteDatabase db, int oldVersion, int currentVersion) {
-            db.execSQL("DROP TABLE IF EXISTS ".concat(TABLE));
-            onCreate(db);
-        }
-    }
-
-    private SQLiteOpenHelper mOpenHelper;
-
-    private String getSelectionWithSharingId(String selection) {
-        if (TextUtils.isEmpty(selection)) {
-            return SELECTION_WITH_SHARING_ID_ONLY;
-        }
-        return new StringBuilder("(").append(SELECTION_WITH_SHARING_ID_ONLY).append(") AND (")
-                .append(selection).append(")").toString();
-    }
-
-    private String[] getSelectionArgsWithSharingId(String[] selectionArgs, String sharingId) {
-        String[] sharingSelectionArg = new String[] {
-            sharingId
-        };
-        if (selectionArgs == null) {
-            return sharingSelectionArg;
-        }
-        return DatabaseUtils.appendSelectionArgs(sharingSelectionArg, selectionArgs);
-    }
-
-    @Override
-    public boolean onCreate() {
-        mOpenHelper = new DatabaseHelper(getContext());
-        return true;
-    }
-
-    @Override
-    public String getType(Uri uri) {
-        switch (sUriMatcher.match(uri)) {
-            case UriType.IMAGE_SHARING:
-                return CursorType.TYPE_DIRECTORY;
-
-            case UriType.IMAGE_SHARING_WITH_ID:
-                return CursorType.TYPE_ITEM;
-
-            default:
-                throw new IllegalArgumentException(new StringBuilder("Unsupported URI ")
-                        .append(uri).append("!").toString());
-        }
-    }
-
-    @Override
-    public Cursor query(Uri uri, String[] projection, String selection, String[] selectionArgs,
-            String sort) {
-        Cursor cursor = null;
-        try {
-            switch (sUriMatcher.match(uri)) {
-                case UriType.IMAGE_SHARING_WITH_ID:
-                    String sharingId = uri.getLastPathSegment();
-                    selection = getSelectionWithSharingId(selection);
-                    selectionArgs = getSelectionArgsWithSharingId(selectionArgs, sharingId);
-                    /* Intentional fall through */
-                case UriType.IMAGE_SHARING:
-                    SQLiteDatabase db = mOpenHelper.getReadableDatabase();
-                    cursor = db.query(TABLE, projection, selection, selectionArgs, null,
-                            null, sort);
-                    cursor.setNotificationUri(getContext().getContentResolver(), uri);
-                    return cursor;
-
-                default:
-                    throw new IllegalArgumentException(new StringBuilder("Unsupported URI ")
-                            .append(uri).append("!").toString());
-            }
-        } catch (RuntimeException e) {
-            if (cursor != null) {
-                cursor.close();
-            }
-            throw e;
-        }
-    }
-
-    @Override
-    public int update(Uri uri, ContentValues values, String selection, String[] selectionArgs) {
-        switch (sUriMatcher.match(uri)) {
-            case UriType.IMAGE_SHARING_WITH_ID:
-                String sharingId = uri.getLastPathSegment();
-                selection = getSelectionWithSharingId(selection);
-                selectionArgs = getSelectionArgsWithSharingId(selectionArgs, sharingId);
-                /* Intentional fall through */
-            case UriType.IMAGE_SHARING:
-                SQLiteDatabase db = mOpenHelper.getWritableDatabase();
-                int count = db.update(TABLE, values, selection, selectionArgs);
-                if (count > 0) {
-                    getContext().getContentResolver().notifyChange(uri, null);
-                }
-                return count;
-
-            default:
-                throw new IllegalArgumentException(new StringBuilder("Unsupported URI ")
-                        .append(uri).append("!").toString());
-        }
-    }
-
-    @Override
-    public Uri insert(Uri uri, ContentValues initialValues) {
-        switch (sUriMatcher.match(uri)) {
-            case UriType.IMAGE_SHARING:
-                /* Intentional fall through */
-            case UriType.IMAGE_SHARING_WITH_ID:
-                SQLiteDatabase db = mOpenHelper.getWritableDatabase();
-                String sharingId = initialValues.getAsString(ImageSharingData.KEY_SHARING_ID);
-                db.insert(TABLE, null, initialValues);
-                Uri notificationUri = Uri.withAppendedPath(ImageSharingLog.CONTENT_URI, sharingId);
-                getContext().getContentResolver().notifyChange(notificationUri, null);
-                return notificationUri;
-
-            default:
-                throw new IllegalArgumentException(new StringBuilder("Unsupported URI ")
-                        .append(uri).append("!").toString());
-        }
-    }
-
-    @Override
-    public int delete(Uri uri, String selection, String[] selectionArgs) {
-        switch (sUriMatcher.match(uri)) {
-            case UriType.IMAGE_SHARING_WITH_ID:
-                String sharingId = uri.getLastPathSegment();
-                selection = getSelectionWithSharingId(selection);
-                selectionArgs = getSelectionArgsWithSharingId(selectionArgs, sharingId);
-                /* Intentional fall through */
-            case UriType.IMAGE_SHARING:
-                SQLiteDatabase db = mOpenHelper.getWritableDatabase();
-                int count = db.delete(TABLE, selection, selectionArgs);
-                if (count > 0) {
-                    getContext().getContentResolver().notifyChange(uri, null);
-                }
-                return count;
-
-            default:
-                throw new IllegalArgumentException(new StringBuilder("Unsupported URI ")
-                        .append(uri).append("!").toString());
-        }
-    }
-}
-=======
-/*******************************************************************************
- * Software Name : RCS IMS Stack
- *
- * Copyright (C) 2010 France Telecom S.A.
- * Copyright (C) 2014 Sony Mobile Communications Inc.
- *
- * Licensed under the Apache License, Version 2.0 (the "License");
- * you may not use this file except in compliance with the License.
- * You may obtain a copy of the License at
- *
- *      http://www.apache.org/licenses/LICENSE-2.0
- *
- * Unless required by applicable law or agreed to in writing, software
- * distributed under the License is distributed on an "AS IS" BASIS,
- * WITHOUT WARRANTIES OR CONDITIONS OF ANY KIND, either express or implied.
- * See the License for the specific language governing permissions and
- * limitations under the License.
- *
- * NOTE: This file has been modified by Sony Mobile Communications Inc.
- * Modifications are licensed under the License.
- ******************************************************************************/
-
-package com.orangelabs.rcs.provider.sharing;
-
-import com.gsma.services.rcs.ish.ImageSharingLog;
+/*******************************************************************************
+ * Software Name : RCS IMS Stack
+ *
+ * Copyright (C) 2010 France Telecom S.A.
+ * Copyright (C) 2014 Sony Mobile Communications Inc.
+ *
+ * Licensed under the Apache License, Version 2.0 (the "License");
+ * you may not use this file except in compliance with the License.
+ * You may obtain a copy of the License at
+ *
+ *      http://www.apache.org/licenses/LICENSE-2.0
+ *
+ * Unless required by applicable law or agreed to in writing, software
+ * distributed under the License is distributed on an "AS IS" BASIS,
+ * WITHOUT WARRANTIES OR CONDITIONS OF ANY KIND, either express or implied.
+ * See the License for the specific language governing permissions and
+ * limitations under the License.
+ *
+ * NOTE: This file has been modified by Sony Mobile Communications Inc.
+ * Modifications are licensed under the License.
+ ******************************************************************************/
+
+package com.orangelabs.rcs.provider.sharing;
+
+import com.gsma.services.rcs.ish.ImageSharingLog;
 import com.orangelabs.rcs.utils.DatabaseUtils;
-
-import android.content.ContentProvider;
-import android.content.ContentValues;
-import android.content.Context;
-import android.content.UriMatcher;
-import android.database.Cursor;
-import android.database.sqlite.SQLiteDatabase;
-import android.database.sqlite.SQLiteOpenHelper;
-import android.net.Uri;
-import android.text.TextUtils;
-
-/**
- * Image sharing provider
- *
- * @author Jean-Marc AUFFRET
- */
-public class ImageSharingProvider extends ContentProvider {
-
-    private static final String TABLE = "imageshare";
-
-    private static final String SELECTION_WITH_SHARING_ID_ONLY = ImageSharingData.KEY_SHARING_ID
-            .concat("=?");
-
-    private static final String DATABASE_NAME = "imageshare.db";
-
-    private static final UriMatcher sUriMatcher;
-    static {
-        sUriMatcher = new UriMatcher(UriMatcher.NO_MATCH);
-        sUriMatcher.addURI(ImageSharingLog.CONTENT_URI.getAuthority(),
-                ImageSharingLog.CONTENT_URI.getPath().substring(1), UriType.IMAGE_SHARING);
-        sUriMatcher.addURI(ImageSharingLog.CONTENT_URI.getAuthority(), ImageSharingLog.CONTENT_URI
-                .getPath().substring(1).concat("/*"), UriType.IMAGE_SHARING_WITH_ID);
-    }
-
-    private static final class UriType {
-
-        private static final int IMAGE_SHARING = 1;
-
-        private static final int IMAGE_SHARING_WITH_ID = 2;
-    }
-
-    private static final class CursorType {
-
-        private static final String TYPE_DIRECTORY = "vnd.android.cursor.dir/imageshare";
-
-        private static final String TYPE_ITEM = "vnd.android.cursor.item/imageshare";
-    }
-
-    private static class DatabaseHelper extends SQLiteOpenHelper {
-        private static final int DATABASE_VERSION = 5;
-
-        public DatabaseHelper(Context ctx) {
-            super(ctx, DATABASE_NAME, null, DATABASE_VERSION);
-        }
-
-        @Override
-        public void onCreate(SQLiteDatabase db) {
-            db.execSQL(new StringBuilder("CREATE TABLE IF NOT EXISTS ").append(TABLE).append("(")
-                    .append(ImageSharingData.KEY_SHARING_ID).append(" TEXT NOT NULL PRIMARY KEY,")
-                    .append(ImageSharingData.KEY_CONTACT).append(" TEXT NOT NULL,")
-                    .append(ImageSharingData.KEY_FILE).append(" TEXT NOT NULL,")
-                    .append(ImageSharingData.KEY_FILENAME).append(" TEXT NOT NULL,")
-                    .append(ImageSharingData.KEY_MIME_TYPE).append(" TEXT NOT NULL,")
-                    .append(ImageSharingData.KEY_STATE).append(" INTEGER NOT NULL,")
-                    .append(ImageSharingData.KEY_REASON_CODE).append(" INTEGER NOT NULL,")
-                    .append(ImageSharingData.KEY_DIRECTION).append(" INTEGER NOT NULL,")
-                    .append(ImageSharingData.KEY_TIMESTAMP).append(" INTEGER NOT NULL,")
-                    .append(ImageSharingData.KEY_TRANSFERRED).append(" INTEGER NOT NULL,")
+
+import android.content.ContentProvider;
+import android.content.ContentValues;
+import android.content.Context;
+import android.content.UriMatcher;
+import android.database.Cursor;
+import android.database.sqlite.SQLiteDatabase;
+import android.database.sqlite.SQLiteOpenHelper;
+import android.net.Uri;
+import android.text.TextUtils;
+
+/**
+ * Image sharing provider
+ *
+ * @author Jean-Marc AUFFRET
+ */
+public class ImageSharingProvider extends ContentProvider {
+
+    private static final String TABLE = "imageshare";
+
+    private static final String SELECTION_WITH_SHARING_ID_ONLY = ImageSharingData.KEY_SHARING_ID
+            .concat("=?");
+
+    private static final String DATABASE_NAME = "imageshare.db";
+
+    private static final UriMatcher sUriMatcher;
+    static {
+        sUriMatcher = new UriMatcher(UriMatcher.NO_MATCH);
+        sUriMatcher.addURI(ImageSharingLog.CONTENT_URI.getAuthority(),
+                ImageSharingLog.CONTENT_URI.getPath().substring(1), UriType.IMAGE_SHARING);
+        sUriMatcher.addURI(ImageSharingLog.CONTENT_URI.getAuthority(), ImageSharingLog.CONTENT_URI
+                .getPath().substring(1).concat("/*"), UriType.IMAGE_SHARING_WITH_ID);
+    }
+
+    private static final class UriType {
+
+        private static final int IMAGE_SHARING = 1;
+
+        private static final int IMAGE_SHARING_WITH_ID = 2;
+    }
+
+    private static final class CursorType {
+
+        private static final String TYPE_DIRECTORY = "vnd.android.cursor.dir/imageshare";
+
+        private static final String TYPE_ITEM = "vnd.android.cursor.item/imageshare";
+    }
+
+    private static class DatabaseHelper extends SQLiteOpenHelper {
+        private static final int DATABASE_VERSION = 5;
+
+        public DatabaseHelper(Context ctx) {
+            super(ctx, DATABASE_NAME, null, DATABASE_VERSION);
+        }
+
+        @Override
+        public void onCreate(SQLiteDatabase db) {
+            db.execSQL(new StringBuilder("CREATE TABLE IF NOT EXISTS ").append(TABLE).append("(")
+                    .append(ImageSharingData.KEY_SHARING_ID).append(" TEXT NOT NULL PRIMARY KEY,")
+                    .append(ImageSharingData.KEY_CONTACT).append(" TEXT NOT NULL,")
+                    .append(ImageSharingData.KEY_FILE).append(" TEXT NOT NULL,")
+                    .append(ImageSharingData.KEY_FILENAME).append(" TEXT NOT NULL,")
+                    .append(ImageSharingData.KEY_MIME_TYPE).append(" TEXT NOT NULL,")
+                    .append(ImageSharingData.KEY_STATE).append(" INTEGER NOT NULL,")
+                    .append(ImageSharingData.KEY_REASON_CODE).append(" INTEGER NOT NULL,")
+                    .append(ImageSharingData.KEY_DIRECTION).append(" INTEGER NOT NULL,")
+                    .append(ImageSharingData.KEY_TIMESTAMP).append(" INTEGER NOT NULL,")
+                    .append(ImageSharingData.KEY_TRANSFERRED).append(" INTEGER NOT NULL,")
                     .append(ImageSharingData.KEY_FILESIZE).append(" INTEGER NOT NULL)").toString());
             db.execSQL(new StringBuilder("CREATE INDEX ").append(ImageSharingData.KEY_CONTACT)
                     .append("_idx").append(" ON ").append(TABLE).append("(")
@@ -339,147 +99,146 @@
             db.execSQL(new StringBuilder("CREATE INDEX ").append(ImageSharingData.KEY_TIMESTAMP)
                     .append("_idx").append(" ON ").append(TABLE).append("(")
                     .append(ImageSharingData.KEY_TIMESTAMP).append(")").toString());
-        }
-
-        @Override
-        public void onUpgrade(SQLiteDatabase db, int oldVersion, int currentVersion) {
-            db.execSQL("DROP TABLE IF EXISTS ".concat(TABLE));
-            onCreate(db);
-        }
-    }
-
-    private SQLiteOpenHelper mOpenHelper;
-
-    private String getSelectionWithSharingId(String selection) {
-        if (TextUtils.isEmpty(selection)) {
-            return SELECTION_WITH_SHARING_ID_ONLY;
-        }
-        return new StringBuilder("(").append(SELECTION_WITH_SHARING_ID_ONLY).append(") AND (")
-                .append(selection).append(")").toString();
-    }
-
-    private String[] getSelectionArgsWithSharingId(String[] selectionArgs, String sharingId) {
-        String[] sharingSelectionArg = new String[] {
-            sharingId
-        };
-        if (selectionArgs == null) {
-            return sharingSelectionArg;
-        }
-        return DatabaseUtils.appendSelectionArgs(sharingSelectionArg, selectionArgs);
-    }
-
-    @Override
-    public boolean onCreate() {
-        mOpenHelper = new DatabaseHelper(getContext());
-        return true;
-    }
-
-    @Override
-    public String getType(Uri uri) {
-        switch (sUriMatcher.match(uri)) {
-            case UriType.IMAGE_SHARING:
-                return CursorType.TYPE_DIRECTORY;
-
-            case UriType.IMAGE_SHARING_WITH_ID:
-                return CursorType.TYPE_ITEM;
-
-            default:
-                throw new IllegalArgumentException(new StringBuilder("Unsupported URI ")
-                        .append(uri).append("!").toString());
-        }
-    }
-
-    @Override
-    public Cursor query(Uri uri, String[] projection, String selection, String[] selectionArgs,
-            String sort) {
-        Cursor cursor = null;
-        try {
-            switch (sUriMatcher.match(uri)) {
-                case UriType.IMAGE_SHARING_WITH_ID:
-                    String sharingId = uri.getLastPathSegment();
-                    selection = getSelectionWithSharingId(selection);
-                    selectionArgs = getSelectionArgsWithSharingId(selectionArgs, sharingId);
-                    /* Intentional fall through */
-                case UriType.IMAGE_SHARING:
-                    SQLiteDatabase db = mOpenHelper.getReadableDatabase();
-                    cursor = db.query(TABLE, projection, selection, selectionArgs, null,
-                            null, sort);
-                    cursor.setNotificationUri(getContext().getContentResolver(), uri);
-                    return cursor;
-
-                default:
-                    throw new IllegalArgumentException(new StringBuilder("Unsupported URI ")
-                            .append(uri).append("!").toString());
-            }
-        } catch (RuntimeException e) {
-            if (cursor != null) {
-                cursor.close();
-            }
-            throw e;
-        }
-    }
-
-    @Override
-    public int update(Uri uri, ContentValues values, String selection, String[] selectionArgs) {
-        switch (sUriMatcher.match(uri)) {
-            case UriType.IMAGE_SHARING_WITH_ID:
-                String sharingId = uri.getLastPathSegment();
-                selection = getSelectionWithSharingId(selection);
-                selectionArgs = getSelectionArgsWithSharingId(selectionArgs, sharingId);
-                /* Intentional fall through */
-            case UriType.IMAGE_SHARING:
-                SQLiteDatabase db = mOpenHelper.getWritableDatabase();
-                int count = db.update(TABLE, values, selection, selectionArgs);
-                if (count > 0) {
-                    getContext().getContentResolver().notifyChange(uri, null);
-                }
-                return count;
-
-            default:
-                throw new IllegalArgumentException(new StringBuilder("Unsupported URI ")
-                        .append(uri).append("!").toString());
-        }
-    }
-
-    @Override
-    public Uri insert(Uri uri, ContentValues initialValues) {
-        switch (sUriMatcher.match(uri)) {
-            case UriType.IMAGE_SHARING:
-                /* Intentional fall through */
-            case UriType.IMAGE_SHARING_WITH_ID:
-                SQLiteDatabase db = mOpenHelper.getWritableDatabase();
-                String sharingId = initialValues.getAsString(ImageSharingData.KEY_SHARING_ID);
-                db.insert(TABLE, null, initialValues);
-                Uri notificationUri = Uri.withAppendedPath(ImageSharingLog.CONTENT_URI, sharingId);
-                getContext().getContentResolver().notifyChange(notificationUri, null);
-                return notificationUri;
-
-            default:
-                throw new IllegalArgumentException(new StringBuilder("Unsupported URI ")
-                        .append(uri).append("!").toString());
-        }
-    }
-
-    @Override
-    public int delete(Uri uri, String selection, String[] selectionArgs) {
-        switch (sUriMatcher.match(uri)) {
-            case UriType.IMAGE_SHARING_WITH_ID:
-                String sharingId = uri.getLastPathSegment();
-                selection = getSelectionWithSharingId(selection);
-                selectionArgs = getSelectionArgsWithSharingId(selectionArgs, sharingId);
-                /* Intentional fall through */
-            case UriType.IMAGE_SHARING:
-                SQLiteDatabase db = mOpenHelper.getWritableDatabase();
-                int count = db.delete(TABLE, selection, selectionArgs);
-                if (count > 0) {
-                    getContext().getContentResolver().notifyChange(uri, null);
-                }
-                return count;
-
-            default:
-                throw new IllegalArgumentException(new StringBuilder("Unsupported URI ")
-                        .append(uri).append("!").toString());
-        }
-    }
-}
->>>>>>> 09d1b856
+        }
+
+        @Override
+        public void onUpgrade(SQLiteDatabase db, int oldVersion, int currentVersion) {
+            db.execSQL("DROP TABLE IF EXISTS ".concat(TABLE));
+            onCreate(db);
+        }
+    }
+
+    private SQLiteOpenHelper mOpenHelper;
+
+    private String getSelectionWithSharingId(String selection) {
+        if (TextUtils.isEmpty(selection)) {
+            return SELECTION_WITH_SHARING_ID_ONLY;
+        }
+        return new StringBuilder("(").append(SELECTION_WITH_SHARING_ID_ONLY).append(") AND (")
+                .append(selection).append(")").toString();
+    }
+
+    private String[] getSelectionArgsWithSharingId(String[] selectionArgs, String sharingId) {
+        String[] sharingSelectionArg = new String[] {
+            sharingId
+        };
+        if (selectionArgs == null) {
+            return sharingSelectionArg;
+        }
+        return DatabaseUtils.appendSelectionArgs(sharingSelectionArg, selectionArgs);
+    }
+
+    @Override
+    public boolean onCreate() {
+        mOpenHelper = new DatabaseHelper(getContext());
+        return true;
+    }
+
+    @Override
+    public String getType(Uri uri) {
+        switch (sUriMatcher.match(uri)) {
+            case UriType.IMAGE_SHARING:
+                return CursorType.TYPE_DIRECTORY;
+
+            case UriType.IMAGE_SHARING_WITH_ID:
+                return CursorType.TYPE_ITEM;
+
+            default:
+                throw new IllegalArgumentException(new StringBuilder("Unsupported URI ")
+                        .append(uri).append("!").toString());
+        }
+    }
+
+    @Override
+    public Cursor query(Uri uri, String[] projection, String selection, String[] selectionArgs,
+            String sort) {
+        Cursor cursor = null;
+        try {
+            switch (sUriMatcher.match(uri)) {
+                case UriType.IMAGE_SHARING_WITH_ID:
+                    String sharingId = uri.getLastPathSegment();
+                    selection = getSelectionWithSharingId(selection);
+                    selectionArgs = getSelectionArgsWithSharingId(selectionArgs, sharingId);
+                    /* Intentional fall through */
+                case UriType.IMAGE_SHARING:
+                    SQLiteDatabase db = mOpenHelper.getReadableDatabase();
+                    cursor = db.query(TABLE, projection, selection, selectionArgs, null,
+                            null, sort);
+                    cursor.setNotificationUri(getContext().getContentResolver(), uri);
+                    return cursor;
+
+                default:
+                    throw new IllegalArgumentException(new StringBuilder("Unsupported URI ")
+                            .append(uri).append("!").toString());
+            }
+        } catch (RuntimeException e) {
+            if (cursor != null) {
+                cursor.close();
+            }
+            throw e;
+        }
+    }
+
+    @Override
+    public int update(Uri uri, ContentValues values, String selection, String[] selectionArgs) {
+        switch (sUriMatcher.match(uri)) {
+            case UriType.IMAGE_SHARING_WITH_ID:
+                String sharingId = uri.getLastPathSegment();
+                selection = getSelectionWithSharingId(selection);
+                selectionArgs = getSelectionArgsWithSharingId(selectionArgs, sharingId);
+                /* Intentional fall through */
+            case UriType.IMAGE_SHARING:
+                SQLiteDatabase db = mOpenHelper.getWritableDatabase();
+                int count = db.update(TABLE, values, selection, selectionArgs);
+                if (count > 0) {
+                    getContext().getContentResolver().notifyChange(uri, null);
+                }
+                return count;
+
+            default:
+                throw new IllegalArgumentException(new StringBuilder("Unsupported URI ")
+                        .append(uri).append("!").toString());
+        }
+    }
+
+    @Override
+    public Uri insert(Uri uri, ContentValues initialValues) {
+        switch (sUriMatcher.match(uri)) {
+            case UriType.IMAGE_SHARING:
+                /* Intentional fall through */
+            case UriType.IMAGE_SHARING_WITH_ID:
+                SQLiteDatabase db = mOpenHelper.getWritableDatabase();
+                String sharingId = initialValues.getAsString(ImageSharingData.KEY_SHARING_ID);
+                db.insert(TABLE, null, initialValues);
+                Uri notificationUri = Uri.withAppendedPath(ImageSharingLog.CONTENT_URI, sharingId);
+                getContext().getContentResolver().notifyChange(notificationUri, null);
+                return notificationUri;
+
+            default:
+                throw new IllegalArgumentException(new StringBuilder("Unsupported URI ")
+                        .append(uri).append("!").toString());
+        }
+    }
+
+    @Override
+    public int delete(Uri uri, String selection, String[] selectionArgs) {
+        switch (sUriMatcher.match(uri)) {
+            case UriType.IMAGE_SHARING_WITH_ID:
+                String sharingId = uri.getLastPathSegment();
+                selection = getSelectionWithSharingId(selection);
+                selectionArgs = getSelectionArgsWithSharingId(selectionArgs, sharingId);
+                /* Intentional fall through */
+            case UriType.IMAGE_SHARING:
+                SQLiteDatabase db = mOpenHelper.getWritableDatabase();
+                int count = db.delete(TABLE, selection, selectionArgs);
+                if (count > 0) {
+                    getContext().getContentResolver().notifyChange(uri, null);
+                }
+                return count;
+
+            default:
+                throw new IllegalArgumentException(new StringBuilder("Unsupported URI ")
+                        .append(uri).append("!").toString());
+        }
+    }
+}