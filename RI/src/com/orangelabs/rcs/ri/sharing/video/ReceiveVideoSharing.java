/*******************************************************************************
 * Software Name : RCS IMS Stack
 *
 * Copyright (C) 2010 France Telecom S.A.
 *
 * Licensed under the Apache License, Version 2.0 (the "License");
 * you may not use this file except in compliance with the License.
 * You may obtain a copy of the License at
 *
 *      http://www.apache.org/licenses/LICENSE-2.0
 *
 * Unless required by applicable law or agreed to in writing, software
 * distributed under the License is distributed on an "AS IS" BASIS,
 * WITHOUT WARRANTIES OR CONDITIONS OF ANY KIND, either express or implied.
 * See the License for the specific language governing permissions and
 * limitations under the License.
 ******************************************************************************/
package com.orangelabs.rcs.ri.sharing.video;

import android.app.Activity;
import android.app.AlertDialog;
import android.content.DialogInterface;
import android.content.DialogInterface.OnClickListener;
import android.os.Bundle;
import android.os.Handler;
import android.util.Log;
import android.view.KeyEvent;
import android.view.Menu;
import android.view.MenuInflater;
import android.view.MenuItem;
import android.view.SurfaceHolder;
import android.view.View;
import android.view.WindowManager;
import android.widget.TextView;

import com.gsma.services.rcs.RcsCommon;
import com.gsma.services.rcs.RcsServiceException;
import com.gsma.services.rcs.RcsServiceNotAvailableException;
import com.gsma.services.rcs.contacts.ContactId;
import com.gsma.services.rcs.vsh.VideoSharing;
import com.gsma.services.rcs.vsh.VideoSharingListener;
import com.gsma.services.rcs.vsh.VideoSharingService;
import com.orangelabs.rcs.core.ims.protocol.rtp.codec.video.h264.H264Config;
import com.orangelabs.rcs.ri.ApiConnectionManager;
import com.orangelabs.rcs.ri.ApiConnectionManager.RcsServiceName;
import com.orangelabs.rcs.ri.R;
import com.orangelabs.rcs.ri.RiApplication;
import com.orangelabs.rcs.ri.sharing.video.media.TerminatingVideoPlayer;
import com.orangelabs.rcs.ri.sharing.video.media.VideoPlayerListener;
import com.orangelabs.rcs.ri.sharing.video.media.VideoSurfaceView;
import com.orangelabs.rcs.ri.utils.LockAccess;
import com.orangelabs.rcs.ri.utils.LogUtils;
import com.orangelabs.rcs.ri.utils.RcsDisplayName;
import com.orangelabs.rcs.ri.utils.Utils;

/**
 * Receive video sharing
 *  
 * @author Jean-Marc AUFFRET
 * @author YPLO6403
 */
public class ReceiveVideoSharing extends Activity implements VideoPlayerListener {

	/**
	 * UI handler
	 */
	private final Handler handler = new Handler();
	
	/**
	 * Video sharing
	 */
	private VideoSharing videoSharing;
	
    /**
     * The Video Sharing Data Object 
     */
    private VideoSharingDAO vshDao;

    /**
     * Video renderer
     */
    private TerminatingVideoPlayer videoRenderer;

    /**
     * Video width
     */
    private int videoWidth = H264Config.QCIF_WIDTH;
    
    /**
     * Video height
     */
    private int videoHeight = H264Config.QCIF_HEIGHT;
    
    /**
     * Live video preview
     */
    private VideoSurfaceView videoView;
    
    /**
     * Video surface holder
     */
    private SurfaceHolder surface;
    
	/**
	 * A locker to exit only once
	 */
	private LockAccess exitOnce = new LockAccess();
	
   	/**
	 * API connection manager
	 */
	private ApiConnectionManager connectionManager;
    
    /**
	 * The log tag for this class
	 */
	private static final String LOGTAG = LogUtils.getTag(ReceiveVideoSharing.class.getSimpleName());
<<<<<<< HEAD
=======
	
   /**
     * Video sharing listener
     */
    private VideoSharingListener vshListener = new VideoSharingListener() {

		@Override
		public void onStateChanged(ContactId contact, String sharingId, final int state, int reasonCode) {
			if (LogUtils.isActive) {
				Log.d(LOGTAG, "onVideoSharingStateChanged contact=" + contact + " sharingId=" + sharingId + " state=" + state
						+ " reason=" + reasonCode);
			}
			if (state > RiApplication.VSH_STATES.length) {
				if (LogUtils.isActive) {
					Log.e(LOGTAG, "onVideoSharingStateChanged unhandled state=" + state);
				}
				return;
			}
			if (reasonCode > RiApplication.VSH_REASON_CODES.length) {
				if (LogUtils.isActive) {
					Log.e(LOGTAG, "onVideoSharingStateChanged unhandled reason=" + reasonCode);
				}
				return;
			}
			// Discard event if not for current sharingId
			if (ReceiveVideoSharing.this.vshDao == null || !ReceiveVideoSharing.this.vshDao.getSharingId().equals(sharingId)) {
				return;
			}
			final String _reasonCode = RiApplication.VSH_REASON_CODES[reasonCode];
			handler.post(new Runnable() {
				public void run() {
					switch (state) {
					case VideoSharing.State.STARTED:
						// Session is established
						break;

					case VideoSharing.State.ABORTED:
						// Display session status
						Utils.showMessageAndExit(ReceiveVideoSharing.this, getString(R.string.label_sharing_aborted, _reasonCode),
								exitOnce);
						break;

					case VideoSharing.State.FAILED:
						// Session is failed: exit
						Utils.showMessageAndExit(ReceiveVideoSharing.this, getString(R.string.label_sharing_failed, _reasonCode),
								exitOnce);
						break;

					case VideoSharing.State.REJECTED:
						// Session is rejected: exit
						Utils.showMessageAndExit(ReceiveVideoSharing.this, getString(R.string.label_sharing_rejected, _reasonCode),
								exitOnce);
						break;
					
					default:
						if (LogUtils.isActive) {
							Log.d(LOGTAG,
									"onVideoSharingStateChanged "
											+ getString(R.string.label_vsh_state_changed, RiApplication.VSH_STATES[state],
													_reasonCode));
						}
					}
				}
			});
		}
	};
>>>>>>> c69265ed
    
    @Override
    public void onCreate(Bundle savedInstanceState) {
        super.onCreate(savedInstanceState);

        // Always on window
        getWindow().addFlags(WindowManager.LayoutParams.FLAG_KEEP_SCREEN_ON);
        getWindow().addFlags(WindowManager.LayoutParams.FLAG_SHOW_WHEN_LOCKED);
        getWindow().addFlags(WindowManager.LayoutParams.FLAG_DISMISS_KEYGUARD);

        // Set layout
        setContentView(R.layout.video_sharing_receive);

        // Get invitation info
        vshDao = (VideoSharingDAO) (getIntent().getExtras().getParcelable(VideoSharingIntentService.BUNDLE_VSHDAO_ID));
		if (vshDao == null) {
			if (LogUtils.isActive) {
				Log.e(LOGTAG, "onCreate cannot read Video Sharing invitation");
			}
			finish();
			return;
		}

		if (LogUtils.isActive) {
			Log.d(LOGTAG, "onCreate "+vshDao);
		}
		
        // Create the live video view
        videoView = (VideoSurfaceView)findViewById(R.id.video_view);
        videoView.setAspectRatio(videoWidth, videoHeight);
        surface = videoView.getHolder();
        surface.setType(SurfaceHolder.SURFACE_TYPE_PUSH_BUFFERS);
        surface.setKeepScreenOn(true);

        // Instantiate the renderer
        videoRenderer = new TerminatingVideoPlayer(videoView, this);

		// Register to API connection manager
		connectionManager = ApiConnectionManager.getInstance(this);
		if (connectionManager == null || !connectionManager.isServiceConnected(RcsServiceName.VIDEO_SHARING, RcsServiceName.CONTACTS)) {
			Utils.showMessageAndExit(this, getString(R.string.label_service_not_available), exitOnce);
		} else {
			connectionManager.startMonitorServices(this, exitOnce, RcsServiceName.VIDEO_SHARING, RcsServiceName.CONTACTS);
			videoSharingInvitation();
		}
    }

    @Override
	public void onDestroy() {
		super.onDestroy();
		if (connectionManager == null) {
			return;
		}
		connectionManager.stopMonitorServices(this);
		if (connectionManager.isServiceConnected(RcsServiceName.VIDEO_SHARING)) {
			// Remove video sharing listener
			try {
				if (LogUtils.isActive) {
					Log.d(LOGTAG, "onDestroy Remove listener");
				}
				connectionManager.getVideoSharingApi().removeEventListener(vshListener);
			} catch (Exception e) {
				e.printStackTrace();
			}
		}
	}

    public void videoSharingInvitation() {
    	VideoSharingService vshApi = connectionManager.getVideoSharingApi();
		try {
			// Add service listener
			vshApi.addEventListener(vshListener);
			
			// Get the video sharing
			videoSharing = vshApi.getVideoSharing(vshDao.getSharingId());
			if (videoSharing == null) {
				// Session not found or expired
				Utils.showMessageAndExit(this, getString(R.string.label_session_not_found), exitOnce);
				return;
			}
			
			ContactId remote = vshDao.getContact();
			String from = RcsDisplayName.getInstance(this).getDisplayName(remote);
			
	    	// Display sharing infos
    		TextView fromTextView = (TextView)findViewById(R.id.from);
    		fromTextView.setText(getString(R.string.label_from_args, from));
	    	
			// Display accept/reject dialog
			AlertDialog.Builder builder = new AlertDialog.Builder(this);
			builder.setTitle(R.string.title_video_sharing);
			builder.setMessage(getString(R.string.label_from_args, from));
			builder.setCancelable(false);
			builder.setIcon(R.drawable.ri_notif_csh_icon);
			builder.setPositiveButton(getString(R.string.label_accept), acceptBtnListener);
			builder.setNegativeButton(getString(R.string.label_decline), declineBtnListener);
			builder.show();
	    } catch(RcsServiceNotAvailableException e) {
	    	e.printStackTrace();
			Utils.showMessageAndExit(this, getString(R.string.label_api_disabled), exitOnce);
	    } catch(RcsServiceException e) {
	    	e.printStackTrace();
			Utils.showMessageAndExit(this, getString(R.string.label_api_failed), exitOnce);
		}
    }
    
    /**
	 * Accept invitation
	 */
	private void acceptInvitation() {
    	try {
    		if (LogUtils.isActive) {
				Log.d(LOGTAG, "acceptInvitation");
			}
    		// Accept the invitation
    		videoSharing.acceptInvitation(videoRenderer);
    	} catch(Exception e) {
    		e.printStackTrace();
			Utils.showMessageAndExit(this, getString(R.string.label_invitation_failed), exitOnce);
    	}
	}
	
	/**
	 * Reject invitation
	 */
	private void rejectInvitation() {
    	try {
    		// Reject the invitation
    		videoSharing.rejectInvitation();
    	} catch(Exception e) {
    		e.printStackTrace();
    	}
	}	
	
	/**
     * Accept button listener
     */
    private OnClickListener acceptBtnListener = new OnClickListener() {
        public void onClick(DialogInterface dialog, int which) {     
        	// Accept invitation
        	acceptInvitation();
        }
    };

    /**
     * Reject button listener
     */    
    private OnClickListener declineBtnListener = new OnClickListener() {
        public void onClick(DialogInterface dialog, int which) {
        	// Reject invitation
        	rejectInvitation();
        	
            // Exit activity
			finish();
        }
    };     
    
    /**
     * Quit the session
     */
    private void quitSession() {
    	// Stop the sharing
    	try {
            if (videoSharing != null) {
            	videoSharing.abortSharing();
            }
    	} catch(Exception e) {
    		e.printStackTrace();
    	}
    	videoSharing = null;
		
	    // Exit activity
		finish();
    }    
    
    @Override
    public boolean onKeyDown(int keyCode, KeyEvent event) {
        switch (keyCode) {
            case KeyEvent.KEYCODE_BACK:
            	// Quit the session
            	quitSession();
                return true;
        }

        return super.onKeyDown(keyCode, event);
    }
    
    @Override
	public boolean onCreateOptionsMenu(Menu menu) {
		MenuInflater inflater=new MenuInflater(getApplicationContext());
		inflater.inflate(R.menu.menu_video_sharing, menu);
		return true;
	}
    
    @Override
	public boolean onOptionsItemSelected(MenuItem item) {
		switch (item.getItemId()) {
			case R.id.menu_close_session:
				// Quit the session
				quitSession();
				break;
		}
		return true;
	}
    
    /*-------------------------- Session callbacks ------------------*/
    
    /**
     * Video sharing listener
     */
    private VideoSharingListener vshListener = new VideoSharingListener() {

		@Override
		public void onVideoSharingStateChanged(ContactId contact, String sharingId, final int state, int reasonCode) {
			if (LogUtils.isActive) {
				Log.d(LOGTAG, "onVideoSharingStateChanged contact=" + contact + " sharingId=" + sharingId + " state=" + state
						+ " reason=" + reasonCode);
			}
			if (state > RiApplication.VSH_STATES.length) {
				if (LogUtils.isActive) {
					Log.e(LOGTAG, "onVideoSharingStateChanged unhandled state=" + state);
				}
				return;
			}
			if (reasonCode > RiApplication.VSH_REASON_CODES.length) {
				if (LogUtils.isActive) {
					Log.e(LOGTAG, "onVideoSharingStateChanged unhandled reason=" + reasonCode);
				}
				return;
			}
			// Discard event if not for current sharingId
			if (ReceiveVideoSharing.this.vshDao == null || !ReceiveVideoSharing.this.vshDao.getSharingId().equals(sharingId)) {
				return;
			}
			final String _reasonCode = RiApplication.VSH_REASON_CODES[reasonCode];
			handler.post(new Runnable() {
				public void run() {
					switch (state) {
					case VideoSharing.State.STARTED:
						// Display video format
						try {
							String format = videoSharing.getVideoEncoding() + " " +
									videoSharing.getVideoDescriptor().getVideoWidth() + "x" + videoSharing.getVideoDescriptor().getVideoHeight();
							TextView fmtView = (TextView)findViewById(R.id.video_format);
							fmtView.setVisibility(View.VISIBLE);
							fmtView.setText(getString(R.string.label_video_format, format));
						} catch(Exception e) {
							e.printStackTrace();
						}

						// Start the renderer
						videoRenderer.open();
						videoRenderer.start();
						break;

					case VideoSharing.State.ABORTED:
						// Stop the renderer
						videoRenderer.stop();
						videoRenderer.close();
						
						// Display session status
						Utils.showMessageAndExit(ReceiveVideoSharing.this, getString(R.string.label_sharing_aborted, _reasonCode),
								exitOnce);
						break;

					case VideoSharing.State.FAILED:
						// Stop the renderer
						videoRenderer.stop();
						videoRenderer.close();						

						// Session is failed: exit
						Utils.showMessageAndExit(ReceiveVideoSharing.this, getString(R.string.label_sharing_failed, _reasonCode),
								exitOnce);
						break;

					case VideoSharing.State.REJECTED:
						// Stop the renderer
						videoRenderer.stop();
						videoRenderer.close();									

						// Session is rejected: exit
						Utils.showMessageAndExit(ReceiveVideoSharing.this, getString(R.string.label_sharing_rejected, _reasonCode),
								exitOnce);
						break;
					
					default:
						if (LogUtils.isActive) {
							Log.d(LOGTAG,
									"onVideoSharingStateChanged "
											+ getString(R.string.label_vsh_state_changed, RiApplication.VSH_STATES[state],
													_reasonCode));
						}
					}
				}
			});
		}
	};
    
    /*-------------------------- Video player callbacks ------------------*/
    
	/**
	 * Callback called when the player is opened
	 */
	public void onPlayerOpened() {
		if (LogUtils.isActive) {
			Log.d(LOGTAG, "onPlayerOpened");
		}		
	}

	/**
	 * Callback called when the player is started
	 */
	public void onPlayerStarted() {
		if (LogUtils.isActive) {
			Log.d(LOGTAG, "onPlayerStarted");
		}
	}

	/**
	 * Callback called when the player is stopped
	 */
	public void onPlayerStopped() {
		if (LogUtils.isActive) {
			Log.d(LOGTAG, "onPlayerStopped");
		}
	}

	/**
	 * Callback called when the player is closed
	 */
	public void onPlayerClosed() {
		if (LogUtils.isActive) {
			Log.d(LOGTAG, "onPlayerClosed");
		}
	}

	/**
	 * Callback called when the player has failed
	 */
	public void onPlayerError() {
		// TODO
		if (LogUtils.isActive) {
			Log.d(LOGTAG, "onPlayerError");
		}
	}
	
	/**
	 * Callback called when the player has been resized
	 */
	public void onPlayerResized(int width, int height) {
		// TODO
		if (LogUtils.isActive) {
			Log.d(LOGTAG, "onPlayerResized");
		}
	}	
}
<|MERGE_RESOLUTION|>--- conflicted
+++ resolved
@@ -5,7 +5,7 @@
  *
  * Licensed under the Apache License, Version 2.0 (the "License");
  * you may not use this file except in compliance with the License.
- * You may obtain a copy of the License at
+ * You may obtain a copy of the License ats
  *
  *      http://www.apache.org/licenses/LICENSE-2.0
  *
@@ -33,10 +33,10 @@
 import android.view.WindowManager;
 import android.widget.TextView;
 
-import com.gsma.services.rcs.RcsCommon;
 import com.gsma.services.rcs.RcsServiceException;
 import com.gsma.services.rcs.RcsServiceNotAvailableException;
 import com.gsma.services.rcs.contacts.ContactId;
+import com.gsma.services.rcs.vsh.VideoDescriptor;
 import com.gsma.services.rcs.vsh.VideoSharing;
 import com.gsma.services.rcs.vsh.VideoSharingListener;
 import com.gsma.services.rcs.vsh.VideoSharingService;
@@ -109,81 +109,12 @@
    	/**
 	 * API connection manager
 	 */
-	private ApiConnectionManager connectionManager;
+	private ApiConnectionManager mCnxManager;
     
     /**
 	 * The log tag for this class
 	 */
 	private static final String LOGTAG = LogUtils.getTag(ReceiveVideoSharing.class.getSimpleName());
-<<<<<<< HEAD
-=======
-	
-   /**
-     * Video sharing listener
-     */
-    private VideoSharingListener vshListener = new VideoSharingListener() {
-
-		@Override
-		public void onStateChanged(ContactId contact, String sharingId, final int state, int reasonCode) {
-			if (LogUtils.isActive) {
-				Log.d(LOGTAG, "onVideoSharingStateChanged contact=" + contact + " sharingId=" + sharingId + " state=" + state
-						+ " reason=" + reasonCode);
-			}
-			if (state > RiApplication.VSH_STATES.length) {
-				if (LogUtils.isActive) {
-					Log.e(LOGTAG, "onVideoSharingStateChanged unhandled state=" + state);
-				}
-				return;
-			}
-			if (reasonCode > RiApplication.VSH_REASON_CODES.length) {
-				if (LogUtils.isActive) {
-					Log.e(LOGTAG, "onVideoSharingStateChanged unhandled reason=" + reasonCode);
-				}
-				return;
-			}
-			// Discard event if not for current sharingId
-			if (ReceiveVideoSharing.this.vshDao == null || !ReceiveVideoSharing.this.vshDao.getSharingId().equals(sharingId)) {
-				return;
-			}
-			final String _reasonCode = RiApplication.VSH_REASON_CODES[reasonCode];
-			handler.post(new Runnable() {
-				public void run() {
-					switch (state) {
-					case VideoSharing.State.STARTED:
-						// Session is established
-						break;
-
-					case VideoSharing.State.ABORTED:
-						// Display session status
-						Utils.showMessageAndExit(ReceiveVideoSharing.this, getString(R.string.label_sharing_aborted, _reasonCode),
-								exitOnce);
-						break;
-
-					case VideoSharing.State.FAILED:
-						// Session is failed: exit
-						Utils.showMessageAndExit(ReceiveVideoSharing.this, getString(R.string.label_sharing_failed, _reasonCode),
-								exitOnce);
-						break;
-
-					case VideoSharing.State.REJECTED:
-						// Session is rejected: exit
-						Utils.showMessageAndExit(ReceiveVideoSharing.this, getString(R.string.label_sharing_rejected, _reasonCode),
-								exitOnce);
-						break;
-					
-					default:
-						if (LogUtils.isActive) {
-							Log.d(LOGTAG,
-									"onVideoSharingStateChanged "
-											+ getString(R.string.label_vsh_state_changed, RiApplication.VSH_STATES[state],
-													_reasonCode));
-						}
-					}
-				}
-			});
-		}
-	};
->>>>>>> c69265ed
     
     @Override
     public void onCreate(Bundle savedInstanceState) {
@@ -205,6 +136,7 @@
 			}
 			finish();
 			return;
+			
 		}
 
 		if (LogUtils.isActive) {
@@ -222,11 +154,11 @@
         videoRenderer = new TerminatingVideoPlayer(videoView, this);
 
 		// Register to API connection manager
-		connectionManager = ApiConnectionManager.getInstance(this);
-		if (connectionManager == null || !connectionManager.isServiceConnected(RcsServiceName.VIDEO_SHARING, RcsServiceName.CONTACTS)) {
+		mCnxManager = ApiConnectionManager.getInstance(this);
+		if (mCnxManager == null || !mCnxManager.isServiceConnected(RcsServiceName.VIDEO_SHARING, RcsServiceName.CONTACTS)) {
 			Utils.showMessageAndExit(this, getString(R.string.label_service_not_available), exitOnce);
 		} else {
-			connectionManager.startMonitorServices(this, exitOnce, RcsServiceName.VIDEO_SHARING, RcsServiceName.CONTACTS);
+			mCnxManager.startMonitorServices(this, exitOnce, RcsServiceName.VIDEO_SHARING, RcsServiceName.CONTACTS);
 			videoSharingInvitation();
 		}
     }
@@ -234,25 +166,28 @@
     @Override
 	public void onDestroy() {
 		super.onDestroy();
-		if (connectionManager == null) {
+		if (mCnxManager == null) {
 			return;
-		}
-		connectionManager.stopMonitorServices(this);
-		if (connectionManager.isServiceConnected(RcsServiceName.VIDEO_SHARING)) {
+			
+		}
+		mCnxManager.stopMonitorServices(this);
+		if (mCnxManager.isServiceConnected(RcsServiceName.VIDEO_SHARING)) {
 			// Remove video sharing listener
 			try {
 				if (LogUtils.isActive) {
 					Log.d(LOGTAG, "onDestroy Remove listener");
 				}
-				connectionManager.getVideoSharingApi().removeEventListener(vshListener);
+				mCnxManager.getVideoSharingApi().removeEventListener(vshListener);
 			} catch (Exception e) {
-				e.printStackTrace();
+				if (LogUtils.isActive) {
+					Log.e(LOGTAG, "Failed to remove listener", e);
+				}
 			}
 		}
 	}
 
     public void videoSharingInvitation() {
-    	VideoSharingService vshApi = connectionManager.getVideoSharingApi();
+    	VideoSharingService vshApi = mCnxManager.getVideoSharingApi();
 		try {
 			// Add service listener
 			vshApi.addEventListener(vshListener);
@@ -263,6 +198,7 @@
 				// Session not found or expired
 				Utils.showMessageAndExit(this, getString(R.string.label_session_not_found), exitOnce);
 				return;
+				
 			}
 			
 			ContactId remote = vshDao.getContact();
@@ -282,10 +218,14 @@
 			builder.setNegativeButton(getString(R.string.label_decline), declineBtnListener);
 			builder.show();
 	    } catch(RcsServiceNotAvailableException e) {
-	    	e.printStackTrace();
+	    	if (LogUtils.isActive) {
+				Log.e(LOGTAG, e.getMessage(), e);
+			}
 			Utils.showMessageAndExit(this, getString(R.string.label_api_disabled), exitOnce);
 	    } catch(RcsServiceException e) {
-	    	e.printStackTrace();
+	    	if (LogUtils.isActive) {
+				Log.e(LOGTAG, e.getMessage(), e);
+			}
 			Utils.showMessageAndExit(this, getString(R.string.label_api_failed), exitOnce);
 		}
     }
@@ -311,6 +251,9 @@
 	 */
 	private void rejectInvitation() {
     	try {
+    		if (LogUtils.isActive) {
+				Log.d(LOGTAG, "rejectInvitation");
+			}
     		// Reject the invitation
     		videoSharing.rejectInvitation();
     	} catch(Exception e) {
@@ -366,6 +309,7 @@
             	// Quit the session
             	quitSession();
                 return true;
+                
         }
 
         return super.onKeyDown(keyCode, event);
@@ -397,7 +341,7 @@
     private VideoSharingListener vshListener = new VideoSharingListener() {
 
 		@Override
-		public void onVideoSharingStateChanged(ContactId contact, String sharingId, final int state, int reasonCode) {
+		public void onStateChanged(ContactId contact, String sharingId, final int state, int reasonCode) {
 			if (LogUtils.isActive) {
 				Log.d(LOGTAG, "onVideoSharingStateChanged contact=" + contact + " sharingId=" + sharingId + " state=" + state
 						+ " reason=" + reasonCode);
@@ -415,7 +359,7 @@
 				return;
 			}
 			// Discard event if not for current sharingId
-			if (ReceiveVideoSharing.this.vshDao == null || !ReceiveVideoSharing.this.vshDao.getSharingId().equals(sharingId)) {
+			if (vshDao == null || !vshDao.getSharingId().equals(sharingId)) {
 				return;
 			}
 			final String _reasonCode = RiApplication.VSH_REASON_CODES[reasonCode];
@@ -425,8 +369,9 @@
 					case VideoSharing.State.STARTED:
 						// Display video format
 						try {
+							VideoDescriptor videoDescriptor = videoSharing.getVideoDescriptor();
 							String format = videoSharing.getVideoEncoding() + " " +
-									videoSharing.getVideoDescriptor().getVideoWidth() + "x" + videoSharing.getVideoDescriptor().getVideoHeight();
+									videoDescriptor.getVideoWidth() + "x" + videoDescriptor.getVideoHeight();
 							TextView fmtView = (TextView)findViewById(R.id.video_format);
 							fmtView.setVisibility(View.VISIBLE);
 							fmtView.setText(getString(R.string.label_video_format, format));
