/*******************************************************************************
 * Software Name : RCS IMS Stack
 *
 * Copyright (C) 2010 France Telecom S.A.
 * Copyright (C) 2014 Sony Mobile Communications Inc.
 *
 * Licensed under the Apache License, Version 2.0 (the "License");
 * you may not use this file except in compliance with the License.
 * You may obtain a copy of the License at
 *
 *      http://www.apache.org/licenses/LICENSE-2.0
 *
 * Unless required by applicable law or agreed to in writing, software
 * distributed under the License is distributed on an "AS IS" BASIS,
 * WITHOUT WARRANTIES OR CONDITIONS OF ANY KIND, either express or implied.
 * See the License for the specific language governing permissions and
 * limitations under the License.
 *
 * NOTE: This file has been modified by Sony Mobile Communications Inc.
 * Modifications are licensed under the License.
<<<<<<< HEAD
 ******************************************************************************/
package com.gsma.services.rcs.chat;

import android.os.Parcel;
import android.os.Parcelable;

import com.gsma.services.rcs.contacts.ContactId;

/**
 * Chat message
 * 
 * @author Jean-Marc AUFFRET
 * @author YPLO6403
 *
 */
public class ChatMessage implements Parcelable {

	/**
	 * Unique message Id
	 */
	private final String mId;

	/**
	 * Contact who has sent the message
	 */
	private final ContactId mRemoteContact;
	
	/**
	 * Message content
	 */
	private final String mContent;
	
	/**
	 * Time-stamp
	 */
	private final long mTimestamp;

	/**
	 * Time-stamp sent
	 */
	private final long mTimestampSent;

    /**
     * Constructor for outgoing message
     * 
     * @param id Message Id
     * @param remoteContact Contact Id
     * @param content Message content
     * @param timestamp Time-stamp
     * @param timestampSent Time-stamp sent
     * @hide
	 */
	public ChatMessage(String id, ContactId remoteContact, String content, long timestamp, long timestampSent) {
		mId = id;
		mRemoteContact = remoteContact;
		mContent = content;
		mTimestamp = timestamp;
		mTimestampSent = timestampSent;
	}
	
	/**
	 * Constructor
	 * 
	 * @param source Parcelable source
     * @hide
	 */
	public ChatMessage(Parcel source) {
		mId = source.readString();
		boolean containsContactId = source.readInt() != 0;
		if (containsContactId) {
			mRemoteContact = ContactId.CREATOR.createFromParcel(source);
		} else {
			mRemoteContact = null;
		}
		mContent = source.readString();
		mTimestamp = source.readLong();
		mTimestampSent = source.readLong();
    }
	
	/**
	 * Describe the kinds of special objects contained in this Parcelable's
	 * marshalled representation
	 * 
	 * @return Integer
     * @hide
	 */
	public int describeContents() {
        return 0;
    }

	/**
	 * Write parcelable object
	 * 
	 * @param dest The Parcel in which the object should be written
	 * @param flags Additional flags about how the object should be written
     * @hide
	 */
    public void writeToParcel(Parcel dest, int flags) {
    	dest.writeString(mId);
    	if (mRemoteContact != null) {
    		dest.writeInt(1);
    		mRemoteContact.writeToParcel(dest, flags);
    	} else {
    		dest.writeInt(0);
    	}
    	dest.writeString(mContent);
    	dest.writeLong(mTimestamp);
    	dest.writeLong(mTimestampSent);
    }

    /**
     * Parcelable creator
     * 
     * @hide
     */
    public static final Parcelable.Creator<ChatMessage> CREATOR
            = new Parcelable.Creator<ChatMessage>() {
        public ChatMessage createFromParcel(Parcel source) {
            return new ChatMessage(source);
        }

        public ChatMessage[] newArray(int size) {
            return new ChatMessage[size];
        }
    };	
	
	/**
	 * Returns the message ID
	 * 
	 * @return ID
	 */
    public String getId(){
    	return mId;
    }

	/**
	 * Returns the contact
	 * 
	 * @return ContactId
	 */
	public ContactId getRemoteContact() {
		return mRemoteContact;
	}

	/**
	 * Returns the message content
	 * 
	 * @return String
	 */
	public String getContent() {
		return mContent;
	}
	
	/**
=======
 ******************************************************************************/

package com.gsma.services.rcs.chat;

import com.gsma.services.rcs.RcsServiceException;
import com.gsma.services.rcs.chat.ChatLog.Message.Status;
import com.gsma.services.rcs.contacts.ContactId;

/**
 * Chat message
 * 
 * @author Jean-Marc AUFFRET
 * @author YPLO6403
 */
public class ChatMessage {

	private final IChatMessage mChatMessageInf;

	/**
	 * Constructor
	 * 
	 * @param chatMessageInf IChatMessage
	 */
	public ChatMessage(IChatMessage chatMessageInf) {
		mChatMessageInf = chatMessageInf;
	}

	/**
	 * Returns the message ID
	 * 
	 * @return ID
	 * @throws RcsServiceException
	 */
	public String getId() throws RcsServiceException {
		try {
			return mChatMessageInf.getId();
		} catch (Exception e) {
			throw new RcsServiceException(e.getMessage());
		}
	}

	/**
	 * Returns the contact
	 * 
	 * @return ContactId
	 * @throws RcsServiceException
	 */
	public ContactId getRemoteContact() throws RcsServiceException {
		try {
			return mChatMessageInf.getContact();
		} catch (Exception e) {
			throw new RcsServiceException(e.getMessage());
		}
	}

	/**
	 * Returns the message content
	 * 
	 * @return String
	 * @throws RcsServiceException
	 */
	public String getContent() throws RcsServiceException {
		try {
			return mChatMessageInf.getContent();
		} catch (Exception e) {
			throw new RcsServiceException(e.getMessage());
		}
	}

	/**
	 * Returns the mime type of the chat message.
	 * 
	 * @return ContactId
	 * @throws RcsServiceException
	 */
	public String getMimeType() throws RcsServiceException {
		try {
			return mChatMessageInf.getMimeType();
		} catch (Exception e) {
			throw new RcsServiceException(e.getMessage());
		}
	}

	/**
	 * Returns the direction of message (incoming or outgoing)
	 * 
	 * @return Direction
	 * @see com.gsma.services.rcs.RcsCommon.Direction
	 * @throws RcsServiceException
	 */
	public int getDirection() throws RcsServiceException {
		try {
			return mChatMessageInf.getDirection();
		} catch(Exception e) {
			throw new RcsServiceException(e.getMessage());
		}
	}

	/**
>>>>>>> df3ac423
	 * Returns the local time-stamp of when the chat message was sent and/or
	 * queued for outgoing messages or the local time-stamp of when the chat
	 * message was received for incoming messages.
	 * 
	 * @return long
<<<<<<< HEAD
	 */
	public long getTimestamp() {
		/* TODO: This method will be implemented in CR018. */
		throw new UnsupportedOperationException("Method not supported yet!");
=======
	 * @throws RcsServiceException
	 */
	public long getTimestamp() throws RcsServiceException {
		try {
			return mChatMessageInf.getTimestamp();
		} catch (Exception e) {
			throw new RcsServiceException(e.getMessage());
		}
>>>>>>> df3ac423
	}

	/**
	 * Returns the local time-stamp of when the chat message was sent and/or
	 * queued for outgoing messages or the remote time-stamp of when the chat
	 * message was sent for incoming messages.
	 * 
	 * @return long
	 * @throws RcsServiceException
	 */
	public long getTimestampSent() throws RcsServiceException {
		try {
			return mChatMessageInf.getTimestampSent();
		} catch (Exception e) {
			throw new RcsServiceException(e.getMessage());
		}
	}

	/**
	 * Returns the local timestamp of when the chat message was delivered for
	 * outgoing messages or 0 for incoming messages or it was not yet delivered.
	 * 
	 * @return long
	 * @throws RcsServiceException
	 */
	public long getTimestampDelivered() throws RcsServiceException {
		try {
			return mChatMessageInf.getTimestampDelivered();
		} catch (Exception e) {
			throw new RcsServiceException(e.getMessage());
		}
	}

	/**
	 * Returns the local timestamp of when the chat message was displayed for
	 * outgoing messages or 0 for incoming messages or it was not yes displayed.
	 * 
	 * @return long
	 * @throws RcsServiceException
	 */
	public long getTimestampDisplayed() throws RcsServiceException {
		try {
			return mChatMessageInf.getTimestampDisplayed();
		} catch (Exception e) {
			throw new RcsServiceException(e.getMessage());
		}
	}

	/**
	 * Returns the status of the chat message.
	 * 
	 * @return Status
	 * @throws RcsServiceException
	 */
	public int getStatus() throws RcsServiceException {
		try {
			return mChatMessageInf.getStatus();
		} catch (Exception e) {
			throw new RcsServiceException(e.getMessage());
		}
	}

	/**
	 * Returns the reason code of the chat message.
	 * 
	 * @return ReasonCode
	 * @throws RcsServiceException
	 */
	public int getReasonCode() throws RcsServiceException {
		try {
			return mChatMessageInf.getReasonCode();
		} catch (Exception e) {
			throw new RcsServiceException(e.getMessage());
		}
	}

	/**
	 * Returns the chat ID of this chat message.
	 * 
	 * @return String
	 * @throws RcsServiceException
	 */
	public String getChatId() throws RcsServiceException {
		try {
			return mChatMessageInf.getChatId();
		} catch (Exception e) {
			throw new RcsServiceException(e.getMessage());
		}
	}

	/**
	 * Returns true is this chat message has been marked as read.
	 * 
	 * @return boolean
	 * @throws RcsServiceException
	 */
<<<<<<< HEAD
	public long getTimestampSent() {
		/* TODO: This method will be implemented in CR018. */
		throw new UnsupportedOperationException("Method not supported yet!");
	}
}
=======
	public boolean isRead() throws RcsServiceException {
		try {
			return mChatMessageInf.isRead();
		} catch (Exception e) {
			throw new RcsServiceException(e.getMessage());
		}
	}
}
>>>>>>> df3ac423
<|MERGE_RESOLUTION|>--- conflicted
+++ resolved
@@ -18,162 +18,6 @@
  *
  * NOTE: This file has been modified by Sony Mobile Communications Inc.
  * Modifications are licensed under the License.
-<<<<<<< HEAD
- ******************************************************************************/
-package com.gsma.services.rcs.chat;
-
-import android.os.Parcel;
-import android.os.Parcelable;
-
-import com.gsma.services.rcs.contacts.ContactId;
-
-/**
- * Chat message
- * 
- * @author Jean-Marc AUFFRET
- * @author YPLO6403
- *
- */
-public class ChatMessage implements Parcelable {
-
-	/**
-	 * Unique message Id
-	 */
-	private final String mId;
-
-	/**
-	 * Contact who has sent the message
-	 */
-	private final ContactId mRemoteContact;
-	
-	/**
-	 * Message content
-	 */
-	private final String mContent;
-	
-	/**
-	 * Time-stamp
-	 */
-	private final long mTimestamp;
-
-	/**
-	 * Time-stamp sent
-	 */
-	private final long mTimestampSent;
-
-    /**
-     * Constructor for outgoing message
-     * 
-     * @param id Message Id
-     * @param remoteContact Contact Id
-     * @param content Message content
-     * @param timestamp Time-stamp
-     * @param timestampSent Time-stamp sent
-     * @hide
-	 */
-	public ChatMessage(String id, ContactId remoteContact, String content, long timestamp, long timestampSent) {
-		mId = id;
-		mRemoteContact = remoteContact;
-		mContent = content;
-		mTimestamp = timestamp;
-		mTimestampSent = timestampSent;
-	}
-	
-	/**
-	 * Constructor
-	 * 
-	 * @param source Parcelable source
-     * @hide
-	 */
-	public ChatMessage(Parcel source) {
-		mId = source.readString();
-		boolean containsContactId = source.readInt() != 0;
-		if (containsContactId) {
-			mRemoteContact = ContactId.CREATOR.createFromParcel(source);
-		} else {
-			mRemoteContact = null;
-		}
-		mContent = source.readString();
-		mTimestamp = source.readLong();
-		mTimestampSent = source.readLong();
-    }
-	
-	/**
-	 * Describe the kinds of special objects contained in this Parcelable's
-	 * marshalled representation
-	 * 
-	 * @return Integer
-     * @hide
-	 */
-	public int describeContents() {
-        return 0;
-    }
-
-	/**
-	 * Write parcelable object
-	 * 
-	 * @param dest The Parcel in which the object should be written
-	 * @param flags Additional flags about how the object should be written
-     * @hide
-	 */
-    public void writeToParcel(Parcel dest, int flags) {
-    	dest.writeString(mId);
-    	if (mRemoteContact != null) {
-    		dest.writeInt(1);
-    		mRemoteContact.writeToParcel(dest, flags);
-    	} else {
-    		dest.writeInt(0);
-    	}
-    	dest.writeString(mContent);
-    	dest.writeLong(mTimestamp);
-    	dest.writeLong(mTimestampSent);
-    }
-
-    /**
-     * Parcelable creator
-     * 
-     * @hide
-     */
-    public static final Parcelable.Creator<ChatMessage> CREATOR
-            = new Parcelable.Creator<ChatMessage>() {
-        public ChatMessage createFromParcel(Parcel source) {
-            return new ChatMessage(source);
-        }
-
-        public ChatMessage[] newArray(int size) {
-            return new ChatMessage[size];
-        }
-    };	
-	
-	/**
-	 * Returns the message ID
-	 * 
-	 * @return ID
-	 */
-    public String getId(){
-    	return mId;
-    }
-
-	/**
-	 * Returns the contact
-	 * 
-	 * @return ContactId
-	 */
-	public ContactId getRemoteContact() {
-		return mRemoteContact;
-	}
-
-	/**
-	 * Returns the message content
-	 * 
-	 * @return String
-	 */
-	public String getContent() {
-		return mContent;
-	}
-	
-	/**
-=======
  ******************************************************************************/
 
 package com.gsma.services.rcs.chat;
@@ -273,18 +117,11 @@
 	}
 
 	/**
->>>>>>> df3ac423
 	 * Returns the local time-stamp of when the chat message was sent and/or
 	 * queued for outgoing messages or the local time-stamp of when the chat
 	 * message was received for incoming messages.
 	 * 
 	 * @return long
-<<<<<<< HEAD
-	 */
-	public long getTimestamp() {
-		/* TODO: This method will be implemented in CR018. */
-		throw new UnsupportedOperationException("Method not supported yet!");
-=======
 	 * @throws RcsServiceException
 	 */
 	public long getTimestamp() throws RcsServiceException {
@@ -293,7 +130,6 @@
 		} catch (Exception e) {
 			throw new RcsServiceException(e.getMessage());
 		}
->>>>>>> df3ac423
 	}
 
 	/**
@@ -390,13 +226,6 @@
 	 * @return boolean
 	 * @throws RcsServiceException
 	 */
-<<<<<<< HEAD
-	public long getTimestampSent() {
-		/* TODO: This method will be implemented in CR018. */
-		throw new UnsupportedOperationException("Method not supported yet!");
-	}
-}
-=======
 	public boolean isRead() throws RcsServiceException {
 		try {
 			return mChatMessageInf.isRead();
@@ -404,5 +233,4 @@
 			throw new RcsServiceException(e.getMessage());
 		}
 	}
-}
->>>>>>> df3ac423
+}