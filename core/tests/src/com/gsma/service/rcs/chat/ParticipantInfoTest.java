--- conflicted
+++ resolved
@@ -1,154 +1,74 @@
-<<<<<<< HEAD
-/*******************************************************************************
- * Software Name : RCS IMS Stack
- *
- * Copyright (C) 2010 France Telecom S.A.
- *
- * Licensed under the Apache License, Version 2.0 (the "License");
- * you may not use this file except in compliance with the License.
- * You may obtain a copy of the License at
- *
- *      http://www.apache.org/licenses/LICENSE-2.0
- *
- * Unless required by applicable law or agreed to in writing, software
- * distributed under the License is distributed on an "AS IS" BASIS,
- * WITHOUT WARRANTIES OR CONDITIONS OF ANY KIND, either express or implied.
- * See the License for the specific language governing permissions and
- * limitations under the License.
- ******************************************************************************/
-package com.gsma.service.rcs.chat;
+/*******************************************************************************
+ * Software Name : RCS IMS Stack
+ *
+ * Copyright (C) 2010 France Telecom S.A.
+ *
+ * Licensed under the Apache License, Version 2.0 (the "License");
+ * you may not use this file except in compliance with the License.
+ * You may obtain a copy of the License at
+ *
+ *      http://www.apache.org/licenses/LICENSE-2.0
+ *
+ * Unless required by applicable law or agreed to in writing, software
+ * distributed under the License is distributed on an "AS IS" BASIS,
+ * WITHOUT WARRANTIES OR CONDITIONS OF ANY KIND, either express or implied.
+ * See the License for the specific language governing permissions and
+ * limitations under the License.
+ ******************************************************************************/
+package com.gsma.service.rcs.chat;
+
+import android.os.Parcel;
+import android.test.AndroidTestCase;
+
+import com.gsma.services.rcs.chat.ParticipantInfo;
+import com.gsma.services.rcs.contacts.ContactId;
+import com.gsma.services.rcs.contacts.ContactUtils;
+
+public class ParticipantInfoTest extends AndroidTestCase {
+
+	private ContactId contact;
 
-import android.os.Parcel;
-import android.test.AndroidTestCase;
+	protected void setUp() throws Exception {
+		super.setUp();
+		ContactUtils contactUtils = ContactUtils.getInstance(getContext());
+		contact = contactUtils.formatContact("+33123456789");
 
-import com.gsma.services.rcs.chat.ParticipantInfo;
-import com.gsma.services.rcs.contacts.ContactId;
-import com.gsma.services.rcs.contacts.ContactUtils;
-
-public class ParticipantInfoTest extends AndroidTestCase {
-
-	private ContactId contact;
-	
-	protected void setUp() throws Exception {
-		super.setUp();
-		ContactUtils contactUtils = ContactUtils.getInstance(getContext());
-		contact = contactUtils.formatContact("+33123456789");
-		
-	}
-
-	protected void tearDown() throws Exception {
-		super.tearDown();
-	}
-
-	private boolean participantInfoisEqual(ParticipantInfo participantInfo1, ParticipantInfo participantInfo2) {
-		if (participantInfo1.getStatus() != participantInfo2.getStatus())
-			return false;
-		if (participantInfo1.getContact() != null) {
-			if (!participantInfo1.getContact().equals(participantInfo2.getContact())) {
-				return false;
-			}
-		} else {
-			if (participantInfo2.getContact() != null) {
-				return false;
-			}
-		}
-		return true;
-	}
-
-	public void testParticipantInfoContactNull() {
-		ParticipantInfo participant = new ParticipantInfo((ContactId)null);
-		Parcel parcel = Parcel.obtain();
-		participant.writeToParcel(parcel, 0);
-		// done writing, now reset parcel for reading
-		parcel.setDataPosition(0);
-		// finish round trip
-		ParticipantInfo createFromParcel = ParticipantInfo.CREATOR.createFromParcel(parcel);
-		assertTrue(participantInfoisEqual(createFromParcel, participant));
-	}
-	
-	public void testParticipantInfo() {
-		ParticipantInfo participant = new ParticipantInfo(contact);
-		Parcel parcel = Parcel.obtain();
-		participant.writeToParcel(parcel, 0);
-		// done writing, now reset parcel for reading
-		parcel.setDataPosition(0);
-		// finish round trip
-		ParticipantInfo createFromParcel = ParticipantInfo.CREATOR.createFromParcel(parcel);
-		assertTrue(participantInfoisEqual(createFromParcel, participant));
-	}
-=======
-/*******************************************************************************
- * Software Name : RCS IMS Stack
- *
- * Copyright (C) 2010 France Telecom S.A.
- *
- * Licensed under the Apache License, Version 2.0 (the "License");
- * you may not use this file except in compliance with the License.
- * You may obtain a copy of the License at
- *
- *      http://www.apache.org/licenses/LICENSE-2.0
- *
- * Unless required by applicable law or agreed to in writing, software
- * distributed under the License is distributed on an "AS IS" BASIS,
- * WITHOUT WARRANTIES OR CONDITIONS OF ANY KIND, either express or implied.
- * See the License for the specific language governing permissions and
- * limitations under the License.
- ******************************************************************************/
-package com.gsma.service.rcs.chat;
-
-import android.os.Parcel;
-import android.test.AndroidTestCase;
-
-import com.gsma.services.rcs.chat.ParticipantInfo;
-import com.gsma.services.rcs.contacts.ContactId;
-import com.gsma.services.rcs.contacts.ContactUtils;
-
-public class ParticipantInfoTest extends AndroidTestCase {
-
-	private ContactId contact;
-
-	protected void setUp() throws Exception {
-		super.setUp();
-		ContactUtils contactUtils = ContactUtils.getInstance(getContext());
-		contact = contactUtils.formatContact("+33123456789");
-
-	}
-
-	protected void tearDown() throws Exception {
-		super.tearDown();
-	}
-
+	}
+
+	protected void tearDown() throws Exception {
+		super.tearDown();
+	}
+
 	private void participantInfoisEqual(ParticipantInfo participantInfo1, ParticipantInfo participantInfo2) {
 		assertEquals(participantInfo1.getStatus(), participantInfo2.getStatus());
-		if (participantInfo1.getContact() != null) {
+		if (participantInfo1.getContact() != null) {
 			assertEquals(participantInfo1.getContact(), participantInfo2.getContact());
-		} else {
-			if (participantInfo2.getContact() != null) {
+		} else {
+			if (participantInfo2.getContact() != null) {
 				fail("Only one ParticipantInfo is null");
-			}
-		}
-	}
+			}
+		}
+	}
+
+	public void testParticipantInfoContactNull() {
+		ParticipantInfo participant = new ParticipantInfo((ContactId) null);
+		Parcel parcel = Parcel.obtain();
+		participant.writeToParcel(parcel, 0);
+		// done writing, now reset parcel for reading
+		parcel.setDataPosition(0);
+		// finish round trip
+		ParticipantInfo createFromParcel = ParticipantInfo.CREATOR.createFromParcel(parcel);
+		participantInfoisEqual(createFromParcel, participant);
+	}
 
-	public void testParticipantInfoContactNull() {
-		ParticipantInfo participant = new ParticipantInfo((ContactId) null);
-		Parcel parcel = Parcel.obtain();
-		participant.writeToParcel(parcel, 0);
-		// done writing, now reset parcel for reading
-		parcel.setDataPosition(0);
-		// finish round trip
-		ParticipantInfo createFromParcel = ParticipantInfo.CREATOR.createFromParcel(parcel);
+	public void testParticipantInfo() {
+		ParticipantInfo participant = new ParticipantInfo(contact);
+		Parcel parcel = Parcel.obtain();
+		participant.writeToParcel(parcel, 0);
+		// done writing, now reset parcel for reading
+		parcel.setDataPosition(0);
+		// finish round trip
+		ParticipantInfo createFromParcel = ParticipantInfo.CREATOR.createFromParcel(parcel);
 		participantInfoisEqual(createFromParcel, participant);
-	}
-
-	public void testParticipantInfo() {
-		ParticipantInfo participant = new ParticipantInfo(contact);
-		Parcel parcel = Parcel.obtain();
-		participant.writeToParcel(parcel, 0);
-		// done writing, now reset parcel for reading
-		parcel.setDataPosition(0);
-		// finish round trip
-		ParticipantInfo createFromParcel = ParticipantInfo.CREATOR.createFromParcel(parcel);
-		participantInfoisEqual(createFromParcel, participant);
-	}
->>>>>>> c489abe3
+	}
 }