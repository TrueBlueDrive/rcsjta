/*******************************************************************************
 * Software Name : RCS IMS Stack
 *
 * Copyright (C) 2010 France Telecom S.A.
 * Copyright (C) 2014 Sony Mobile Communications Inc.
 *
 * Licensed under the Apache License, Version 2.0 (the "License");
 * you may not use this file except in compliance with the License.
 * You may obtain a copy of the License at
 *
 *      http://www.apache.org/licenses/LICENSE-2.0
 *
 * Unless required by applicable law or agreed to in writing, software
 * distributed under the License is distributed on an "AS IS" BASIS,
 * WITHOUT WARRANTIES OR CONDITIONS OF ANY KIND, either express or implied.
 * See the License for the specific language governing permissions and
 * limitations under the License.
 *
 * NOTE: This file has been modified by Sony Mobile Communications Inc.
 * Modifications are licensed under the License.
 ******************************************************************************/
package com.orangelabs.rcs.provider.messaging;

import com.gsma.services.rcs.contacts.ContactId;
import com.orangelabs.rcs.core.ims.service.im.chat.InstantMessage;
<<<<<<< HEAD

/**
 * Interface for the message table
 * 
 * @author LEMORDANT Philippe
 * 
 */
public interface IMessageLog {

	/**
	 * Add a spam message
	 * 
	 * @param msg
	 *            Chat message
	 */
	public void addSpamMessage(InstantMessage msg);

	/**
	 * Add a chat message
	 * 
	 * @param msg
	 *            Chat message
	 */
=======

import android.database.Cursor;

/**
 * Interface for the message table
 * 
 * @author LEMORDANT Philippe
 * 
 */
public interface IMessageLog {

	/**
	 * Add a spam message
	 * 
	 * @param msg
	 *            Chat message
	 */
	public void addSpamMessage(InstantMessage msg);

	/**
	 * Add a chat message
	 * 
	 * @param msg
	 *            Chat message
	 */
>>>>>>> e14c1b58
	public void addIncomingOneToOneChatMessage(InstantMessage msg);

	/**
	 * Add a chat message
	 * 
	 * @param msg
	 *            Chat message
	 * @param status
	 *            Message status
	 * @param reasonCode
	 *            Status reason code
	 */
	public void addOutgoingOneToOneChatMessage(InstantMessage msg, int status, int reasonCode);

	/**
	 * Add a group chat message
	 * 
	 * @param chatId
	 *            Chat ID
	 * @param msg
	 *            Chat message
	 * @param direction
	 *            Direction
	 * @param status
	 *            Message status
	 * @param reasonCode
	 *            Status reason code
	 */
	public void addGroupChatMessage(String chatId, InstantMessage msg, int direction, int status, int reasonCode);

	/**
	 * Add group chat system message
	 * 
	 * @param chatId
	 *            Chat ID
	 * @param contact
	 *            Contact ID
	 * @param status
	 *            Status
	 */
	public void addGroupChatEvent(String chatId, ContactId contact, int status);

	/**
	 * Update chat message read status
	 * 
	 * @param msgId
	 *            Message ID
	 */
	public void markMessageAsRead(String msgId);

	/**
	 * Set chat message status and reason code
	 * 
	 * @param msgId
	 *            Message ID
	 * @param status
	 *            Message status
	 * @param reasonCode
	 *            Message status reason code
	 */
	public void setChatMessageStatusAndReasonCode(String msgId, int status, int reasonCode);

	/**
	 * Mark incoming chat message status as received
	 * 
	 * @param msgId
	 *            Message ID
	 */
	public void markIncomingChatMessageAsReceived(String msgId);

	/**
	 * Check if the message is already persisted in db
	 * 
	 * @param msgId
	 *            message ID
	 * @return true if the message already exists in db
	 */
	public boolean isMessagePersisted(String msgId);

	/**
	 * Check if the message is read by remote contact
	 * 
	 * @param msgId message ID
	 * @return true is read
	 */
	public boolean isMessageRead(String msgId);

	/**
	 * Returns the timestamp_sent of a message
	 * 
	 * @param msgId
	 * @return timestamp_sent
	 */
	public long getMessageSentTimestamp(String msgId);

	/**
	 * Returns the timestamp_delivered of a message
	 * 
	 * @param msgId
	 * @return timestamp_delivered
	 */
	public long getMessageDeliveredTimestamp(String msgId);

	/**
	 * Returns the timestamp_displayed of a message
	 * 
	 * @param msgId
	 * @return timestamp_displayed
	 */
	public long getMessageDisplayedTimestamp(String msgId);

	/**
	 * Get message state from its unique ID
	 * 
	 * @param msgId
	 * @return State
	 */
	public int getMessageStatus(String msgId);

	/**
	 * Get message reason code from its unique ID
	 * 
	 * @param msgId
	 * @return reason code of the state
	 */
	public int getMessageReasonCode(String msgId);
<<<<<<< HEAD
}
=======

	/**
	 * Get cacheable message data from its unique ID
	 * 
	 * @param msgId
	 * @return Cursor
	 */
	public Cursor getCacheableChatMessageData(String msgId);
}
>>>>>>> e14c1b58
<|MERGE_RESOLUTION|>--- conflicted
+++ resolved
@@ -23,31 +23,6 @@
 
 import com.gsma.services.rcs.contacts.ContactId;
 import com.orangelabs.rcs.core.ims.service.im.chat.InstantMessage;
-<<<<<<< HEAD
-
-/**
- * Interface for the message table
- * 
- * @author LEMORDANT Philippe
- * 
- */
-public interface IMessageLog {
-
-	/**
-	 * Add a spam message
-	 * 
-	 * @param msg
-	 *            Chat message
-	 */
-	public void addSpamMessage(InstantMessage msg);
-
-	/**
-	 * Add a chat message
-	 * 
-	 * @param msg
-	 *            Chat message
-	 */
-=======
 
 import android.database.Cursor;
 
@@ -73,7 +48,6 @@
 	 * @param msg
 	 *            Chat message
 	 */
->>>>>>> e14c1b58
 	public void addIncomingOneToOneChatMessage(InstantMessage msg);
 
 	/**
@@ -200,9 +174,6 @@
 	 * @return reason code of the state
 	 */
 	public int getMessageReasonCode(String msgId);
-<<<<<<< HEAD
-}
-=======
 
 	/**
 	 * Get cacheable message data from its unique ID
@@ -211,5 +182,4 @@
 	 * @return Cursor
 	 */
 	public Cursor getCacheableChatMessageData(String msgId);
-}
->>>>>>> e14c1b58
+}