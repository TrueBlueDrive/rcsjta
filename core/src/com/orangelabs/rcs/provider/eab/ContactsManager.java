/*******************************************************************************
 * Software Name : RCS IMS Stack
 *
 * Copyright (C) 2010 France Telecom S.A.
 * Copyright (C) 2014 Sony Mobile Communications Inc.
 *
 * Licensed under the Apache License, Version 2.0 (the "License");
 * you may not use this file except in compliance with the License.
 * You may obtain a copy of the License at
 *
 *      http://www.apache.org/licenses/LICENSE-2.0
 *
 * Unless required by applicable law or agreed to in writing, software
 * distributed under the License is distributed on an "AS IS" BASIS,
 * WITHOUT WARRANTIES OR CONDITIONS OF ANY KIND, either express or implied.
 * See the License for the specific language governing permissions and
 * limitations under the License.
 *
 * NOTE: This file has been modified by Sony Mobile Communications Inc.
 * Modifications are licensed under the License.
 ******************************************************************************/

package com.orangelabs.rcs.provider.eab;

import java.io.ByteArrayOutputStream;
import java.io.IOException;
import java.io.InputStream;
import java.io.OutputStream;
import java.util.ArrayList;
import java.util.HashMap;
import java.util.HashSet;
import java.util.List;
import java.util.Map;
import java.util.Set;

import android.accounts.AccountManager;
import android.content.ContentProviderOperation;
import android.content.ContentProviderResult;
import android.content.ContentResolver;
import android.content.ContentUris;
import android.content.ContentValues;
import android.content.Context;
import android.content.OperationApplicationException;
import android.database.Cursor;
import android.graphics.Bitmap;
import android.graphics.BitmapFactory;
import android.net.Uri;
import android.os.Build;
import android.os.RemoteException;
import android.provider.ContactsContract;
import android.provider.ContactsContract.AggregationExceptions;
import android.provider.ContactsContract.CommonDataKinds.Im;
import android.provider.ContactsContract.CommonDataKinds.Phone;
import android.provider.ContactsContract.CommonDataKinds.Photo;
import android.provider.ContactsContract.CommonDataKinds.StructuredName;
import android.provider.ContactsContract.CommonDataKinds.Website;
import android.provider.ContactsContract.Data;
import android.provider.ContactsContract.RawContacts;
import android.provider.ContactsContract.StatusUpdates;

import com.gsma.services.rcs.RcsContactFormatException;
import com.gsma.services.rcs.capability.CapabilitiesLog;
import com.gsma.services.rcs.contacts.ContactId;
import com.gsma.services.rcs.contacts.ContactsProvider;
import com.orangelabs.rcs.R;
import com.orangelabs.rcs.addressbook.AuthenticationService;
import com.orangelabs.rcs.core.ims.service.ContactInfo;
import com.orangelabs.rcs.core.ims.service.ContactInfo.RcsStatus;
import com.orangelabs.rcs.core.ims.service.ContactInfo.RegistrationState;
import com.orangelabs.rcs.core.ims.service.capability.Capabilities;
import com.orangelabs.rcs.core.ims.service.extension.ServiceExtensionManager;
import com.orangelabs.rcs.core.ims.service.presence.FavoriteLink;
import com.orangelabs.rcs.core.ims.service.presence.Geoloc;
import com.orangelabs.rcs.core.ims.service.presence.PhotoIcon;
import com.orangelabs.rcs.core.ims.service.presence.PresenceInfo;
import com.orangelabs.rcs.provider.LocalContentResolver;
import com.orangelabs.rcs.provider.settings.RcsSettings;
import com.orangelabs.rcs.utils.ContactUtils;
import com.orangelabs.rcs.utils.StringUtils;
import com.orangelabs.rcs.utils.logger.Logger;

/**
 * Contains utility methods for interfacing with the Android SDK ContactsProvider and the Rich Address book provider.
 *
 * @author Jean-Marc AUFFRET
 * @author Deutsche Telekom AG
 * @author yplo6403
 *
 */
public final class ContactsManager {
	/**
	 * Current instance
	 */
	private static volatile ContactsManager instance;

	private final ContentResolver mContentResolver;

	private final LocalContentResolver mLocalContentResolver;
	
	private final Context mContext;
	
    /** 
     * Constant for invalid id. 
     */
	private static final int INVALID_ID = -1;

	// @formatter:off
	private enum MimeType {
		NUMBER, RCS_STATUS, REGISTRATION_STATE, CAPABILITY_IMAGE_SHARING, CAPABILITY_VIDEO_SHARING, CAPABILITY_IM_SESSION, 
		CAPABILITY_FILE_TRANSFER, CAPABILITY_GEOLOCATION_PUSH, CAPABILITY_EXTENSIONS, CAPABILITY_IP_VOICE_CALL, CAPABILITY_IP_VIDEO_CALL
	};
	// @formatter:on
	
    /** 
     * MIME type for contact number
     */
    private static final String MIMETYPE_NUMBER = ContactsProvider.MIME_TYPE_PHONE_NUMBER;
    
    /** 
     * MIME type for RCS status 
     */
    private static final String MIMETYPE_RCS_STATUS = "vnd.android.cursor.item/com.orangelabs.rcs.rcs-status";

    /** 
     * MIME type for RCS registration state 
     */
    private static final String MIMETYPE_REGISTRATION_STATE = ContactsProvider.MIME_TYPE_REGISTRATION_STATE;
    
    /** 
     * MIME type for GSMA_CS_IMAGE (image sharing) capability 
     */
    private static final String MIMETYPE_CAPABILITY_IMAGE_SHARING = ContactsProvider.MIME_TYPE_IMAGE_SHARING;
    
    /** 
     * MIME type for 3GPP_CS_VOICE (video sharing) capability 
     */
    private static final String MIMETYPE_CAPABILITY_VIDEO_SHARING = ContactsProvider.MIME_TYPE_VIDEO_SHARING;

    /** 
     * MIME type for RCS_IM (IM session) capability 
     */
    private static final String MIMETYPE_CAPABILITY_IM_SESSION = ContactsProvider.MIME_TYPE_IM_SESSION;

    /** 
     * MIME type for RCS_FT (file transfer) capability 
     */
    private static final String MIMETYPE_CAPABILITY_FILE_TRANSFER = ContactsProvider.MIME_TYPE_FILE_TRANSFER;

    /** 
     * MIME type for social presence capability 
     */
    private static final String MIMETYPE_CAPABILITY_GEOLOCATION_PUSH = ContactsProvider.MIME_TYPE_GEOLOC_PUSH;
    
    /** 
     * MIME type for RCS extensions 
     */
    private static final String MIMETYPE_CAPABILITY_EXTENSIONS = ContactsProvider.MIME_TYPE_EXTENSIONS;

    /** 
     * MIME type for RCS IP Voice Call capability 
     */
    private static final String MIMETYPE_CAPABILITY_IP_VOICE_CALL = ContactsProvider.MIME_TYPE_IP_VOICE_CALL;

    /** 
     * MIME type for RCS IP Video Call capability 
     */
    private static final String MIMETYPE_CAPABILITY_IP_VIDEO_CALL = ContactsProvider.MIME_TYPE_IP_VIDEO_CALL;
    
    /**
     * ONLINE available status
     */
    private static final int PRESENCE_STATUS_ONLINE = 5; //StatusUpdates.AVAILABLE;

    /**
     * OFFLINE available status
     */
    private static final int PRESENCE_STATUS_OFFLINE = 0; //StatusUpdates.OFFLINE;
    
    /**
     * NOT SET available status
     */
    private static final int PRESENCE_STATUS_NOT_SET = 1; //StatusUpdates.INVISIBLE;
    
    /**
     * Account name for SIM contacts
     */
    private static final String SIM_ACCOUNT_NAME = "com.android.contacts.sim";

    private final static String NOT_SIM_ACCOUNT_SELECTION = new StringBuilder("(")
            .append(RawContacts.ACCOUNT_TYPE).append(" IS NULL OR ")
            .append(RawContacts.ACCOUNT_TYPE).append("!='").append(SIM_ACCOUNT_NAME)
            .append("') AND ").append(RawContacts._ID).append("=?").toString();

    private final static String SIM_ACCOUNT_SELECTION = new StringBuilder(RawContacts.ACCOUNT_TYPE).append("='").append(SIM_ACCOUNT_NAME)
            .append("' AND ").append(RawContacts._ID).append("=?").toString();

    /**
     * Contact for "Me"
     */
    private static final String MYSELF = "myself";
    
    /**
     * Where clause to query raw contact
     */
	private static final String SELECTION_RAW_CONTACT_MIMETYPE_DATA1 = new StringBuilder(Data.RAW_CONTACT_ID).append("=? AND ")
			.append(Data.MIMETYPE).append("=? AND ").append(Data.DATA1).append("=?").toString();
	
	private static final String WHERE_RCS_RAW_CONTACT_ID = new StringBuilder(AggregationData.KEY_RCS_RAW_CONTACT_ID).append("=?").toString();
  
	private static final String[] PROJECTION_RCS_RAW_CONTACT_ID = new String[] { AggregationData.KEY_RCS_RAW_CONTACT_ID };

	private static final String WHERE_RCS_STATUS_RCS = new StringBuilder(RichAddressBookData.KEY_RCS_STATUS).append("!='")
			.append(RcsStatus.NO_INFO.toInt()).append("' AND ").append(RichAddressBookData.KEY_RCS_STATUS).append("!='")
			.append(RcsStatus.NOT_RCS.toInt()).append("'").toString();

	private static final String WHERE_RCS_STATUS_WITH_SOCIAL_PRESENCE = new StringBuilder(RichAddressBookData.KEY_RCS_STATUS)
			.append("!='").append(RcsStatus.NO_INFO.toInt()).append("' AND ").append(RichAddressBookData.KEY_RCS_STATUS).append("!='")
			.append(RcsStatus.NOT_RCS.toInt()).append("' AND ").append(RichAddressBookData.KEY_RCS_STATUS).append("!='")
			.append(RcsStatus.RCS_CAPABLE.toInt()).append("'").toString();
	
	private static final String WHERE_RCS_RAW_CONTACT_ID_AND_RCS_NUMBER = new StringBuilder(AggregationData.KEY_RCS_NUMBER)
			.append("=? AND ").append(AggregationData.KEY_RAW_CONTACT_ID).append("=?").toString();
	
	private static final String[] PROJECTION_PRESENCE_SHARING_STATUS = new String[] { RichAddressBookData.KEY_PRESENCE_SHARING_STATUS };
	
	/**
     * Projection to get DISPLAY_NAME from RichAddressBookProvider
     */
	private static final String[] PROJECTION_RABP_DISPLAY_NAME = new String[] { RichAddressBookData.KEY_DISPLAY_NAME };
	
	private static final String[] PROJECTION_RCS_STATUS = new String[] { RichAddressBookData.KEY_RCS_STATUS };
	
	private static final String[] PROJECTION_REGISTRATION_STATE = new String[] { RichAddressBookData.KEY_REGISTRATION_STATE };
	
	/**
     * Projection to get capabilities from RichAddressBookProvider
     */
	private static final String[] PROJECTION_RABP_CAPABILITIES = new String[] { 
		RichAddressBookData.KEY_CAPABILITY_CS_VIDEO,
		RichAddressBookData.KEY_CAPABILITY_FILE_TRANSFER,
		RichAddressBookData.KEY_CAPABILITY_IMAGE_SHARING, 
		RichAddressBookData.KEY_CAPABILITY_IM_SESSION,
		RichAddressBookData.KEY_CAPABILITY_PRESENCE_DISCOVERY,
		RichAddressBookData.KEY_CAPABILITY_SOCIAL_PRESENCE,
		RichAddressBookData.KEY_CAPABILITY_GEOLOCATION_PUSH,
		RichAddressBookData.KEY_CAPABILITY_VIDEO_SHARING,
		RichAddressBookData.KEY_CAPABILITY_FILE_TRANSFER_THUMBNAIL,
		RichAddressBookData.KEY_CAPABILITY_FILE_TRANSFER_HTTP,
		RichAddressBookData.KEY_CAPABILITY_IP_VOICE_CALL,
		RichAddressBookData.KEY_CAPABILITY_IP_VIDEO_CALL,
		RichAddressBookData.KEY_CAPABILITY_FILE_TRANSFER_SF,
		RichAddressBookData.KEY_CAPABILITY_GROUP_CHAT_SF,
		RichAddressBookData.KEY_AUTOMATA,
		RichAddressBookData.KEY_CAPABILITY_EXTENSIONS,
		RichAddressBookData.KEY_CAPABILITY_TIME_LAST_RQST,
		RichAddressBookData.KEY_CAPABILITY_TIME_LAST_REFRESH
		};

	/**
     * Projection to get CONTACT from RichAddressBookProvider
     */
	private static final String[] PROJECTION_RABP = new String[] { RichAddressBookData.KEY_CONTACT };

	private static final String SELECTION_RAPB_IM_BLOCKED = new StringBuilder(RichAddressBookData.KEY_IM_BLOCKED).append("=")
			.append(RichAddressBookData.BLOCKED_VALUE_SET).toString();

	private static final String SELECTION_RABP_FT_BLOCKED = new StringBuilder(RichAddressBookData.KEY_FT_BLOCKED).append("=")
			.append(RichAddressBookData.BLOCKED_VALUE_SET).toString();

	private static final String SELECTION_RAW_CONTACT_FROM_NUMBER = new StringBuilder(Data.MIMETYPE)
			.append("=? AND PHONE_NUMBERS_EQUAL(").append(Phone.NUMBER).append(", ?)").toString();

	private static final String STRICT_SELECTION_RAW_CONTACT_FROM_NUMBER = new StringBuilder(Data.MIMETYPE)
			.append("=? AND (NOT PHONE_NUMBERS_EQUAL(").append(Phone.NUMBER).append(", ?) AND PHONE_NUMBERS_EQUAL(")
			.append(Phone.NUMBER).append(", ?, 1))").toString();
	
	private static final String[] PROJECTION_RAW_CONTACT_ID = { RawContacts._ID };
	
	private static final String SELECTION_RAW_CONTACT = new StringBuilder(RawContacts._ID).append("=?").toString();
	
	private static final String SELECTION_RAW_CONTACT_WITH_WEBLINK = new StringBuilder(Data.RAW_CONTACT_ID).append("=? AND ")
			.append(Website.TYPE).append("=?").toString();
	
	private static final String[] PROJECTION_DATA_ID = new String[] { Data._ID };
	
	private static final String SELECTION_DATA_ID = new StringBuilder(Data._ID).append("=?").toString();
	
	private static final String SELECTION_RAW_CONTACT_WITH_MIMETYPE = new StringBuilder(Data.RAW_CONTACT_ID).append("=? AND ")
			.append(Data.MIMETYPE).append("=?").toString();
	
	private static final String SELECTION_RAW_CONTACT_ME = new StringBuilder(RawContacts.ACCOUNT_TYPE).append("='")
			.append(AuthenticationService.ACCOUNT_MANAGER_TYPE).append("' AND ").append(RawContacts.SOURCE_ID).append("='")
			.append(MYSELF).append("'").toString();

	private static final String SELECTION_DATA_MIMETYPE_CAPABILITY_FILE_TRANSFER = new StringBuilder(Data.MIMETYPE).append("='")
			.append(MIMETYPE_CAPABILITY_FILE_TRANSFER).append("'").toString();

	private static final String SELECTION_DATA_MIMETYPE_CAPABILITY_IM_SESSION = new StringBuilder(Data.MIMETYPE).append("='")
			.append(MIMETYPE_CAPABILITY_IM_SESSION).append("'").toString();

	private static final String SELECTION_DATA_MIMETYPE_CAPABILITY_IMAGE_SHARING = new StringBuilder(Data.MIMETYPE).append("='")
			.append(MIMETYPE_CAPABILITY_IMAGE_SHARING).append("'").toString();

	private static final String SELECTION_DATA_MIMETYPE_CAPABILITY_VIDEO_SHARING = new StringBuilder(Data.MIMETYPE).append("='")
			.append(MIMETYPE_CAPABILITY_VIDEO_SHARING).append("'").toString();

	private static final String SELECTION_DATA_MIMETYPE_CAPABILITY_IP_VOICE_CALL = new StringBuilder(Data.MIMETYPE).append("='")
			.append(MIMETYPE_CAPABILITY_IP_VOICE_CALL).append("'").toString();

	private static final String SELECTION_DATA_MIMETYPE_CAPABILITY_IP_VIDEO_CALL = new StringBuilder(Data.MIMETYPE).append("='")
			.append(MIMETYPE_CAPABILITY_IP_VIDEO_CALL).append("'").toString();

	private static final String SELECTION_DATA_MIMETYPE_NUMBER = new StringBuilder(Data.MIMETYPE).append("='")
			.append(MIMETYPE_NUMBER).append("'").toString();

	private static final String[] PROJECTION_RAW_CONTACT_DATA1 = { Data.RAW_CONTACT_ID, Data.DATA1 };
	
	private static final String SELECTION_RAW_CONTACT_ID = new StringBuilder(Data.RAW_CONTACT_ID).append("=?").toString();
	
	/**
	 * The cache for client queries
	 */
	private final Map<ContactId,Capabilities> mCapabilitiesCache;
	
	/**
	 * The logger
	 */
	private static final Logger logger = Logger.getLogger(ContactsManager.class.getSimpleName());

	/**
	 * Create instance
	 * 
	 * @param ctx
	 *            Application context
	 * @param contentResolver
	 *            Content resolver
	 * @param localContentResolver
	 *            Local content resolver
	 */
	public static void createInstance(Context ctx, ContentResolver contentResolver, LocalContentResolver localContentResolver) {
		if (instance != null) {
			return;
		}
		synchronized (ContactsManager.class) {
			if (instance == null) {
				instance = new ContactsManager(ctx, contentResolver, localContentResolver);
			}
		}
	}

	/**
	 * Returns instance
	 * 
	 * @return Instance
	 */
	public static ContactsManager getInstance() {
		return instance;
	}
	
	/**
	 * Empty constructor : prevent caller from creating multiple instances
	 */
	private ContactsManager() {
		mContext = null;
		mContentResolver = null;
		mLocalContentResolver = null;
		mCapabilitiesCache = null;
	}
	
    /**
     * Constructor
     *      
	 * @param context Application context
	 * @param contentResolver Content resolver
	 * @param localContentResolver Local content resolver
     */
    private ContactsManager(Context context, ContentResolver contentResolver, LocalContentResolver localContentResolver) {
        mContext = context;
        mContentResolver = contentResolver;
        mLocalContentResolver = localContentResolver;
        mCapabilitiesCache = new HashMap<ContactId,Capabilities>();
    }

	/**
	 * Returns my presence info from the EAB
	 * 
	 * @return Presence info or null in case of error
	 */
	public PresenceInfo getMyPresenceInfo() {
		if (logger.isActivated()) {
			logger.info("Get my presence info");
		}
		if (!RcsSettings.getInstance().isSocialPresenceSupported()){
			return new PresenceInfo();
		}
		Cursor cursor = getRawContactDataCursor(getRawContactIdForMe());
		return getContactInfoFromCursor(cursor).getPresenceInfo(); 
	}

	/**
	 * Set the info of a contact
	 * 
	 * @param newInfo New contact info
	 * @param oldInfo Old contact info
	 * @throws ContactsManagerException
	 */
	public void setContactInfo(ContactInfo newInfo, ContactInfo oldInfo) throws ContactsManagerException {
		// May be called from outside the core, so be sure the number format is international before doing the queries
		ContactId contact = newInfo.getContact();
		
		if (logger.isActivated()) {
			logger.info("Set contact info for " + contact);
		}
		
		// Update cache with new capabilities
		mCapabilitiesCache.put(contact, newInfo.getCapabilities());
		
		// Check if we have an entry for the contact
		boolean hasEntryInRichAddressBook = isContactIdAssociatedWithContactInRichAddressBook(contact);

		ContentValues values = new ContentValues();
		values.put(RichAddressBookData.KEY_CONTACT, contact.toString());

        // Save RCS status
        values.put(RichAddressBookData.KEY_RCS_STATUS, newInfo.getRcsStatus().toInt());
        values.put(RichAddressBookData.KEY_RCS_STATUS_TIMESTAMP, newInfo.getRcsStatusTimestamp());

		// Save capabilities, if the contact is not registered, do not set the capability to true
		boolean isRegistered = RegistrationState.ONLINE.equals(newInfo.getRegistrationState());
		Capabilities newCapabilities = newInfo.getCapabilities();

		boolean support = newCapabilities.isCsVideoSupported() && isRegistered;
		values.put(RichAddressBookData.KEY_CAPABILITY_CS_VIDEO, support);

		support = newCapabilities.isFileTransferSupported() && isRegistered;
		values.put(RichAddressBookData.KEY_CAPABILITY_FILE_TRANSFER, support);

		support = newCapabilities.isImageSharingSupported() && isRegistered;
		values.put(RichAddressBookData.KEY_CAPABILITY_IMAGE_SHARING, support);

		support = (newCapabilities.isImSessionSupported() && isRegistered)
				|| (RcsSettings.getInstance().isImAlwaysOn() && newInfo.isRcsContact());
		values.put(RichAddressBookData.KEY_CAPABILITY_IM_SESSION, support);

		support = newCapabilities.isPresenceDiscoverySupported() && isRegistered;
		values.put(RichAddressBookData.KEY_CAPABILITY_PRESENCE_DISCOVERY, support);

		support = newCapabilities.isSocialPresenceSupported() && isRegistered;
		values.put(RichAddressBookData.KEY_CAPABILITY_SOCIAL_PRESENCE, support);

		support = newCapabilities.isVideoSharingSupported() && isRegistered;
		values.put(RichAddressBookData.KEY_CAPABILITY_VIDEO_SHARING, support);

		support = newCapabilities.isGeolocationPushSupported() && isRegistered;
		values.put(RichAddressBookData.KEY_CAPABILITY_GEOLOCATION_PUSH, support);

		support = newCapabilities.isFileTransferHttpSupported() && isRegistered;
		values.put(RichAddressBookData.KEY_CAPABILITY_FILE_TRANSFER_HTTP, support);

		support = newCapabilities.isFileTransferThumbnailSupported() && isRegistered;
		values.put(RichAddressBookData.KEY_CAPABILITY_FILE_TRANSFER_THUMBNAIL, support);

		support = newCapabilities.isIPVoiceCallSupported() && isRegistered;
		values.put(RichAddressBookData.KEY_CAPABILITY_IP_VOICE_CALL, support);

		support = newCapabilities.isIPVideoCallSupported() && isRegistered;
		values.put(RichAddressBookData.KEY_CAPABILITY_IP_VIDEO_CALL, support);

		support = (newCapabilities.isFileTransferStoreForwardSupported() && isRegistered)
				|| (RcsSettings.getInstance().isFtAlwaysOn() && newInfo.isRcsContact());
		values.put(RichAddressBookData.KEY_CAPABILITY_FILE_TRANSFER_SF, support);

		support = newCapabilities.isSipAutomata() && isRegistered;
		values.put(RichAddressBookData.KEY_AUTOMATA, support);

		support = newCapabilities.isGroupChatStoreForwardSupported() && isRegistered;
		values.put(RichAddressBookData.KEY_CAPABILITY_GROUP_CHAT_SF, support);

		// Save the capabilities extensions
		values.put(RichAddressBookData.KEY_CAPABILITY_EXTENSIONS,
				ServiceExtensionManager.getInstance().getExtensions(newCapabilities.getSupportedExtensions()));

		// Save capabilities timestamp
		values.put(RichAddressBookData.KEY_CAPABILITY_TIME_LAST_RQST, newCapabilities.getTimestampOfLastRequest());
		values.put(RichAddressBookData.KEY_CAPABILITY_TIME_LAST_REFRESH, newCapabilities.getTimestampOfLastRefresh());

		PhotoIcon photoIcon = null;
		
		// Save presence information
        PresenceInfo newPresenceInfo = newInfo.getPresenceInfo();
		if (newPresenceInfo != null) {
			values.put(RichAddressBookData.KEY_PRESENCE_SHARING_STATUS, newPresenceInfo.getPresenceStatus());
			values.put(RichAddressBookData.KEY_PRESENCE_FREE_TEXT, newPresenceInfo.getFreetext());
			FavoriteLink favLink = newPresenceInfo.getFavoriteLink();
			if (favLink == null) {
				values.put(RichAddressBookData.KEY_PRESENCE_WEBLINK_NAME, "");
				values.put(RichAddressBookData.KEY_PRESENCE_WEBLINK_URL, "");
			} else {
				values.put(RichAddressBookData.KEY_PRESENCE_WEBLINK_NAME, favLink.getName());
				values.put(RichAddressBookData.KEY_PRESENCE_WEBLINK_URL, favLink.getLink());
			}

			Geoloc geoloc = newPresenceInfo.getGeoloc();
			if (geoloc == null) {
				values.put(RichAddressBookData.KEY_PRESENCE_GEOLOC_EXIST_FLAG, RichAddressBookData.FALSE_VALUE);
				values.put(RichAddressBookData.KEY_PRESENCE_GEOLOC_LATITUDE, 0);
				values.put(RichAddressBookData.KEY_PRESENCE_GEOLOC_LONGITUDE, 0);
				values.put(RichAddressBookData.KEY_PRESENCE_GEOLOC_ALTITUDE, 0);
			} else {
				values.put(RichAddressBookData.KEY_PRESENCE_GEOLOC_EXIST_FLAG, RichAddressBookData.TRUE_VALUE);
				values.put(RichAddressBookData.KEY_PRESENCE_GEOLOC_LATITUDE, geoloc.getLatitude());
				values.put(RichAddressBookData.KEY_PRESENCE_GEOLOC_LONGITUDE, geoloc.getLongitude());
				values.put(RichAddressBookData.KEY_PRESENCE_GEOLOC_ALTITUDE, geoloc.getAltitude());
			}
			values.put(RichAddressBookData.KEY_PRESENCE_TIMESTAMP, newPresenceInfo.getTimestamp());

			photoIcon = newPresenceInfo.getPhotoIcon();
			if (photoIcon == null) {
				values.put(RichAddressBookData.KEY_PRESENCE_PHOTO_ETAG, "");
				values.put(RichAddressBookData.KEY_PRESENCE_PHOTO_EXIST_FLAG, RichAddressBookData.FALSE_VALUE);
			} else {
				if (photoIcon.getContent() != null) {
					values.put(RichAddressBookData.KEY_PRESENCE_PHOTO_EXIST_FLAG, RichAddressBookData.TRUE_VALUE);
				} else {
					values.put(RichAddressBookData.KEY_PRESENCE_PHOTO_EXIST_FLAG, RichAddressBookData.FALSE_VALUE);
				}
				values.put(RichAddressBookData.KEY_PRESENCE_PHOTO_ETAG, photoIcon.getEtag());
			}
		}
		
		// Save registration state
		values.put(RichAddressBookData.KEY_REGISTRATION_STATE, newInfo.getRegistrationState().toInt());

        if (hasEntryInRichAddressBook) {
            // Update RABP
        	Uri uri = Uri.withAppendedPath(RichAddressBookData.CONTENT_URI, contact.toString());
			mLocalContentResolver.update(uri, values, null, null);
        } else {
            // Insert
            mLocalContentResolver.insert(RichAddressBookData.CONTENT_URI, values);
        }

<<<<<<< HEAD
		// Save presence photo content
		if (photoIcon != null) {
			savePhotoIcon(photoIcon, contact);
		}
=======
        // Save presence photo content
        if (photoIcon != null) {
            byte photoContent[] = photoIcon.getContent();
            if (photoContent != null) {
                Uri photoUri = Uri.withAppendedPath(RichAddressBookData.CONTENT_URI,
                        contact.toString());
                OutputStream outstream = null;
                try {
                    outstream = mLocalContentResolver.openContentOutputStream(photoUri);
                    outstream.write(photoContent);
                    outstream.flush();
                } catch (IOException e) {
                    if (logger.isActivated()){
                        logger.error("Photo can't be saved",e);
                    }
                } finally {
                	if (outstream != null) {
                		try {
							outstream.close();
						} catch (Exception e2) {
						}
                	}
                }
            }
        }
>>>>>>> c489abe3

        // Get all the Ids from raw contacts that have this phone number
        List<Long> rawContactIds = getRawContactIdsFromPhoneNumber(contact);
        if (rawContactIds.isEmpty()) {
            // If the number is not in the native address book, we are done.
            return;
        }

        // For each, prepare the modifications
        ArrayList<ContentProviderOperation> ops = new ArrayList<ContentProviderOperation>();
        for (Long rawContactId : rawContactIds) {
            // Get the associated RCS raw contact id
            long rcsRawContactId = getAssociatedRcsRawContact(rawContactId, contact);

			if (!newInfo.isRcsContact()) {
				// If the contact is not a RCS contact anymore, we have to delete the corresponding native raw contacts
    			ops.add(ContentProviderOperation.newDelete(RawContacts.CONTENT_URI)
    					.withSelection(SELECTION_RAW_CONTACT, new String[]{Long.toString(rcsRawContactId)})
    					.build());
        		// Also delete the corresponding entries in the aggregation provider
				mLocalContentResolver.delete(AggregationData.CONTENT_URI, WHERE_RCS_RAW_CONTACT_ID,
						new String[] { Long.toString(rcsRawContactId) });
			} else {
    			// If the contact is still a RCS contact, we have to update the native raw contacts
    			if (rcsRawContactId == INVALID_ID) {
    				// If no RCS raw contact id is associated to the raw contact, create one with the right infos
    				rcsRawContactId = createRcsContact(newInfo, rawContactId);
    				// Nothing to modify, as the new contact will have taken the new infos
    				continue;
    			}
    			
    			// Modify the contact type
    			if (newInfo.getRcsStatus() != oldInfo.getRcsStatus()){
    				// Update data in rich address book provider
    				modifyRcsContactInProvider(contact, newInfo.getRcsStatus());
    			}
    			
    			// Modify the capabilities
    			// If the contact is not registered, do not set the capability to true
    			
    			// File transfer
    			// For FT, also check if the FT S&F is activated, for RCS contacts
    			ContentProviderOperation op = modifyMimeTypeForContact(rcsRawContactId, contact, MIMETYPE_CAPABILITY_FILE_TRANSFER, (newInfo.getCapabilities().isFileTransferSupported() && isRegistered)||(RcsSettings.getInstance().isFileTransferStoreForwardSupported() && newInfo.isRcsContact()), oldInfo.getCapabilities().isFileTransferSupported());
    			if (op!=null){
    				ops.add(op);
    			}
    			// Image sharing
    			op = modifyMimeTypeForContact(rcsRawContactId, contact, MIMETYPE_CAPABILITY_IMAGE_SHARING, newInfo.getCapabilities().isImageSharingSupported() && isRegistered, oldInfo.getCapabilities().isImageSharingSupported());
    			if (op!=null){
    				ops.add(op);
    			}
    			// IM session
    			// For IM, also check if the IM capability always on is activated, for RCS contacts
    			op = modifyMimeTypeForContact(rcsRawContactId, contact, MIMETYPE_CAPABILITY_IM_SESSION, (newInfo.getCapabilities().isImSessionSupported() && isRegistered)||(RcsSettings.getInstance().isImAlwaysOn() && newInfo.isRcsContact()), oldInfo.getCapabilities().isImSessionSupported());
    			if (op!=null){
    				ops.add(op);
    			}
    			// Video sharing
    			op = modifyMimeTypeForContact(rcsRawContactId, contact, MIMETYPE_CAPABILITY_VIDEO_SHARING, newInfo.getCapabilities().isVideoSharingSupported() && isRegistered, oldInfo.getCapabilities().isVideoSharingSupported());
    			if (op!=null){
    				ops.add(op);
    			}
    			// IP Voice call
    			op = modifyMimeTypeForContact(rcsRawContactId, contact, MIMETYPE_CAPABILITY_IP_VOICE_CALL, newInfo.getCapabilities().isIPVoiceCallSupported() && isRegistered, oldInfo.getCapabilities().isIPVoiceCallSupported());
    			if (op!=null){
    				ops.add(op);
    			}
    			// IP video call
    			op = modifyMimeTypeForContact(rcsRawContactId, contact, MIMETYPE_CAPABILITY_IP_VIDEO_CALL, newInfo.getCapabilities().isIPVideoCallSupported() && isRegistered, oldInfo.getCapabilities().isIPVideoCallSupported());
    			if (op!=null){
    				ops.add(op);
    			}
    			// Geolocation push
    			op = modifyMimeTypeForContact(rcsRawContactId, contact, MIMETYPE_CAPABILITY_GEOLOCATION_PUSH, newInfo.getCapabilities().isGeolocationPushSupported() && isRegistered, oldInfo.getCapabilities().isGeolocationPushSupported());
    			if (op!=null){
    				ops.add(op);
    			}
    			// RCS extensions
    			Set<String> extensions = newInfo.getCapabilities().getSupportedExtensions();
    			if (!isRegistered){
    				// If contact is not registered, do not put any extensions
    				extensions.clear();
    			}
    			List<ContentProviderOperation> extensionOps = modifyExtensionsCapabilityForContact(rcsRawContactId, contact, extensions, oldInfo.getCapabilities().getSupportedExtensions());
    			for (ContentProviderOperation extensionOperation : extensionOps) {
    				if (extensionOperation != null) {
						ops.add(extensionOperation);
					}
				}
    			
    			// New contact registration state
    			String newFreeText = "";
    			if (newInfo.getPresenceInfo()!=null){
    				newFreeText = newInfo.getPresenceInfo().getFreetext();
    			}
    			// Old contact registration state
    			String oldFreeText = "";
    			if (oldInfo.getPresenceInfo()!=null){
    				oldFreeText = oldInfo.getPresenceInfo().getFreetext();
    			}
    			List<ContentProviderOperation> registrationOps = modifyContactRegistrationState(rcsRawContactId, contact, newInfo.getRegistrationState(), oldInfo.getRegistrationState(), newFreeText, oldFreeText);
				for (ContentProviderOperation registrationOperation : registrationOps) {
					if (registrationOperation != null) {
						ops.add(registrationOperation);
					}
				}
    
    			// Presence fields
    			List<ContentProviderOperation> presenceOps = modifyPresenceForContact(rcsRawContactId, contact, newInfo.getPresenceInfo(), oldInfo.getPresenceInfo());
				for (ContentProviderOperation presenceOperation : presenceOps) {
					if (presenceOperation != null) {
						ops.add(presenceOperation);
					}
				}
			}
		}
		
		if (!ops.isEmpty()){
			// Do the actual database modifications
			try {
				mContentResolver.applyBatch(ContactsContract.AUTHORITY, ops);
			} catch (RemoteException e) {
				if (logger.isActivated()){
					logger.error("Something went wrong when updating the database with the contact info",e);
				}
				throw new ContactsManagerException(e.getMessage());
			} catch (OperationApplicationException e) {
				if (logger.isActivated()){
					logger.error("Something went wrong when updating the database with the contact info",e);
				}
				throw new ContactsManagerException(e.getMessage());
			}
		}
	}

	/**
	 * Get the infos of a contact in the EAB
	 *  	
	 * @param contact Contact
	 * @return Contact info
	 */
	public ContactInfo getContactInfo(ContactId contact) {
		ContactInfo infos = new ContactInfo();
		infos.setRcsStatus(RcsStatus.NO_INFO);
		infos.setRcsStatusTimestamp(System.currentTimeMillis());
		infos.setContact(contact);
		
		// Try get capabilities from cache
		Capabilities capabilities = mCapabilitiesCache.get(contact);
	
		PresenceInfo presenceInfo = new PresenceInfo();
		
		infos.setRegistrationState(RegistrationState.UNKNOWN);

		Cursor cursor = null;
		try {
			Uri uri = Uri.withAppendedPath(RichAddressBookData.CONTENT_URI, contact.toString());
			cursor = mLocalContentResolver.query(uri, null, null, null, null);
			if (cursor.moveToFirst()) {
				// Get RCS display name
				infos.setDisplayName(cursor.getString(cursor.getColumnIndexOrThrow(RichAddressBookData.KEY_DISPLAY_NAME)));
				
				// Get RCS Status
				int rcsStatus = cursor.getInt(cursor.getColumnIndexOrThrow(RichAddressBookData.KEY_RCS_STATUS));
				infos.setRcsStatus(RcsStatus.valueOf(rcsStatus));
				
				infos.setRcsStatusTimestamp(cursor.getLong(cursor.getColumnIndexOrThrow(RichAddressBookData.KEY_RCS_STATUS_TIMESTAMP)));
				
				int registrationState = cursor.getInt(cursor.getColumnIndexOrThrow(RichAddressBookData.KEY_REGISTRATION_STATE));
				infos.setRegistrationState(RegistrationState.valueOf(registrationState));

				// Get Presence info
				presenceInfo.setPresenceStatus(cursor.getString(cursor.getColumnIndexOrThrow(RichAddressBookData.KEY_PRESENCE_SHARING_STATUS)));

<<<<<<< HEAD
				FavoriteLink favLink = new FavoriteLink(cursor.getString(cursor
						.getColumnIndexOrThrow(RichAddressBookData.KEY_PRESENCE_WEBLINK_NAME)), cursor.getString(cursor
						.getColumnIndexOrThrow(RichAddressBookData.KEY_PRESENCE_WEBLINK_URL)));
				presenceInfo.setFavoriteLink(favLink);
				presenceInfo.setFavoriteLinkUrl(favLink.getLink());
=======
					PhotoIcon photoIcon = null;
					if (Boolean.parseBoolean(cursor.getString(cursor.getColumnIndex(RichAddressBookData.KEY_PRESENCE_PHOTO_EXIST_FLAG)))) {
						try {
                            Uri photoUri = Uri.withAppendedPath(RichAddressBookData.CONTENT_URI,
                                    contact.toString());
							String etag = cursor.getString(cursor.getColumnIndex(RichAddressBookData.KEY_PRESENCE_PHOTO_ETAG));
							InputStream stream = mLocalContentResolver.openContentInputStream(photoUri);
							byte[] content = new byte[stream.available()];
							stream.read(content, 0, content.length);
							Bitmap bmp = BitmapFactory.decodeByteArray(content, 0, content.length);
							if (bmp != null) {
								photoIcon = new PhotoIcon(content, bmp.getWidth(), bmp.getHeight(), etag);
							}
						} catch (IOException e) {
							if (logger.isActivated()) {
								logger.error("Can't get the photo", e);
							}
						}
					}
					presenceInfo.setPhotoIcon(photoIcon);
>>>>>>> c489abe3

				presenceInfo.setFreetext(cursor.getString(cursor.getColumnIndexOrThrow(RichAddressBookData.KEY_PRESENCE_FREE_TEXT)));

				Geoloc geoloc = null;
				if (Boolean.parseBoolean(cursor.getString(cursor.getColumnIndexOrThrow(RichAddressBookData.KEY_PRESENCE_GEOLOC_EXIST_FLAG)))) {
					geoloc = new Geoloc(cursor.getDouble(cursor.getColumnIndexOrThrow(RichAddressBookData.KEY_PRESENCE_GEOLOC_LATITUDE)),
							cursor.getDouble(cursor.getColumnIndexOrThrow(RichAddressBookData.KEY_PRESENCE_GEOLOC_LONGITUDE)), cursor.getDouble(cursor
									.getColumnIndexOrThrow(RichAddressBookData.KEY_PRESENCE_GEOLOC_ALTITUDE)));
				}
				presenceInfo.setGeoloc(geoloc);

				presenceInfo.setTimestamp(cursor.getLong(cursor.getColumnIndexOrThrow(RichAddressBookData.KEY_PRESENCE_TIMESTAMP)));

				if (Boolean.parseBoolean(cursor.getString(cursor
						.getColumnIndexOrThrow(RichAddressBookData.KEY_PRESENCE_PHOTO_EXIST_FLAG)))) {
					presenceInfo.setPhotoIcon(getPhotoIcon(cursor, contact));
				}

				if (capabilities == null) {
					// Capabilities are not cached for this contact
					capabilities = new Capabilities();
					// Get the capabilities infos
					capabilities.setCsVideoSupport(isCapabilitySupported(cursor, RichAddressBookData.KEY_CAPABILITY_CS_VIDEO));
					capabilities.setFileTransferSupport(isCapabilitySupported(cursor,
							RichAddressBookData.KEY_CAPABILITY_FILE_TRANSFER));
					capabilities.setImageSharingSupport(isCapabilitySupported(cursor,
							RichAddressBookData.KEY_CAPABILITY_IMAGE_SHARING));
					capabilities.setImSessionSupport(isCapabilitySupported(cursor, RichAddressBookData.KEY_CAPABILITY_IM_SESSION));
					capabilities.setPresenceDiscoverySupport(isCapabilitySupported(cursor,
							RichAddressBookData.KEY_CAPABILITY_PRESENCE_DISCOVERY));
					capabilities.setSocialPresenceSupport(isCapabilitySupported(cursor,
							RichAddressBookData.KEY_CAPABILITY_SOCIAL_PRESENCE));
					capabilities.setGeolocationPushSupport(isCapabilitySupported(cursor,
							RichAddressBookData.KEY_CAPABILITY_GEOLOCATION_PUSH));
					capabilities.setVideoSharingSupport(isCapabilitySupported(cursor,
							RichAddressBookData.KEY_CAPABILITY_VIDEO_SHARING));
					capabilities.setFileTransferThumbnailSupport(isCapabilitySupported(cursor,
							RichAddressBookData.KEY_CAPABILITY_FILE_TRANSFER_THUMBNAIL));
					capabilities.setFileTransferHttpSupport(isCapabilitySupported(cursor,
							RichAddressBookData.KEY_CAPABILITY_FILE_TRANSFER_HTTP));
					capabilities.setIPVoiceCallSupport(isCapabilitySupported(cursor,
							RichAddressBookData.KEY_CAPABILITY_IP_VOICE_CALL));
					capabilities.setIPVideoCallSupport(isCapabilitySupported(cursor,
							RichAddressBookData.KEY_CAPABILITY_IP_VIDEO_CALL));
					capabilities.setFileTransferStoreForwardSupport(isCapabilitySupported(cursor,
							RichAddressBookData.KEY_CAPABILITY_FILE_TRANSFER_SF));
					capabilities.setGroupChatStoreForwardSupport(isCapabilitySupported(cursor,
							RichAddressBookData.KEY_CAPABILITY_GROUP_CHAT_SF));
					capabilities.setSipAutomata(isCapabilitySupported(cursor, RichAddressBookData.KEY_AUTOMATA));

					// Set RCS extensions capability
					capabilities.setSupportedExtensions(ServiceExtensionManager.getInstance().getExtensions(
							cursor.getString(cursor.getColumnIndexOrThrow(RichAddressBookData.KEY_CAPABILITY_EXTENSIONS))));

					// Set time of last request
					capabilities.setTimestampOfLastRequest(cursor.getLong(cursor
							.getColumnIndexOrThrow(RichAddressBookData.KEY_CAPABILITY_TIME_LAST_RQST)));
					// Set time of last refresh
					capabilities.setTimestampOfLastRefresh(cursor.getLong(cursor
							.getColumnIndexOrThrow(RichAddressBookData.KEY_CAPABILITY_TIME_LAST_REFRESH)));
					
					// Insert into cache
					mCapabilitiesCache.put(contact, capabilities);
				}
			}
		} catch (Exception e) {
			if (logger.isActivated()) {
				logger.error("Internal exception for contact "+contact, e);
			}
			// Clear cache entry
			mCapabilitiesCache.remove(contact);
		} finally {
			if (cursor != null) {
				cursor.close();
			}
		}
		infos.setPresenceInfo(presenceInfo);
		infos.setCapabilities(capabilities);

		return infos;
	}
	
	/**
	 * Save photo icon
	 * @param photoIcon
	 * @param contact
	 */
	private void savePhotoIcon(PhotoIcon photoIcon, ContactId contact) {
		byte photoContent[] = photoIcon.getContent();
		if (photoContent == null) {
			return;
		}
		Uri photoUri = Uri.withAppendedPath(RichAddressBookData.CONTENT_URI, contact.toString());
		OutputStream outstream = null;
		try {
			// TODO replace by local resolver
			outstream = mContentResolver.openOutputStream(photoUri);
			outstream.write(photoContent);
			outstream.flush();
		} catch (IOException e) {
			if (logger.isActivated()) {
				logger.error("Photo can't be saved", e);
			}
		} finally {
			if (outstream != null) {
				try {
					outstream.close();
				} catch (Exception e2) {
				}
			}
		}
	}

	/**
	 * Get photo icon from rich address book
	 * 
	 * @param cursor
	 * @param contact
	 * @return PhotoIcon or null
	 */
	private PhotoIcon getPhotoIcon(Cursor cursor, ContactId contact) {
		Uri photoUri = Uri.withAppendedPath(RichAddressBookData.CONTENT_URI, contact.toString());
		try {
			String etag = cursor.getString(cursor.getColumnIndexOrThrow(RichAddressBookData.KEY_PRESENCE_PHOTO_ETAG));
			// TODO replace by local resolver
			InputStream stream = mContentResolver.openInputStream(photoUri);
			byte[] content = new byte[stream.available()];
			stream.read(content, 0, content.length);
			Bitmap bmp = BitmapFactory.decodeByteArray(content, 0, content.length);
			if (bmp != null) {
				return new PhotoIcon(content, bmp.getWidth(), bmp.getHeight(), etag);
			}
		} catch (Exception e) {
			if (logger.isActivated()) {
				logger.error("Can't get the photo", e);
			}
		}
		return null;
	}
	
	/**
	 * Get sharing status of a contact
	 *  
	 * @param contact Contact
	 * @return sharing status or NO_INFO if cannot be retrieved
	 */
	private RcsStatus getContactSharingStatus(ContactId contact) {
		if (logger.isActivated()) {
			logger.info("Get sharing status for contact " + contact);
		}

		Cursor cursor = null;
		try {
			// Get this number status in address book provider
			Uri uri = Uri.withAppendedPath(RichAddressBookData.CONTENT_URI, contact.toString());
			cursor = mLocalContentResolver.query(uri, PROJECTION_PRESENCE_SHARING_STATUS, null, null, null);
			if (!cursor.moveToFirst()) {
				return RcsStatus.NO_INFO;
			}
			int status = cursor.getInt(cursor.getColumnIndexOrThrow(RichAddressBookData.KEY_PRESENCE_SHARING_STATUS));
			return RcsStatus.valueOf(status);
		} catch (Exception e) {
			if (logger.isActivated()) {
				logger.error("Internal exception", e);
			}
			return RcsStatus.NO_INFO;
		} finally {
			if (cursor != null) {
				cursor.close();
			}
		}
	}

	/**
	 * Block a contact
	 * 
	 * @param contact Contact
	 * @throws ContactsManagerException
	 */	
	public void blockContact(ContactId contact) throws ContactsManagerException {
		if (logger.isActivated()) {
			logger.info("Block contact " + contact);
		}
		try{
			// Go to RCS_BLOCKED state
			ContactInfo oldInfo = getContactInfo(contact);
			ContactInfo newInfo = new ContactInfo(oldInfo);
			newInfo.setRcsStatus(RcsStatus.BLOCKED);
			setContactInfo(newInfo, oldInfo);
		} catch (Exception e) {
			if (logger.isActivated()) {
				logger.error("Internal exception", e);
			}
			throw new ContactsManagerException(e.getMessage());
		}
	}

	/**
	 * Flush the rich address book provider
	 */
	public void flushContactProvider() {
		mCapabilitiesCache.clear();
		mLocalContentResolver.delete(RichAddressBookData.CONTENT_URI, null, null);
	}
	
	/**
	 * Add or modify a contact number to the rich address book provider
	 * 
	 * @param contact Contact ID
	 * @param RCS status
	 */
	public void modifyRcsContactInProvider(ContactId contact, RcsStatus rcsStatus) {
		ContentValues values = new ContentValues();
		values.put(RichAddressBookData.KEY_PRESENCE_SHARING_STATUS, rcsStatus.toInt());
		values.put(RichAddressBookData.KEY_TIMESTAMP, System.currentTimeMillis());
		if (!isContactIdAssociatedWithContactInRichAddressBook(contact)) {
			values.put(RichAddressBookData.KEY_CONTACT, contact.toString());
			// Contact not present in provider, insert
			mLocalContentResolver.insert(RichAddressBookData.CONTENT_URI, values);
		} else {
			// Contact already present, update
			Uri uri = Uri.withAppendedPath(RichAddressBookData.CONTENT_URI, contact.toString());
			mLocalContentResolver.update(uri, values, null,	null);
		}
	}

	/**
	 * Get the RCS contacts in the rich address book provider which have a presence relationship with the user
	 * 
	 * @return set containing all RCS contacts, "Me" item excluded 
	 */
	public Set<ContactId> getRcsContactsWithSocialPresence() {
		Set<ContactId> rcsNumbers = new HashSet<ContactId>();
		// Filter the RCS status
		Cursor cursor = null;
		try {
			cursor = mLocalContentResolver.query(RichAddressBookData.CONTENT_URI, PROJECTION_RABP, WHERE_RCS_STATUS_WITH_SOCIAL_PRESENCE, null, null);
			if (!cursor.moveToFirst()) {
				return rcsNumbers;
			}
			int contactColumnIdx = cursor.getColumnIndexOrThrow(RichAddressBookData.KEY_CONTACT);
			do {
				try {
					rcsNumbers.add(ContactUtils.createContactId(cursor.getString(contactColumnIdx)));
				} catch (RcsContactFormatException e1) {
					if (logger.isActivated()) {
						logger.warn("Cannot parse number "+cursor.getString(contactColumnIdx));
					}
				}
			} while (cursor.moveToNext());
		} catch (Exception e) {
			if (logger.isActivated()) {
				logger.error("Exception occurred", e);
			}
		} finally {
			if (cursor != null) {
				cursor.close();
			}
		}
		return rcsNumbers;
	}

	/**
	 * Get the RCS contacts in the contact contract provider
	 *
	 * @return set containing all RCS contacts 
	 */
	public Set<ContactId> getRcsContacts() {
		Set<ContactId> rcsNumbers = new HashSet<ContactId>();
		// Filter the RCS status
		Cursor cursor = null;
		try {
			cursor = mLocalContentResolver.query(RichAddressBookData.CONTENT_URI, PROJECTION_RABP, WHERE_RCS_STATUS_RCS, null, null);
			if (!cursor.moveToFirst()) {
				return rcsNumbers;
			}
			int contactColumnIdx = cursor.getColumnIndexOrThrow(RichAddressBookData.KEY_CONTACT);
			do {
				try {
					rcsNumbers.add(ContactUtils.createContactId(cursor.getString(contactColumnIdx)));
				} catch (RcsContactFormatException e1) {
					if (logger.isActivated()) {
						logger.warn("Cannot parse number " + cursor.getString(contactColumnIdx));
					}
				}
			} while (cursor.moveToNext());
		} catch (Exception e) {
			if (logger.isActivated()) {
				logger.error("Exception occurred", e);
			}
		} finally {
			if (cursor != null) {
				cursor.close();
			}
		}
		return rcsNumbers;
	}

	/**
	 * Get all the contacts in the rich address book provider
	 *
	 * @return set containing all contacts that have been at least queried once for capabilities
	 */
	public Set<ContactId> getAllContacts() {
		Set<ContactId> numbers = new HashSet<ContactId>();
		Cursor cursor = null;
		try {
			cursor = mLocalContentResolver.query(RichAddressBookData.CONTENT_URI, PROJECTION_RABP, null, null, null);
			if (!cursor.moveToFirst()) {
				return numbers;
			}
			int contactColumnIdx = cursor.getColumnIndexOrThrow(RichAddressBookData.KEY_CONTACT);
			do {
				try {
					numbers.add(ContactUtils.createContactId(cursor.getString(contactColumnIdx)));
				} catch (RcsContactFormatException e1) {
					if (logger.isActivated()) {
						logger.warn("Cannot parse contact " + cursor.getString(contactColumnIdx));
					}
				}
			} while (cursor.moveToNext());
		} catch (Exception e) {
			if (logger.isActivated()) {
				logger.error("Exception occurred", e);
			}
		} finally {
			if (cursor != null) {
				cursor.close();
			}
		}
		return numbers;
	}
	
	/**
	 * Is the number in the RCS blocked list
	 * 
	 * @param contact contact to check
	 * @return boolean
	 */
	public boolean isNumberBlocked(ContactId contact) {
		return RcsStatus.BLOCKED.equals(getContactSharingStatus(contact));
	}
	
	/**
	 * Is the number in the RCS buddy list
	 * 
	 * @param contact contact to check
	 * @return boolean
	 */
	public boolean isNumberShared(ContactId contact) {
		return RcsStatus.ACTIVE.equals(getContactSharingStatus(contact));
	}

	/**
	 * Has the number been invited to RCS
	 * 
	 * @param contact contact to check
	 * @return boolean
	 */
	public boolean isNumberInvited(ContactId contact) {
		return RcsStatus.PENDING.equals(getContactSharingStatus(contact));
	}

	/**
	 * Has the number invited us to RCS
	 * 
	 * @param contact contact to check
	 * @return boolean
	 */
	public boolean isNumberWilling(ContactId contact) {
		return RcsStatus.PENDING_OUT.equals(getContactSharingStatus(contact));
	}
	
	/**
	 * Has the number invited us to RCS then be cancelled
	 * 
	 * @param contact contact to check
	 * @return boolean
	 */
	public boolean isNumberCancelled(ContactId contact) {
		return RcsStatus.CANCELLED.equals(getContactSharingStatus(contact));
	}
    
	/**
	 * Modify the corresponding mimetype row for the contact
	 * 
	 * @param rawContactId Raw contact id of the RCS contact
	 * @param number RCS number of the contact
	 * @param mimeType Mime type associated to the capability
	 * @param newState True if the capability must be enabled, else false
	 * @param oldState True if the capability was enabled, else false
	 * @return ContentProviderOperation to be done
	 */
	private ContentProviderOperation modifyMimeTypeForContact(long rawContactId, ContactId rcsNumber, String mimeType,
			boolean newState, boolean oldState) {

		if (newState == oldState) {
			// Nothing to do
			return null;
		}
		if (newState == true) {
			// We have to insert a new data in the raw contact
			return insertMimeTypeForContact(rawContactId, rcsNumber, mimeType);
		} else {
			// We have to remove the data from the raw contact
			return deleteMimeTypeForContact(rawContactId, rcsNumber, mimeType);
		}
	}

    /**
     * Create (first time) the corresponding mimetype row for the contact
     *
     * @param rawContactId
     * @param rcsNumber
     * @param mimeType
     * @return ContentProviderOperation to be done
     */
    private ContentProviderOperation createMimeTypeForContact(int rawContactId, ContactId rcsNumber, String mimeType) {
        String mimeTypeDescription = getMimeTypeDescription(mimeType);
        if (mimeTypeDescription != null) {
            // Check if there is a mimetype description to be added
            return ContentProviderOperation.newInsert(Data.CONTENT_URI)
                    .withValueBackReference(Data.RAW_CONTACT_ID, rawContactId)
                    .withValue(Data.MIMETYPE, mimeType)
                    .withValue(Data.DATA1, rcsNumber.toString())
                    .withValue(Data.DATA2, mimeTypeDescription)
                    .withValue(Data.DATA3, rcsNumber.toString())
                    .build();
        } else {
            return ContentProviderOperation.newInsert(Data.CONTENT_URI)
                    .withValueBackReference(Data.RAW_CONTACT_ID, rawContactId)
                    .withValue(Data.MIMETYPE, mimeType)
                    .withValue(Data.DATA1, rcsNumber.toString())
                    .build();
        }
    }

    /**
     * Insert the corresponding mimetype row for the contact
     *
     * @param rawContactId
     * @param rcsNumber
     * @param mimeType
     * @return ContentProviderOperation to be done
     */
    private ContentProviderOperation insertMimeTypeForContact(long rawContactId, ContactId rcsNumber, String mimeType) {
        String mimeTypeDescription = getMimeTypeDescription(mimeType);
        if (mimeTypeDescription != null) {
            // Check if there is a mimetype description to be added
            return ContentProviderOperation.newInsert(Data.CONTENT_URI)
                    .withValue(Data.RAW_CONTACT_ID, rawContactId)
                    .withValue(Data.MIMETYPE, mimeType)
                    .withValue(Data.DATA1, rcsNumber.toString())
                    .withValue(Data.DATA2, mimeTypeDescription)
                    .withValue(Data.DATA3, rcsNumber.toString())
                    .build();
        } else {
            return ContentProviderOperation.newInsert(Data.CONTENT_URI)
                    .withValue(Data.RAW_CONTACT_ID, rawContactId)
                    .withValue(Data.MIMETYPE, mimeType)
                    .withValue(Data.DATA1, rcsNumber.toString())
                    .build();
        }
    }

	/**
	 * Remove the corresponding mimetype row for the contact
	 * 
	 * @param rawContactId
	 * @param rcsNumber
	 * @param mimeType
	 * @return ContentProviderOperation to be done
	 */
	private ContentProviderOperation deleteMimeTypeForContact(long rawContactId, ContactId rcsNumber, String mimeType) {
		// We have to remove a data from the raw contact
		return ContentProviderOperation
				.newDelete(Data.CONTENT_URI)
				.withSelection(SELECTION_RAW_CONTACT_MIMETYPE_DATA1,
						new String[] { String.valueOf(rawContactId), mimeType, rcsNumber.toString() }).build();
	}
	
	/**
	 * Modify the registration state for the contact
	 * 
	 * @param rawContactId Raw contact id of the RCS contact
	 * @param number RCS number of the contact
	 * @param newRegistrationState
	 * @param oldRegistrationState
	 * @param newFreeText
	 * @param oldFreeText
	 * @return list of ContentProviderOperations to be done
	 */
	private List<ContentProviderOperation> modifyContactRegistrationState(long rawContactId, ContactId rcsNumber, RegistrationState newRegistrationState, RegistrationState oldRegistrationState, String newFreeText, String oldFreeText){
		
		List<ContentProviderOperation> ops = new ArrayList<ContentProviderOperation>();
		boolean registrationChanged = true;
		if ((newRegistrationState == oldRegistrationState || RegistrationState.UNKNOWN == newRegistrationState)){
			registrationChanged = false;			
		}
		
		if (registrationChanged){
			// Modify registration status
			ops.add(ContentProviderOperation.newUpdate(Data.CONTENT_URI)
					.withSelection(SELECTION_RAW_CONTACT_MIMETYPE_DATA1, new String[]{Long.toString(rawContactId), MIMETYPE_REGISTRATION_STATE, rcsNumber.toString()})
					.withValue(Data.DATA2, newRegistrationState)
					.build());
		}
		
		if (!StringUtils.equals(newFreeText, oldFreeText) || registrationChanged){
			int availability = PRESENCE_STATUS_NOT_SET;
			if (RegistrationState.ONLINE == newRegistrationState) {
				availability = PRESENCE_STATUS_ONLINE;
			} else if (RegistrationState.OFFLINE == newRegistrationState) {
				availability = PRESENCE_STATUS_OFFLINE;
			}

			// Get the id of the status update data linked to this raw contact id
			String[] projection = {Data._ID, Data.RAW_CONTACT_ID};

			long dataId = INVALID_ID;
			String[] selectionArgs = { Long.toString(rawContactId)};
			Cursor cursor = null;
			try {
				cursor = mContentResolver.query(Data.CONTENT_URI, projection, SELECTION_RAW_CONTACT_ID, selectionArgs, null);
				if (cursor.moveToNext()) {
					dataId = cursor.getLong(cursor.getColumnIndexOrThrow(Data._ID));
				}
			} catch (Exception e) {
				if (logger.isActivated()) {
					logger.error("Cannot get linked ID", e);
				}
			} finally {
				if (cursor != null) {
					cursor.close();
				}
			}

			ops.add(ContentProviderOperation.newInsert(StatusUpdates.CONTENT_URI)
					.withValue(StatusUpdates.DATA_ID, dataId)
					.withValue(StatusUpdates.STATUS, newFreeText)
					.withValue(StatusUpdates.STATUS_RES_PACKAGE, mContext.getPackageName())
					.withValue(StatusUpdates.STATUS_LABEL, R.string.rcs_core_account_id)
					.withValue(StatusUpdates.STATUS_ICON, R.drawable.rcs_icon)
					.withValue(StatusUpdates.PRESENCE, availability)
					// Needed for inserting PRESENCE
					.withValue(StatusUpdates.PROTOCOL, Im.PROTOCOL_CUSTOM)
					.withValue(StatusUpdates.CUSTOM_PROTOCOL, " " /* Intentional left blank */)
					.withValue(StatusUpdates.STATUS_TIMESTAMP, System.currentTimeMillis())
					.build());
		}
		
		return ops;
	}
	
	/**
	 * Modify the registration state for the contact
	 * 
	 * @param rawContactId Raw contact id of the RCS contact
	 * @param newRegistrationState
	 * @param oldRegistrationState
	 * @param newFreeText
	 * @param oldFreeText
	 * @return list of ContentProviderOperations to be done
	 */
	private List<ContentProviderOperation> modifyContactRegistrationStateForMyself(long rawContactId,
			RegistrationState newRegistrationState, RegistrationState oldRegistrationState, String newFreeText, String oldFreeText) {

		List<ContentProviderOperation> ops = new ArrayList<ContentProviderOperation>();
		boolean registrationChanged = true;
		if (newRegistrationState == oldRegistrationState || RegistrationState.UNKNOWN.equals(newRegistrationState)) {
			registrationChanged = false;
		}

		if (registrationChanged) {
			// Modify registration status
			ops.add(ContentProviderOperation
					.newUpdate(Data.CONTENT_URI)
					.withSelection(SELECTION_RAW_CONTACT_MIMETYPE_DATA1,
							new String[] { Long.toString(rawContactId), MIMETYPE_REGISTRATION_STATE, MYSELF })
					.withValue(Data.DATA2, newRegistrationState).build());
		}

		if (!StringUtils.equals(newFreeText, oldFreeText) || registrationChanged) {
			int availability = PRESENCE_STATUS_NOT_SET;
			if (RegistrationState.ONLINE.equals(newRegistrationState)) {
				availability = PRESENCE_STATUS_ONLINE;
			} else if (RegistrationState.OFFLINE.equals(newRegistrationState)) {
				availability = PRESENCE_STATUS_OFFLINE;
			}

			// Get the id of the status update data linked to this raw contact id
			long dataId = INVALID_ID;
			Cursor cur = getRawContactDataCursor(rawContactId);
			if (cur != null) {
				dataId = cur.getLong(cur.getColumnIndex(Data._ID));
			}

			ops.add(ContentProviderOperation.newInsert(StatusUpdates.CONTENT_URI).withValue(StatusUpdates.DATA_ID, dataId)
					.withValue(StatusUpdates.STATUS, newFreeText).withValue(StatusUpdates.STATUS_RES_PACKAGE, mContext.getPackageName())
					.withValue(StatusUpdates.STATUS_LABEL, R.string.rcs_core_account_id)
					.withValue(StatusUpdates.STATUS_ICON, R.drawable.rcs_icon).withValue(StatusUpdates.PRESENCE, availability)
					// Needed for inserting PRESENCE
					.withValue(StatusUpdates.PROTOCOL, Im.PROTOCOL_CUSTOM).withValue(StatusUpdates.CUSTOM_PROTOCOL,
					// Intentional left blank
							" ").withValue(StatusUpdates.STATUS_TIMESTAMP, System.currentTimeMillis()).build());
		}
		return ops;
	}
	
	/**
	 * Modify the RCS extensions capability for the contact
	 * 
	 * @param rawContactId Raw contact id of the RCS contact
	 * @param contact RCS number of the contact
	 * @param newExtensions New extensions capabilities
	 * @param oldExtensions Old extensions capabilities 
	 * @return list of contentProviderOperation to be done
	 */
	private List<ContentProviderOperation> modifyExtensionsCapabilityForContact(long rawContactId, ContactId contact,
			Set<String> newExtensions, Set<String> oldExtensions) {
		List<ContentProviderOperation> ops = new ArrayList<ContentProviderOperation>();
		// Compare the two lists of extensions
		if (newExtensions.containsAll(oldExtensions) && oldExtensions.containsAll(newExtensions)) {
			// Both lists have the same tags, no need to update
			return ops;
		}

		// Update extensions
		ops.add(ContentProviderOperation
				.newUpdate(Data.CONTENT_URI)
				.withSelection(SELECTION_RAW_CONTACT_MIMETYPE_DATA1,
						new String[] { String.valueOf(rawContactId), MIMETYPE_CAPABILITY_EXTENSIONS, contact.toString() })
				.withValue(Data.DATA2, ServiceExtensionManager.getInstance().getExtensions(newExtensions)).build());
		return ops;
	}
	
	/**
	 * Modify the presence info for a contact
	 * 
	 * @param rawContactId Raw contact id of the RCS contact
	 * @param contact RCS number of the contact
	 * @param newPresenceInfo
	 * @param oldPresenceInfo
	 * @return list of ContentProviderOperation to be done
	 */
	private List<ContentProviderOperation> modifyPresenceForContact(long rawContactId, ContactId contact, PresenceInfo newPresenceInfo, PresenceInfo oldPresenceInfo){
    	List<ContentProviderOperation> ops = new ArrayList<ContentProviderOperation>();

    	if (newPresenceInfo!=null && oldPresenceInfo!=null){

			if (!StringUtils.equals(newPresenceInfo.getFavoriteLinkUrl(), oldPresenceInfo.getFavoriteLinkUrl())) {
    			
        		//Add the weblink to the native @book
    			ContentValues values = new ContentValues();
    			values.put(Data.RAW_CONTACT_ID, rawContactId);
    			values.put(Website.URL, newPresenceInfo.getFavoriteLinkUrl());
    			values.put(Website.TYPE, Website.TYPE_HOMEPAGE);
    			values.put(Data.IS_PRIMARY, 1);
   				values.put(Data.IS_SUPER_PRIMARY, 1);

				// Get the id of the current weblink mimetype
				long currentNativeWebLinkDataId = getCurrentNativeWebLinkDataId(rawContactId);
   				
				if (oldPresenceInfo.getFavoriteLinkUrl() == null) {
					// There was no weblink, insert
					ops.add(ContentProviderOperation.newInsert(Data.CONTENT_URI).withValues(values).build());
				} else if (newPresenceInfo.getFavoriteLinkUrl() != null) {
					// Update the existing weblink
					ops.add(ContentProviderOperation.newUpdate(Data.CONTENT_URI)
							.withSelection(SELECTION_DATA_ID, new String[] { String.valueOf(currentNativeWebLinkDataId) })
							.withValues(values).build());
				} else {
					// Remove the existing weblink
					ops.add(ContentProviderOperation.newDelete(Data.CONTENT_URI)
							.withSelection(SELECTION_DATA_ID, new String[] { String.valueOf(currentNativeWebLinkDataId) }).build());
				}
    		}

    		// Set the photo-icon
    		PhotoIcon oldPhotoIcon = oldPresenceInfo.getPhotoIcon();
    		PhotoIcon newPhotoIcon = newPresenceInfo.getPhotoIcon();
    		// Check if photo etags are the same between the two presenceInfo
    		boolean haveSameEtags = false;
    		String oldPhotoIconEtag = null;
    		String newPhotoIconEtag = null;
			if (oldPhotoIcon != null) {
				oldPhotoIconEtag = oldPhotoIcon.getEtag();
			}
			if (newPhotoIcon != null) {
				newPhotoIconEtag = newPhotoIcon.getEtag();
			}
			if (oldPhotoIconEtag == null && newPhotoIconEtag == null) {
				haveSameEtags = true;
			} else if (oldPhotoIconEtag != null && newPhotoIconEtag != null) {
				haveSameEtags = (oldPhotoIconEtag.equalsIgnoreCase(newPhotoIconEtag));
			}

			if (!haveSameEtags) {
				// Not the same etag, so photo changed
				// Replace photo and etag
				List<ContentProviderOperation> photoOps = setContactPhoto(rawContactId, newPhotoIcon, true);
				for (ContentProviderOperation photoOp : photoOps) {
					if (photoOp != null) {
						ops.add(photoOp);
					}
				}
			}

    	} else if (newPresenceInfo != null) {
			// The new presence info is not null but the old one was, add new fields
			RegistrationState availability = RegistrationState.UNKNOWN;
			if (newPresenceInfo.isOnline()) {
				availability = RegistrationState.ONLINE;
			} else if (newPresenceInfo.isOffline()) {
				availability = RegistrationState.OFFLINE;
			}
    		
    		// Add the presence status to native address book
			List<ContentProviderOperation> registrationStateOps = modifyContactRegistrationState(rawContactId, contact,
					availability, RegistrationState.UNKNOWN, newPresenceInfo.getFreetext(), "");
			for (ContentProviderOperation registrationStateOp : registrationStateOps) {
				if (registrationStateOp != null){
    				ops.add(registrationStateOp);
    			}
			}

    		//Add the weblink to the native @book
			ContentValues values = new ContentValues();
			values.put(Data.RAW_CONTACT_ID, rawContactId);
			values.put(Website.URL, newPresenceInfo.getFavoriteLinkUrl());
			values.put(Website.TYPE, Website.TYPE_HOMEPAGE);
			values.put(Data.IS_PRIMARY, 1);
			values.put(Data.IS_SUPER_PRIMARY, 1);

			// Get the id of the current weblink mimetype
			long currentNativeWebLinkDataId = getCurrentNativeWebLinkDataId(rawContactId);
				
			if (oldPresenceInfo.getFavoriteLinkUrl() == null) {
				// There was no weblink, insert
				ops.add(ContentProviderOperation.newInsert(Data.CONTENT_URI).withValues(values).build());
			} else if (newPresenceInfo.getFavoriteLinkUrl() != null) {
				// Update the existing weblink
				ops.add(ContentProviderOperation.newUpdate(Data.CONTENT_URI)
						.withSelection(SELECTION_DATA_ID, new String[] { String.valueOf(currentNativeWebLinkDataId) })
						.withValues(values).build());
			} else {
				// Remove the existing weblink
				ops.add(ContentProviderOperation.newDelete(Data.CONTENT_URI)
						.withSelection(SELECTION_DATA_ID, new String[] { String.valueOf(currentNativeWebLinkDataId) }).build());
			}

			// Set the photo
			List<ContentProviderOperation> photoOps = setContactPhoto(rawContactId, newPresenceInfo.getPhotoIcon(), true);
			for (ContentProviderOperation photoOp : photoOps) {
				if (photoOp != null) {
					ops.add(photoOp);
				}
			}

		} else {
			if (oldPresenceInfo != null) {
				// The new presence info is null but the old one was not, remove fields

				// Remove the presence status to native address book
				// Force presence status to offline and free text to null
				List<ContentProviderOperation> registrationStateOps = modifyContactRegistrationState(rawContactId, contact,
						RegistrationState.OFFLINE, RegistrationState.UNKNOWN, "", oldPresenceInfo.getFreetext());
				for (ContentProviderOperation registrationStateOp : registrationStateOps) {
					if (registrationStateOp != null) {
						ops.add(registrationStateOp);
					}
				}

				// Remove presence web link in native address book
				// Add the weblink to the native @book
				// Get the id of the current weblink mimetype
				long currentNativeWebLinkDataId = getCurrentNativeWebLinkDataId(rawContactId);
				ops.add(ContentProviderOperation.newDelete(Data.CONTENT_URI)
						.withSelection(SELECTION_DATA_ID, new String[] { String.valueOf(currentNativeWebLinkDataId) }).build());

				// Set the photo
				List<ContentProviderOperation> photoOps = setContactPhoto(rawContactId, null, true);
				for (ContentProviderOperation photoOp : photoOps) {
					if (photoOp != null) {
						ops.add(photoOp);
					}
				}
			}
		}
    	
    	return ops;
	}
	
	/**
	 * Get the id of the current weblink mimetype
	 * @param rawContactId
	 * @return id
	 */
	private long getCurrentNativeWebLinkDataId(long rawContactId) {
		Cursor cur = null;
		try {
			cur = mContentResolver.query(Data.CONTENT_URI, PROJECTION_DATA_ID, SELECTION_RAW_CONTACT_WITH_WEBLINK, new String[] {
					Long.toString(rawContactId), String.valueOf(Website.TYPE_HOMEPAGE) }, null);
			if (cur.moveToNext()) {
				return cur.getLong(cur.getColumnIndexOrThrow(Data._ID));
			}
			return INVALID_ID;
		} catch (Exception e) {
			if (logger.isActivated()) {
				logger.error("Exception occurred", e);
			}
			return INVALID_ID;
		} finally {
			if (cur != null) {
				cur.close();
			}
		}
	}
	
	/**
	 * Get description associated to a MIME type. This string will be visible in the contact card
	 * 
	 * @param mimeType MIME type
	 * @return String
	 */
	private String getMimeTypeDescription(String mimeType) {
		if (mimeType.equalsIgnoreCase(MIMETYPE_CAPABILITY_FILE_TRANSFER)) {
			return mContext.getString(R.string.rcs_core_contact_file_transfer);
		} else if (mimeType.equalsIgnoreCase(MIMETYPE_CAPABILITY_IM_SESSION)) {
			return mContext.getString(R.string.rcs_core_contact_im_session);
		} else if (mimeType.equalsIgnoreCase(MIMETYPE_CAPABILITY_IP_VOICE_CALL)) {
			return mContext.getString(R.string.rcs_core_contact_ip_voice_call);
		} else if (mimeType.equalsIgnoreCase(MIMETYPE_CAPABILITY_IP_VIDEO_CALL)) {
			return mContext.getString(R.string.rcs_core_contact_ip_video_call);
		} else
			return null;
	}
	
	/**
	 * Set contact capabilities
	 * 
	 * @param contact Contact Id
	 * @param capabilities Capabilities
	 * @param contactType Contact type
	 * @param registrationState Three possible values : online/offline/unknown
	 */
	public void setContactCapabilities(ContactId contact, Capabilities capabilities, RcsStatus contactType, RegistrationState registrationState) {
		// Get the current information on this contact 
		ContactInfo oldInfo = getContactInfo(contact);
		ContactInfo newInfo = new ContactInfo(oldInfo);
		
		// Set the contact type 
		newInfo.setRcsStatus(contactType);
		
		// Set the registration state
		newInfo.setRegistrationState(registrationState);

		// Modify the capabilities regarding the registration state		
		boolean isRegistered = RegistrationState.ONLINE.equals(registrationState);
		// Cs Video
		capabilities.setCsVideoSupport(capabilities.isCsVideoSupported() && isRegistered);

		// File transfer. This capability is enabled:
		// - if the capability is present and the contact is registered
		// - if the FT S&F is enabled and the contact is RCS capable		
		capabilities.setFileTransferSupport((capabilities.isFileTransferSupported() && isRegistered) ||
				(RcsSettings.getInstance().isFileTransferStoreForwardSupported() && newInfo.isRcsContact()));
		
		// Image sharing
		capabilities.setImageSharingSupport(capabilities.isImageSharingSupported() && isRegistered);

		// IM session
		// This capability is enabled:
		// - if the capability is present and the contact is registered
		// - if the IM store&forward is enabled and the contact is RCS capable
		capabilities.setImSessionSupport((capabilities.isImSessionSupported() && isRegistered) 
				|| (RcsSettings.getInstance().isImAlwaysOn() && newInfo.isRcsContact()));
		
		// IM session. This capability is enabled:
		// - if the capability is present and the contact is registered
		// - if the IM S&F is enabled and the contact is RCS capable
		// - if the IM store&forward is enabled and the contact is RCS capable
		capabilities.setImSessionSupport((capabilities.isImSessionSupported() && isRegistered) 
				|| (RcsSettings.getInstance().isImAlwaysOn() && newInfo.isRcsContact()));
		
		// Video sharing
		capabilities.setVideoSharingSupport(capabilities.isVideoSharingSupported() && isRegistered);
		
		// Geolocation push
		capabilities.setGeolocationPushSupport(capabilities.isGeolocationPushSupported() && isRegistered);

		// FT thumbnail
		capabilities.setFileTransferThumbnailSupport(capabilities.isFileTransferThumbnailSupported() && isRegistered);

		// FT HTTP
		capabilities.setFileTransferHttpSupport(capabilities.isFileTransferHttpSupported() && isRegistered);
		
		// FT S&F
		capabilities.setFileTransferStoreForwardSupport((capabilities.isFileTransferStoreForwardSupported() && isRegistered)||
				(RcsSettings.getInstance().isFtAlwaysOn() && newInfo.isRcsContact()));

		// Group chat S&F
		capabilities.setGroupChatStoreForwardSupport(capabilities.isGroupChatStoreForwardSupported() && isRegistered);
		
		// IP voice call
		capabilities.setIPVoiceCallSupport(capabilities.isIPVoiceCallSupported() && isRegistered);
		
		// IP video call
		capabilities.setIPVideoCallSupport(capabilities.isIPVideoCallSupported() && isRegistered);
		
		// Add the capabilities
		newInfo.setCapabilities(capabilities);

		// Save the modifications
		try {
			setContactInfo(newInfo, oldInfo);
		} catch (ContactsManagerException e) {
			if (logger.isActivated()){
				logger.error("Could not save the contact modifications",e);
			}
		}
	}
	
	/**
	 * Set contact capabilities
	 * 
	 * @param contact Contact Id
	 * @param caps Capabilities
	 */
	public void setContactCapabilities(ContactId contact, Capabilities caps) {
		// contact exists in RAB : we can update it
		RcsStatus rcsStatus = getContactStatus(contact);
		boolean isRcsContact = (!RcsStatus.NO_INFO.equals(rcsStatus) && !RcsStatus.NOT_RCS.equals(rcsStatus));

		RegistrationState registration = getRegistrationState(contact);
		boolean isRegistered = RegistrationState.ONLINE.equals(registration);

		// Update cache
		mCapabilitiesCache.put(contact, caps);
		
		ContentValues values = new ContentValues();
		
		boolean supported = caps.isCsVideoSupported() && isRegistered;
		caps.setCsVideoSupport(supported);
		values.put(RichAddressBookData.KEY_CAPABILITY_CS_VIDEO, supported);

		supported = caps.isFileTransferSupported() && isRegistered;
		caps.setFileTransferSupport(supported);
		values.put(RichAddressBookData.KEY_CAPABILITY_FILE_TRANSFER, supported);

		supported = caps.isImageSharingSupported() && isRegistered;
		caps.setImageSharingSupport(supported);
		values.put(RichAddressBookData.KEY_CAPABILITY_IMAGE_SHARING, supported);
		
		supported = (caps.isImSessionSupported() && isRegistered) || (RcsSettings.getInstance().isImAlwaysOn() && isRcsContact);
		caps.setImSessionSupport(supported);
		values.put(RichAddressBookData.KEY_CAPABILITY_IM_SESSION, supported);

		supported = caps.isPresenceDiscoverySupported() && isRegistered;
		caps.setPresenceDiscoverySupport(supported);
		values.put(RichAddressBookData.KEY_CAPABILITY_PRESENCE_DISCOVERY, supported);

		supported = caps.isSocialPresenceSupported() && isRegistered;
		caps.setSocialPresenceSupport(supported);
		values.put(RichAddressBookData.KEY_CAPABILITY_SOCIAL_PRESENCE, supported);

		supported = caps.isVideoSharingSupported() && isRegistered;
		caps.setVideoSharingSupport(supported);
		values.put(RichAddressBookData.KEY_CAPABILITY_VIDEO_SHARING, supported);

		supported = caps.isGeolocationPushSupported() && isRegistered;
		caps.setGeolocationPushSupport(supported);
		values.put(RichAddressBookData.KEY_CAPABILITY_GEOLOCATION_PUSH, supported);

		supported = caps.isFileTransferHttpSupported() && isRegistered;
		caps.setFileTransferHttpSupport(supported);
		values.put(RichAddressBookData.KEY_CAPABILITY_FILE_TRANSFER_HTTP, supported);

		supported = caps.isFileTransferThumbnailSupported() && isRegistered;
		caps.setFileTransferThumbnailSupport(supported);
		values.put(RichAddressBookData.KEY_CAPABILITY_FILE_TRANSFER_THUMBNAIL, supported);

		supported = caps.isIPVoiceCallSupported() && isRegistered;
		caps.setIPVoiceCallSupport(supported);
		values.put(RichAddressBookData.KEY_CAPABILITY_IP_VOICE_CALL, supported);

		supported = caps.isIPVideoCallSupported() && isRegistered;
		caps.setIPVideoCallSupport(supported);
		values.put(RichAddressBookData.KEY_CAPABILITY_IP_VIDEO_CALL, supported);

		supported = (caps.isFileTransferStoreForwardSupported() && isRegistered)
				|| (RcsSettings.getInstance().isFtAlwaysOn() && isRcsContact);
		caps.setFileTransferStoreForwardSupport(supported);
		values.put(RichAddressBookData.KEY_CAPABILITY_FILE_TRANSFER_SF, supported);
		
		supported = caps.isSipAutomata() && isRegistered;
		caps.setSipAutomata(supported);
		values.put(RichAddressBookData.KEY_AUTOMATA, supported);
		
		supported = caps.isGroupChatStoreForwardSupported() && isRegistered;
		caps.setGroupChatStoreForwardSupport(supported);
		values.put(RichAddressBookData.KEY_CAPABILITY_GROUP_CHAT_SF, supported);
		
		String extensions = ServiceExtensionManager.getInstance().getExtensions(caps.getSupportedExtensions());
		// Save the capabilities extensions
		values.put(RichAddressBookData.KEY_CAPABILITY_EXTENSIONS, extensions);
		
		// Save capabilities timestamp
		values.put(RichAddressBookData.KEY_CAPABILITY_TIME_LAST_RQST, caps.getTimestampOfLastRequest());
		values.put(RichAddressBookData.KEY_CAPABILITY_TIME_LAST_REFRESH, caps.getTimestampOfLastRefresh());
		
		Uri uri = Uri.withAppendedPath(RichAddressBookData.CONTENT_URI, contact.toString());
		mLocalContentResolver.update(uri, values, null, null);
	}
	
	/**
	 * Get the RCS status for contact
	 * @param contact
	 * @return status
	 */
	private RcsStatus getContactStatus(ContactId contact) {
		Cursor cursor = null;
		try {
			Uri uri = Uri.withAppendedPath(RichAddressBookData.CONTENT_URI, contact.toString());
			cursor = mLocalContentResolver.query(uri, PROJECTION_RCS_STATUS, null, null, null);
			if (!cursor.moveToFirst()) {
				return RcsStatus.NO_INFO;
			}
			// Get the RCS status
			int rcsStatus = cursor.getInt(cursor.getColumnIndexOrThrow(RichAddressBookData.KEY_RCS_STATUS));
			return RcsStatus.valueOf(rcsStatus);
		} catch (Exception e) {
			if (logger.isActivated()) {
				logger.error("Internal exception", e);
			}
			return RcsStatus.NO_INFO;
		} finally {
			if (cursor != null) {
				cursor.close();
			}
		}
	}
	
	/**
	 * Get the registration state for contact
	 * @param contact
	 * @return registration state
	 */
	private RegistrationState getRegistrationState(ContactId contact) {
		Cursor cursor = null;
		try {
			Uri uri = Uri.withAppendedPath(RichAddressBookData.CONTENT_URI, contact.toString());
			cursor = mLocalContentResolver.query(uri, PROJECTION_REGISTRATION_STATE, null, null, null);
			if (!cursor.moveToFirst()) {
				return RegistrationState.UNKNOWN;
			}
			// Get the RCS status
			int registrationState = cursor.getInt(cursor.getColumnIndexOrThrow(RichAddressBookData.KEY_REGISTRATION_STATE));
			return RegistrationState.valueOf(registrationState);
		} catch (Exception e) {
			if (logger.isActivated()) {
				logger.error("Internal exception", e);
			}
			return RegistrationState.UNKNOWN;
		} finally {
			if (cursor != null) {
				cursor.close();
			}
		}
	}
	
	/**
	 * Get contact capabilities
	 * <br>If contact has never been enriched with capability, returns null
	 * 
	 * @param contact Contact Id
	 * @return capabilities
	 */
	public Capabilities getContactCapabilities(ContactId contact) {
		if (RcsStatus.NO_INFO.equals(getContactStatus(contact))) {
			return null;
		}
		// Try first to read from cache
		Capabilities caps = mCapabilitiesCache.get(contact);
		if (caps != null) {
			return caps;
		}
		// Not in cache then read from provider
		caps = new Capabilities();
		Cursor cursor = null;
		try {
			Uri uri = Uri.withAppendedPath(RichAddressBookData.CONTENT_URI, contact.toString());
			cursor = mLocalContentResolver.query(uri, PROJECTION_RABP_CAPABILITIES, null, null, null);
			if (!cursor.moveToFirst()) {
				return caps;
			}
			// Get the capabilities infos
			caps.setCsVideoSupport(isCapabilitySupported(cursor, RichAddressBookData.KEY_CAPABILITY_CS_VIDEO));
			caps.setFileTransferSupport(isCapabilitySupported(cursor, RichAddressBookData.KEY_CAPABILITY_FILE_TRANSFER));
			caps.setImageSharingSupport(isCapabilitySupported(cursor, RichAddressBookData.KEY_CAPABILITY_IMAGE_SHARING));
			caps.setImSessionSupport(isCapabilitySupported(cursor, RichAddressBookData.KEY_CAPABILITY_IM_SESSION));
			caps.setPresenceDiscoverySupport(isCapabilitySupported(cursor, RichAddressBookData.KEY_CAPABILITY_PRESENCE_DISCOVERY));
			caps.setSocialPresenceSupport(isCapabilitySupported(cursor, RichAddressBookData.KEY_CAPABILITY_SOCIAL_PRESENCE));
			caps.setGeolocationPushSupport(isCapabilitySupported(cursor, RichAddressBookData.KEY_CAPABILITY_GEOLOCATION_PUSH));
			caps.setVideoSharingSupport(isCapabilitySupported(cursor, RichAddressBookData.KEY_CAPABILITY_VIDEO_SHARING));
			caps.setFileTransferThumbnailSupport(isCapabilitySupported(cursor,
					RichAddressBookData.KEY_CAPABILITY_FILE_TRANSFER_THUMBNAIL));
			caps.setFileTransferHttpSupport(isCapabilitySupported(cursor, RichAddressBookData.KEY_CAPABILITY_FILE_TRANSFER_HTTP));
			caps.setIPVoiceCallSupport(isCapabilitySupported(cursor, RichAddressBookData.KEY_CAPABILITY_IP_VOICE_CALL));
			caps.setIPVideoCallSupport(isCapabilitySupported(cursor, RichAddressBookData.KEY_CAPABILITY_IP_VIDEO_CALL));
			caps.setFileTransferStoreForwardSupport(isCapabilitySupported(cursor,
					RichAddressBookData.KEY_CAPABILITY_FILE_TRANSFER_SF));
			caps.setGroupChatStoreForwardSupport(isCapabilitySupported(cursor, RichAddressBookData.KEY_CAPABILITY_GROUP_CHAT_SF));
			caps.setSipAutomata(isCapabilitySupported(cursor, RichAddressBookData.KEY_AUTOMATA));

			// Set RCS extensions capability
			caps.setSupportedExtensions(ServiceExtensionManager.getInstance().getExtensions(
					cursor.getString(cursor.getColumnIndexOrThrow(RichAddressBookData.KEY_CAPABILITY_EXTENSIONS))));

			// Set time of last request
			caps.setTimestampOfLastRequest(cursor.getLong(cursor
					.getColumnIndexOrThrow(RichAddressBookData.KEY_CAPABILITY_TIME_LAST_RQST)));
			// Set time of last refresh
			caps.setTimestampOfLastRefresh(cursor.getLong(cursor
					.getColumnIndexOrThrow(RichAddressBookData.KEY_CAPABILITY_TIME_LAST_REFRESH)));
			// Insert capabilities into cache
			mCapabilitiesCache.put(contact, caps);
			return caps;
		} catch (Exception e) {
			if (logger.isActivated()) {
				logger.error("Internal exception", e);
			}
			// remove entry from cache
			mCapabilitiesCache.remove(contact);
			return caps;
		} finally {
			if (cursor != null) {
				cursor.close();
			}
		}
	}
	
	/**
	 * Update time of last capabilities request for contact
	 * 
	 * @param contact
	 *            Contact Id
	 */
	public void updateCapabilitiesTimeLastRequest(ContactId contact) {
		if (logger.isActivated()) {
			logger.debug("Update time of last capabilities request for " + contact);
		}
		Capabilities capabilities = getContactCapabilities(contact);
		if (capabilities == null) {
			return;
		}
		long now = System.currentTimeMillis();
		// Update the cache
		capabilities.setTimestampOfLastRequest(now);
		ContentValues values = new ContentValues();
		values.put(RichAddressBookData.KEY_CAPABILITY_TIME_LAST_RQST, now);
		Uri uri = Uri.withAppendedPath(RichAddressBookData.CONTENT_URI, contact.toString());
		mLocalContentResolver.update(uri, values, null, null);
	}

    /**
     * Utility method to create new "RCS" raw contact, that aggregates with other raw contact
     *
     * @param contact info for the RCS raw contact
     * @param id of the raw contact we want to aggregate the RCS infos to
     * @return the RCS rawContactId concerning this newly created contact
     */
    public long createRcsContact(final ContactInfo info, final long rawContactId) {
        if (logger.isActivated()){
        	logger.debug("Creating new RCS rawcontact for "+info.getContact()+" to be associated to rawContactId "+rawContactId);
        }
        
        ArrayList<ContentProviderOperation> ops = new ArrayList<ContentProviderOperation>();

        //Create rawcontact for RCS
        int rawContactRefIms = ops.size();
        ops.add(ContentProviderOperation.newInsert(RawContacts.CONTENT_URI)
        		 .withValue(RawContacts.AGGREGATION_MODE, RawContacts.AGGREGATION_MODE_SUSPENDED)
                 .withValue(RawContacts.ACCOUNT_TYPE, AuthenticationService.ACCOUNT_MANAGER_TYPE)
                 .withValue(RawContacts.ACCOUNT_NAME, mContext.getString(R.string.rcs_core_account_username))
                 .build());

        // Insert number
        ops.add(ContentProviderOperation.newInsert(Data.CONTENT_URI)
                 .withValueBackReference(Data.RAW_CONTACT_ID, rawContactRefIms)
                 .withValue(Data.MIMETYPE, MIMETYPE_NUMBER)
                 .withValue(Data.DATA1, info.getContact().toString())
                 .build());
        
        // Create RCS status row
        ops.add(ContentProviderOperation.newInsert(Data.CONTENT_URI)
                .withValueBackReference(Data.RAW_CONTACT_ID, rawContactRefIms)
                .withValue(Data.MIMETYPE, ContactsManager.MIMETYPE_RCS_STATUS)
                .withValue(Data.DATA1, info.getContact().toString())
                .withValue(Data.DATA2, info.getRcsStatus().toInt())
                .build());
        
        // Insert capabilities if present
        Capabilities capabilities = info.getCapabilities();
        
        // File transfer
        if (capabilities.isFileTransferSupported()) {
            ops.add(createMimeTypeForContact(rawContactRefIms, info.getContact(), MIMETYPE_CAPABILITY_FILE_TRANSFER));
        }
        // Image sharing
        if (capabilities.isImageSharingSupported()) {
            ops.add(createMimeTypeForContact(rawContactRefIms, info.getContact(), MIMETYPE_CAPABILITY_IMAGE_SHARING));
        }
        // IM session
        if (capabilities.isImSessionSupported()) {
            ops.add(createMimeTypeForContact(rawContactRefIms, info.getContact(), MIMETYPE_CAPABILITY_IM_SESSION));
        }
        // Video sharing
        if (capabilities.isVideoSharingSupported()) {
            ops.add(createMimeTypeForContact(rawContactRefIms, info.getContact(), MIMETYPE_CAPABILITY_VIDEO_SHARING));
        }
        // IP Voice call
        if (capabilities.isIPVoiceCallSupported()) {
            ops.add(createMimeTypeForContact(rawContactRefIms, info.getContact(), MIMETYPE_CAPABILITY_IP_VOICE_CALL));
        }
        // IP Video call
        if (capabilities.isIPVideoCallSupported()) {
            ops.add(createMimeTypeForContact(rawContactRefIms, info.getContact(), MIMETYPE_CAPABILITY_IP_VIDEO_CALL));
        }
        // Geolocation push
        if (capabilities.isGeolocationPushSupported()) {
            ops.add(createMimeTypeForContact(rawContactRefIms, info.getContact(), MIMETYPE_CAPABILITY_GEOLOCATION_PUSH));
        }
        // Insert extensions
		ops.add(ContentProviderOperation.newInsert(Data.CONTENT_URI)
				.withValueBackReference(Data.RAW_CONTACT_ID, rawContactRefIms)
				.withValue(Data.MIMETYPE, MIMETYPE_CAPABILITY_EXTENSIONS)
				.withValue(Data.DATA1, info.getContact().toString())
				.withValue(Data.DATA2, ServiceExtensionManager.getInstance().getExtensions(info.getCapabilities().getSupportedExtensions()))
				.withValue(Data.DATA3, info.getContact().toString())
				.build());

    	// Insert registration status
    	ops.add(ContentProviderOperation.newInsert(Data.CONTENT_URI)
    			.withValueBackReference(Data.RAW_CONTACT_ID, rawContactRefIms)
    			.withValue(Data.MIMETYPE, MIMETYPE_REGISTRATION_STATE)
    			.withValue(Data.DATA1, info.getContact().toString())
    			.withValue(Data.DATA2, info.getRegistrationState().toInt())
    			.build());
    	
        // Create the RCS raw contact and get its id        
        long rcsRawContactId = INVALID_ID;
        try {
        	ContentProviderResult[] results;
        	results = mContentResolver.applyBatch(ContactsContract.AUTHORITY, ops);
        	rcsRawContactId =  ContentUris.parseId(results[rawContactRefIms].uri);
        } catch (RemoteException e) {
        } catch (OperationApplicationException e) {
        	if (logger.isActivated()) {
        		logger.debug("Operation exception => "+e);
			}
        	return INVALID_ID;
        }

        // Aggregate the newly RCS raw contact and the raw contact that has the phone number
        ops.clear();
        ops.add(ContentProviderOperation.newUpdate(ContactsContract.AggregationExceptions.CONTENT_URI)
        		.withValue(AggregationExceptions.TYPE, AggregationExceptions.TYPE_KEEP_TOGETHER)
        		.withValue(AggregationExceptions.RAW_CONTACT_ID1, rcsRawContactId)
        		.withValue(AggregationExceptions.RAW_CONTACT_ID2, rawContactId).build());

        try {
        	mContentResolver.applyBatch(ContactsContract.AUTHORITY, ops);
        	// Add to exception provider
        	ContentValues values = new ContentValues();
        	values.put(AggregationData.KEY_RAW_CONTACT_ID, rawContactId);
        	values.put(AggregationData.KEY_RCS_RAW_CONTACT_ID, rcsRawContactId);
        	values.put(AggregationData.KEY_RCS_NUMBER, info.getContact().toString());
        	mLocalContentResolver.insert(AggregationData.CONTENT_URI, values);
        } catch (RemoteException e) {
        	if (logger.isActivated()){
        		logger.debug("Remote exception => "+e);
        	}
        	return INVALID_ID;
        } catch (OperationApplicationException e) {
        	if (logger.isActivated()){
        		logger.debug("Operation exception => "+e);
        	}
        	return INVALID_ID;
        }

        return rcsRawContactId;
    }

    /**
     * Converts the specified bitmap to a byte array.
     *
     * @param bitmap the Bitmap to convert
     * @return the bitmap as bytes, null if converting fails.
     */
    private byte[] convertBitmapToBytes(final Bitmap bitmap) {
        byte[] iconData = null;
        int size = bitmap.getRowBytes() * bitmap.getHeight();

        ByteArrayOutputStream out = new ByteArrayOutputStream(size);
        try {
            if (bitmap.compress(Bitmap.CompressFormat.PNG, 0 /* quality ignored for PNG */, out)) {
                out.close();
                iconData = out.toByteArray();
            } else {
                out.close();
                if (logger.isActivated()){
                	logger.debug("Unable to convert bitmap, compression failed");
                }
            }
        } catch (IOException e) {
        	if (logger.isActivated()){
        		logger.error("Unable to convert bitmap", e);
        	}
            iconData = null;
        }

        return iconData;
    }
    
    /**
     * Utility method to create the "Me" raw contact.
     *
     * @param context The application context.
     * @return the rawContactId of the newly created contact
     */
    public long createMyContact() {
    	RcsSettings.createInstance(mContext);
		if (!RcsSettings.getInstance().isSocialPresenceSupported()){
			return INVALID_ID;
		}

        // Check if IMS account exists before continue
        AccountManager am = AccountManager.get(mContext);
        if (am.getAccountsByType(AuthenticationService.ACCOUNT_MANAGER_TYPE).length == 0) {
        	if (logger.isActivated()){
        		logger.error("Could not create \"Me\" contact, no RCS account found");
        	}
            throw new IllegalStateException("No RCS account found");
        }

        // Check if RCS raw contact for "Me" does not already exist
        long imsRawContactId = getRawContactIdForMe();
        
        if (imsRawContactId != INVALID_ID) {
        	if (logger.isActivated()){
        		logger.error("\"Me\" contact already exists, no need to recreate");
        	}
        }else{
        	if (logger.isActivated()){
        		logger.error("\"Me\" contact does not already exists, creating it");
        	}
        	
            ArrayList<ContentProviderOperation> ops = new ArrayList<ContentProviderOperation>();

            //Create rawcontact for RCS
            int rawContactRefIms = ops.size();
            ops.add(ContentProviderOperation.newInsert(RawContacts.CONTENT_URI)
                     .withValue(RawContacts.ACCOUNT_TYPE, AuthenticationService.ACCOUNT_MANAGER_TYPE)
                     .withValue(RawContacts.ACCOUNT_NAME, mContext.getString(R.string.rcs_core_account_username))
                     .withValue(RawContacts.SOURCE_ID, MYSELF)                     
                     .withValue(RawContacts.AGGREGATION_MODE, RawContacts.AGGREGATION_MODE_DISABLED)
                     .build());

            // Set name
            ops.add(ContentProviderOperation.newInsert(Data.CONTENT_URI)
                    .withValueBackReference(Data.RAW_CONTACT_ID, rawContactRefIms)
                    .withValue(Data.MIMETYPE, StructuredName.CONTENT_ITEM_TYPE)
                    .withValue(StructuredName.DISPLAY_NAME, mContext.getString(R.string.rcs_core_my_profile))
                    .build());
            
            try {
                ContentProviderResult[] results;
                results = mContentResolver.applyBatch(ContactsContract.AUTHORITY, ops);
                imsRawContactId = ContentUris.parseId(results[rawContactRefIms].uri);
            } catch (RemoteException e) {
            	imsRawContactId = INVALID_ID;
            } catch (OperationApplicationException e) {
            	imsRawContactId =  INVALID_ID;
            }
            
            ops.clear();
            
            // Set default free text to null and availability to online
			List<ContentProviderOperation> registrationStateOps = modifyContactRegistrationStateForMyself(imsRawContactId,
					RegistrationState.ONLINE, RegistrationState.UNKNOWN, "", "");
			for (ContentProviderOperation registrationStateOp : registrationStateOps) {
				if (registrationStateOp != null) {
					ops.add(registrationStateOp);
				}
			}
    		
            try {
                mContentResolver.applyBatch(ContactsContract.AUTHORITY, ops);
            } catch (RemoteException e) {
            	imsRawContactId = INVALID_ID;
            } catch (OperationApplicationException e) {
            	imsRawContactId =  INVALID_ID;
            }
        }

        return imsRawContactId;
    }

    /**
     * Utility to find the rawContactIds for a specific phone number.
     *
     * @param contact the contact ID to search for
     * @return list of contact Ids
     */
    private List<Long> getRawContactIdsFromPhoneNumber(ContactId contact) {
        List<Long> rawContactsIds = new ArrayList<Long>(); 
    	String[] projection = { Data.RAW_CONTACT_ID };
        String[] selectionArgs = { Phone.CONTENT_ITEM_TYPE, contact.toString() };
        String sortOrder = Data.RAW_CONTACT_ID;

		// Starting LOOSE equal
		Cursor cursor = null;
		try {
			cursor = mContentResolver.query(Data.CONTENT_URI, projection, SELECTION_RAW_CONTACT_FROM_NUMBER, selectionArgs, sortOrder);
			if (cursor.moveToFirst()) {
				int contactColumnIdx = cursor.getColumnIndexOrThrow(Data.RAW_CONTACT_ID);
				do {
					long rawContactId = cursor.getLong(contactColumnIdx);
					if (!rawContactsIds.contains(rawContactId) && (!isSimAccount(rawContactId) || (Build.VERSION.SDK_INT > 10))) { // Build.VERSION_CODES.GINGERBREAD_MR1
						// We exclude the SIM only contacts, as they cannot be aggregated to a RCS raw contact
						// only if OS version if gingerbread or fewer
						rawContactsIds.add(rawContactId);
					}
				} while (cursor.moveToNext());
			}
		} catch (Exception e) {
			if (logger.isActivated()){
				logger.error("Exception occurred",e);
			}
		} finally {
			if (cursor != null) {
				cursor.close();
			}
		}

        /* No match found using LOOSE equals, starting STRICT equals.
         *
         * This is done because of that the PHONE_NUMBERS_EQUAL function in Android
         * doesn't always return true when doing loose lookup of a phone number
         * against itself
         */
        String[] selectionArgsStrict = { Phone.CONTENT_ITEM_TYPE, contact.toString(), contact.toString() };
        cursor = null;
		try {
			cursor = mContentResolver.query(Data.CONTENT_URI, projection, STRICT_SELECTION_RAW_CONTACT_FROM_NUMBER, selectionArgsStrict, sortOrder);
			if (!cursor.moveToFirst()) {
				 return rawContactsIds;
			}
			int contactColumnIdx = cursor.getColumnIndexOrThrow(Data.RAW_CONTACT_ID);
			do {
				long rawContactId = cursor.getLong(contactColumnIdx);
				if (!rawContactsIds.contains(rawContactId) && (!isSimAccount(rawContactId) || (Build.VERSION.SDK_INT > 10))) { 
					// Build.VERSION_CODES.GINGERBREAD_MR1
					// We exclude the SIM only contacts, as they cannot be aggregated to a RCS raw contact
					// only if OS version if gingerbread or fewer
					rawContactsIds.add(rawContactId);
				}
			} while (cursor.moveToNext());
		} catch (Exception e) {
			if (logger.isActivated()){
				logger.error("Exception occurred",e);
			}
		} finally {
			if (cursor != null) {
				cursor.close();
			}
		}
        
        return rawContactsIds;
    }
    
    /**
     * Utility to get the RCS rawContact associated to a raw contact
     *
     * @param rawContactId the id of the rawContact
     * @param contact The contact ID
     * @return the id of the associated RCS rawContact
     */
	public long getAssociatedRcsRawContact(final long rawContactId, final ContactId contact) {
		Cursor cursor = null;
		try {
			cursor = mLocalContentResolver.query(AggregationData.CONTENT_URI, PROJECTION_RCS_RAW_CONTACT_ID,
					WHERE_RCS_RAW_CONTACT_ID_AND_RCS_NUMBER, new String[] { contact.toString(), String.valueOf(rawContactId) },
					null);
			if (cursor.moveToFirst()) {
				return cursor.getLong(cursor.getColumnIndexOrThrow(AggregationData.KEY_RCS_RAW_CONTACT_ID));
			}
		} catch (Exception e) {
			if (logger.isActivated()){
				logger.error("Exception occurred",e);
			}
		} finally {
			if (cursor != null) {
				cursor.close();
			}
		}
		return INVALID_ID;
	}

	/**
	 * Utility to check if a phone number is associated to an entry in the rich
	 * address book provider
	 *
	 * @param contact The contact ID
	 * @return true if contact has an entry in the rich address book provider,
	 *         else false
	 */
	public boolean isContactIdAssociatedWithContactInRichAddressBook(final ContactId contact) {
		Cursor cursor = null;
		try {
			Uri uri = Uri.withAppendedPath(RichAddressBookData.CONTENT_URI, contact.toString());
			cursor = mLocalContentResolver.query(uri, PROJECTION_RABP, null, null, null);
			return cursor.moveToFirst();
		} catch (Exception e) {
			if (logger.isActivated()){
				logger.error("Exception occurred",e);
			}
			return false;
		} finally {
			if (cursor != null) {
				cursor.close();
			}
		}
	}

    /**
     * Utility method to check if a raw contact is only associated to a SIM account
     *
     * @param contact the contact Identifier
     * @return true if the raw contact is only associated to a SIM account, else false
     */
	public boolean isOnlySimAssociated(final ContactId contact) {
		List<Long> rawContactIds = getRawContactIdsFromPhoneNumber(contact);
		for (Long rawContactId : rawContactIds) {
			String[] selectionArgs = new String[] { Long.toString(rawContactId) };
			Cursor cursor = null;
			try {
				cursor = mContentResolver.query(RawContacts.CONTENT_URI, PROJECTION_RAW_CONTACT_ID,
						NOT_SIM_ACCOUNT_SELECTION, selectionArgs, null);
				if (cursor.moveToFirst()) {
					return false;
				}
			} finally {
				if (cursor != null) {
					cursor.close();
				}
			}
		}
		return true;
	}
    
    /**
     * Utility method to check if a raw contact id is a SIM account
     * 
     * @param rawContactId
     * @return
     */
	public boolean isSimAccount(final long rawContactId) {
		Cursor cursor = null;
		try {
			String[] selectionArgs = new String[] { String.valueOf(rawContactId) };
			cursor = mContentResolver.query(RawContacts.CONTENT_URI, PROJECTION_RAW_CONTACT_ID, SIM_ACCOUNT_SELECTION,
					selectionArgs, null);
			return cursor.moveToFirst();

		} catch (Exception e) {
			if (logger.isActivated()){
				logger.error("Exception occurred",e);
			}
			return false;
		} finally {
			if (cursor != null) {
				cursor.close();
			}
		}
	}
       
    /**
     * Utility to set the photo icon attribute on a RCS contact.
     *
     * @param rawContactId RCS rawcontact
     * @param photoIcon The photoIcon
     * @param makeSuperPrimary whether or not to set the super primary flag
     * @return 
     */
    private List<ContentProviderOperation> setContactPhoto(Long rawContactId, PhotoIcon photoIcon, boolean makeSuperPrimary) {

    	List<ContentProviderOperation> ops = new ArrayList<ContentProviderOperation>();
    	
    	// Get the photo data id
    	String[] selectionArgs = { Long.toString(rawContactId), Photo.CONTENT_ITEM_TYPE };
    	String sortOrder = new StringBuilder(Data._ID).append(" DESC").toString();

		Cursor cursor = mContentResolver.query(Data.CONTENT_URI, PROJECTION_DATA_ID, SELECTION_RAW_CONTACT_WITH_MIMETYPE, selectionArgs,
				sortOrder);
    	if (cursor == null) {
    		return ops;
    	}

    	byte[] iconData = null;
    	if (photoIcon!=null){
    		iconData = photoIcon.getContent();	
    	}         

    	// Insert default avatar if icon is null and it is not for myself
    	if (iconData == null
    			&& rawContactId != getRawContactIdForMe()) {
    		Bitmap rcsAvatar = BitmapFactory.decodeResource(mContext.getResources(), R.drawable.rcs_core_default_portrait_icon);
    		iconData = convertBitmapToBytes(rcsAvatar);
    	}

    	try {
    		long dataId = INVALID_ID;
    		if (iconData == null) {
    			// May happen only for myself
    			// Remove photoIcon if no data
    			if (cursor.moveToNext()) {
    				dataId = cursor.getLong(cursor.getColumnIndex(Data._ID));
    				// Add delete operation
					ops.add(ContentProviderOperation.newDelete(Data.CONTENT_URI)
							.withSelection(SELECTION_DATA_ID, new String[] { String.valueOf(dataId) }).build());
    			}
    		} else {
    			ContentValues values = new ContentValues();
    			values.put(Data.RAW_CONTACT_ID, rawContactId);
    			values.put(Photo.PHOTO, iconData);
    			values.put(Data.IS_PRIMARY, 1);
    			if (makeSuperPrimary) {
    				values.put(Data.IS_SUPER_PRIMARY, 1);
    			}
    			if (cursor.moveToNext()) {
    				// We already had an icon, update it
    				dataId = cursor.getLong(cursor.getColumnIndex(Data._ID));
    				ops.add(ContentProviderOperation.newUpdate(Data.CONTENT_URI)
    	        			.withSelection(Data._ID+"=?", new String[]{String.valueOf(dataId)})
    	        			.withValues(values)
    	        			.build());
    			} else {
    				// We did not have an icon, insert a new one
    				ops.add(ContentProviderOperation.newInsert(Data.CONTENT_URI)
    	        			.withValues(values)
    	        			.build());
    			}

    			values.clear();

    			// Set etag
    			values.put(Data.RAW_CONTACT_ID, rawContactId);
    			String etag = null;
    			if (photoIcon!=null){
    				etag = photoIcon.getEtag();
    			}
    			values.put(Data.DATA2, etag);

    			String[] projection2 = { Data._ID, Data.RAW_CONTACT_ID, Data.MIMETYPE };
    			String[] selectionArgs2 = { Long.toString(rawContactId) };

				Cursor cur2 = null;
				try {
					cur2 = mContentResolver.query(Data.CONTENT_URI, projection2, SELECTION_RAW_CONTACT_ID, selectionArgs2, null);
					if (cur2.moveToNext()) {
						dataId = cur2.getLong(cur2.getColumnIndexOrThrow(Data._ID));
						// We already had an etag, update it
						dataId = cursor.getLong(cursor.getColumnIndexOrThrow(Data._ID));
						ops.add(ContentProviderOperation.newUpdate(Data.CONTENT_URI)
								.withSelection(SELECTION_DATA_ID, new String[] { String.valueOf(dataId) }).withValues(values).build());
					} else {
						// Insert etag
						ops.add(ContentProviderOperation.newInsert(Data.CONTENT_URI).withValues(values).build());
					}
				} catch (Exception e) {
					if (logger.isActivated()){
		        		logger.error("Cannot add/update etag", e);
		        	}
				} finally {
					if (cur2 != null) {
						cur2.close();
					}
				}
    		}
    	} finally {
    		cursor.close();
    	}
    	return ops;
    }

    /**
     * Get the raw contact id of the "Me" contact.
     *
     * @return rawContactId
     */
	private long getRawContactIdForMe() {
		Cursor cursor = null;
		try {
			cursor = mContentResolver.query(RawContacts.CONTENT_URI, PROJECTION_RAW_CONTACT_ID, SELECTION_RAW_CONTACT_ME, null,
					null);
			if (!cursor.moveToNext()) {
				return INVALID_ID;
			}
			return cursor.getLong(cursor.getColumnIndexOrThrow(RawContacts._ID));
		} catch (Exception e) {
			if (logger.isActivated()){
				logger.error("Exception occurred",e);
			}
			return INVALID_ID;
		} finally {
			if (cursor != null) {
				cursor.close();
			}
		}
	}
    
    /**
     * Get whether the "IM" feature is enabled or not for the contact
     * 
     * @param contact
     * @return flag indicating if IM sessions with the contact are enabled or not
     */
    public boolean isImBlockedForContact(ContactId contact){
		Cursor cursor = null;
		try {
			Uri uri = Uri.withAppendedPath(RichAddressBookData.CONTENT_URI, contact.toString());
			cursor = mLocalContentResolver.query(uri, PROJECTION_RABP, SELECTION_RAPB_IM_BLOCKED, null, null);
			return cursor.moveToFirst();
		} catch (Exception e) {
			if (logger.isActivated()){
				logger.error("Exception occurred",e);
			}
			return false;
		} finally {
			if (cursor != null) {
				cursor.close();
			}
		}
    }
    
    /**
     * Get whether the "FT" feature is enabled or not for the contact
     * 
     * @param contact
     * @return flag indicating if FT sessions with the contact are enabled or not
     */
	public boolean isFtBlockedForContact(ContactId contact) {
		Cursor cursor = null;
		try {
			Uri uri = Uri.withAppendedPath(RichAddressBookData.CONTENT_URI, contact.toString());
			cursor = mContentResolver.query(uri, PROJECTION_RABP, SELECTION_RABP_FT_BLOCKED, null, null);
			return cursor.moveToFirst();
		} catch (Exception e) {
			if (logger.isActivated()){
				logger.error("Exception occurred",e);
			}
			return false;
		} finally {
			if (cursor != null) {
				cursor.close();
			}
		}
	}
    
    /**
     * Utility to create a ContactInfo object from a cursor containing data
     * 
     * @param cursor
     * @return contactInfo
     */
	private ContactInfo getContactInfoFromCursor(Cursor cursor) {
		ContactInfo contactInfo = new ContactInfo();
		PresenceInfo presenceInfo = new PresenceInfo();
		Capabilities capabilities = new Capabilities();

		int idMimeTypeCOlumnIdx = cursor.getColumnIndexOrThrow(Data.MIMETYPE);
		while (cursor.moveToNext()) {
			String mimeTypeStr = cursor.getString(idMimeTypeCOlumnIdx);
			try {
				// Convert mime type string to enumerated
				MimeType mimeType = MimeType.valueOf(mimeTypeStr);
				switch (mimeType) {
				case CAPABILITY_IMAGE_SHARING:
					// Set capability image sharing
					capabilities.setImageSharingSupport(true);
					break;
				case CAPABILITY_VIDEO_SHARING:
					// Set capability video sharing
					capabilities.setVideoSharingSupport(true);
					break;
				case CAPABILITY_IP_VOICE_CALL:
					// Set capability ip voice call
					capabilities.setIPVoiceCallSupport(true);
					break;
				case CAPABILITY_IP_VIDEO_CALL:
					// Set capability ip video call
					capabilities.setIPVideoCallSupport(true);
					break;
				case CAPABILITY_IM_SESSION:
					// Set capability IM session
					capabilities.setImSessionSupport(true);
					break;
				case CAPABILITY_FILE_TRANSFER:
					// Set capability file transfer
					capabilities.setFileTransferSupport(true);
					break;
				case CAPABILITY_GEOLOCATION_PUSH:
					// Set capability geoloc push
					capabilities.setGeolocationPushSupport(true);
					break;
				case CAPABILITY_EXTENSIONS: {
					// Set RCS extensions capability
					int columnIndex = cursor.getColumnIndex(Data.DATA2);
					if (columnIndex != -1) {
						capabilities.setSupportedExtensions(ServiceExtensionManager.getInstance().getExtensions(
								cursor.getString(columnIndex)));
					}
				}
					break;
				case REGISTRATION_STATE: {
					// Set registration state
					int columnIndex = cursor.getColumnIndex(Data.DATA2);
					if (columnIndex != -1) {
						int registrationState = cursor.getInt(columnIndex);
						contactInfo.setRegistrationState(RegistrationState.valueOf(registrationState));
					}
				}
					break;
				case NUMBER: {
					// Set contact
					int columnIndex = cursor.getColumnIndex(Data.DATA1);
					if (columnIndex != -1) {
						String contact = cursor.getString(columnIndex);
						try {
							contactInfo.setContact(ContactUtils.createContactId(contact));
						} catch (RcsContactFormatException e) {
							if (logger.isActivated()) {
								logger.warn("Cannot parse contact " + contact);
							}
						}
					}
				}
					break;
				default:
					if (logger.isActivated()) {
						logger.warn("Unhandled mimetype " + mimeTypeStr);
					}
					break;
				}
			} catch (Exception e) {
				if (logger.isActivated()) {
					logger.warn("Invalid mimetype " + mimeTypeStr);
				}
			}
		}
		cursor.close();
		contactInfo.setPresenceInfo(presenceInfo);
		contactInfo.setCapabilities(capabilities);

		return contactInfo;
	}
    
    /**
     * Utility to extract data from a raw contact.
     *
     * @param rawContactId the rawContactId
     * @return A cursor containing the requested data.
     */
    private Cursor getRawContactDataCursor(final long rawContactId) {
        String[] projection = {
                Data._ID, 
                Data.MIMETYPE, 
                Data.DATA1, 
                Data.DATA2, 
                Website.URL,
                Photo.PHOTO          
        };

        // Filter the mime types 
        String selection = "(" + Data.RAW_CONTACT_ID + " =?) AND (" 
                + Data.MIMETYPE + "=? OR "
                + Data.MIMETYPE + "=? OR "
                + Data.MIMETYPE + "=? OR "
                + Data.MIMETYPE + "=? OR "
                + Data.MIMETYPE + "=? OR "
                + Data.MIMETYPE + "=? OR "
                + Data.MIMETYPE + "=? OR "
                + Data.MIMETYPE + "=? OR "
                + Data.MIMETYPE + "=? OR "
                + Data.MIMETYPE + "=?)";
        String[] selectionArgs = {
                Long.toString(rawContactId), 
                MIMETYPE_REGISTRATION_STATE,
                MIMETYPE_NUMBER,
                MIMETYPE_CAPABILITY_IMAGE_SHARING,
                MIMETYPE_CAPABILITY_VIDEO_SHARING,
                MIMETYPE_CAPABILITY_IP_VOICE_CALL,
                MIMETYPE_CAPABILITY_IP_VIDEO_CALL,
                MIMETYPE_CAPABILITY_IM_SESSION,
                MIMETYPE_CAPABILITY_FILE_TRANSFER,
                MIMETYPE_CAPABILITY_GEOLOCATION_PUSH,
                MIMETYPE_CAPABILITY_EXTENSIONS
        };

        Cursor cur = mContentResolver.query(Data.CONTENT_URI,
        		projection, 
        		selection, 
        		selectionArgs, 
        		null);

        return cur;
    }
    
    /**
     * Update UI strings when device's locale has changed
     */
    public void updateStrings(){
    	
		ArrayList<ContentProviderOperation> ops = new ArrayList<ContentProviderOperation>();
    	
    	// Update My profile display name
    	ContentValues values = new ContentValues();
    	values.put(StructuredName.DISPLAY_NAME, mContext.getString(R.string.rcs_core_my_profile));
    	
    	ops.add(ContentProviderOperation.newUpdate(Data.CONTENT_URI)
    			.withSelection(SELECTION_RAW_CONTACT_WITH_MIMETYPE, new String[]{Long.toString(getRawContactIdForMe()), StructuredName.DISPLAY_NAME})
    			.withValues(values)
    			.build());
    	
    	// Update file transfer menu
    	values.clear();
    	values.put(Data.DATA2, getMimeTypeDescription(MIMETYPE_CAPABILITY_FILE_TRANSFER));
		ops.add(ContentProviderOperation.newUpdate(Data.CONTENT_URI)
				.withSelection(SELECTION_DATA_MIMETYPE_CAPABILITY_FILE_TRANSFER, null).withValues(values).build());
    	
    	// Update chat menu 
    	values.clear();
    	values.put(Data.DATA2, getMimeTypeDescription(MIMETYPE_CAPABILITY_IM_SESSION));
		ops.add(ContentProviderOperation.newUpdate(Data.CONTENT_URI)
				.withSelection(SELECTION_DATA_MIMETYPE_CAPABILITY_IM_SESSION, null).withValues(values).build());

    	// Update image sharing menu 
    	values.clear();
    	values.put(Data.DATA2, getMimeTypeDescription(MIMETYPE_CAPABILITY_IMAGE_SHARING));
		ops.add(ContentProviderOperation.newUpdate(Data.CONTENT_URI)
				.withSelection(SELECTION_DATA_MIMETYPE_CAPABILITY_IMAGE_SHARING, null).withValues(values).build());

    	// Update video sharing menu 
    	values.clear();
    	values.put(Data.DATA2, getMimeTypeDescription(MIMETYPE_CAPABILITY_VIDEO_SHARING));
		ops.add(ContentProviderOperation.newUpdate(Data.CONTENT_URI)
				.withSelection(SELECTION_DATA_MIMETYPE_CAPABILITY_VIDEO_SHARING, null).withValues(values).build());

		// Update IP voice call menu
		values.clear();
		values.put(Data.DATA2, getMimeTypeDescription(MIMETYPE_CAPABILITY_IP_VOICE_CALL));
		ops.add(ContentProviderOperation.newUpdate(Data.CONTENT_URI)
				.withSelection(SELECTION_DATA_MIMETYPE_CAPABILITY_IP_VOICE_CALL, null).withValues(values).build());

		// Update IP video call menu
		values.clear();
		values.put(Data.DATA2, getMimeTypeDescription(MIMETYPE_CAPABILITY_IP_VIDEO_CALL));
		ops.add(ContentProviderOperation.newUpdate(Data.CONTENT_URI)
				.withSelection(SELECTION_DATA_MIMETYPE_CAPABILITY_IP_VIDEO_CALL, null).withValues(values).build());

    	if (!ops.isEmpty()){
			// Do the actual database modifications
			try {
				mContentResolver.applyBatch(ContactsContract.AUTHORITY, ops);
			} catch (RemoteException e) {
				if (logger.isActivated()){
					logger.error("Something went wrong when updating the database strings",e);
				}
			} catch (OperationApplicationException e) {
				if (logger.isActivated()){
					logger.error("Something went wrong when updating the database strings",e);
				}
			}
		}
    }

    /**
     * Clean the RCS entries
     *
     * <br>This removes the RCS entries that are associated to numbers not present in the address book anymore
     * <br>This also creates a RCS raw contact for numbers that are present, have RCS raw contact but not on all raw contacts 
     * (typical example: a RCS number is present in the address book and another contact is created using the same number)
     */
    public void cleanRCSEntries() {
        cleanRCSRawContactsInAB();
        cleanEntriesInRichAB();
    }

    /**
     * Clean AB
     */
    private void cleanRCSRawContactsInAB() {
		// Get all RCS raw contacts id
        // Delete RCS Entry where number is not in the address book anymore
     	ArrayList<ContentProviderOperation> ops = new ArrayList<ContentProviderOperation>();
		Cursor cursor = null;
		try {
			cursor = mContentResolver.query(Data.CONTENT_URI, PROJECTION_RAW_CONTACT_DATA1, SELECTION_DATA_MIMETYPE_NUMBER, null,
					null);
			if (cursor.moveToFirst()) {
				int contactColumnIdx = cursor.getColumnIndexOrThrow(Data.RAW_CONTACT_ID);
				int data1ColumnIdx = cursor.getColumnIndexOrThrow(Data.DATA1);
				do {
					long rawContactId = cursor.getLong(contactColumnIdx);
					String phoneNumber = cursor.getString(data1ColumnIdx);
					try {
						ContactId contact = ContactUtils.createContactId(phoneNumber);
						if (getRawContactIdsFromPhoneNumber(contact).isEmpty()) {
							ops.add(ContentProviderOperation.newDelete(RawContacts.CONTENT_URI)
									.withSelection(SELECTION_RAW_CONTACT, new String[] { Long.toString(rawContactId) }).build());
							// Also delete the corresponding entries in the aggregation provider
							mLocalContentResolver.delete(AggregationData.CONTENT_URI, WHERE_RCS_RAW_CONTACT_ID,
									new String[] { Long.toString(rawContactId) });
						}
					} catch (RcsContactFormatException e) {
						if (logger.isActivated()) {
							logger.warn("Cannot parse contact " + phoneNumber);
						}
					}
				} while (cursor.moveToNext());
			}
		} catch (Exception e) {
			if (logger.isActivated()){
				logger.error("Exception occurred",e);
			}
		} finally {
			if (cursor != null) {
				cursor.close();
			}
		}

		if (!ops.isEmpty()){
			// Do the actual database modifications
			try {
			    mContentResolver.applyBatch(ContactsContract.AUTHORITY, ops);
			} catch (RemoteException e) {
				if (logger.isActivated()){
					logger.error("Something went wrong when updating the database strings",e);
				}
			} catch (OperationApplicationException e) {
				if (logger.isActivated()){
					logger.error("Something went wrong when updating the database strings",e);
				}
			}
		}
    }

    /**
     * Clean EAB
     */
    private void cleanEntriesInRichAB() {
    	// Empty the cache
    	mCapabilitiesCache.clear();
		// Get All contact in EAB
		Cursor cursor = null;
		try {
			cursor = mLocalContentResolver.query(RichAddressBookData.CONTENT_URI, PROJECTION_RABP, null, null, null);
			if (!cursor.moveToFirst()) {
				return;
			}
			int contactColumnIdx = cursor.getColumnIndexOrThrow(RichAddressBookData.KEY_CONTACT);
			// Delete EAB Entry where number is not in the address book anymore
			do {
				String phoneNumber = cursor.getString(contactColumnIdx);
				try {
					ContactId contact = ContactUtils.createContactId(phoneNumber);
					if (getRawContactIdsFromPhoneNumber(contact).isEmpty()) {
						Uri uri = Uri.withAppendedPath(RichAddressBookData.CONTENT_URI, phoneNumber);
						mLocalContentResolver.delete(uri, null, null);
					}
				} catch (RcsContactFormatException e) {
					if (logger.isActivated()) {
						logger.warn("Cannot parse contact "+phoneNumber);
					}
				}
			} while (cursor.moveToNext());
		} catch (Exception e) {
			if (logger.isActivated()) {
				logger.error("Clean entries has failed", e);
			}
		} finally {
			if (cursor != null) {
				cursor.close();
			}
		}
    }

    /**
     * Delete all RCS entries in databases
     */
    public void deleteRCSEntries() {
        // Delete Aggregation data
    	mLocalContentResolver.delete(AggregationData.CONTENT_URI, null, null);

    	// Empty the cache
    	mCapabilitiesCache.clear();
    	
        // Delete presence data
    	mLocalContentResolver.delete(RichAddressBookData.CONTENT_URI, null, null);
    }
    
    /**
     * Is capability supported
     * 
     * @param cursor Cursor
     * @param column Column name
     * @return True if capability is supported
     */
    private boolean isCapabilitySupported(Cursor cursor, String column) {
    	return cursor.getInt(cursor.getColumnIndexOrThrow(column)) == CapabilitiesLog.SUPPORTED;
    }
    
	/**
	 * Set the display name into the rich address book provider
	 * 
	 * @param contact Contact ID
	 * @param RCS display name
	 */
	public void setContactDisplayName(ContactId contact, String displayName) {
		if (contact == null) {
			return;
		}
		ContentValues values = new ContentValues();
		values.put(RichAddressBookData.KEY_DISPLAY_NAME, displayName);
		// Check if record exists and if so then update is required
		try {
			String oldDisplayName = getContactDisplayName(contact);
			boolean updateRequired = !StringUtils.equals(oldDisplayName, displayName);
			if (updateRequired) {
				Uri uri = Uri.withAppendedPath(RichAddressBookData.CONTENT_URI, contact.toString());
				// Contact already present and display name is new, update
				mLocalContentResolver.update(uri, values, null, null);
			}
		} catch (IllegalStateException e) {
			// RCS account does not exist : insert it
			values.put(RichAddressBookData.KEY_CONTACT, contact.toString());
			values.put(RichAddressBookData.KEY_TIMESTAMP, System.currentTimeMillis());
			// Contact not present in provider, insert
			mLocalContentResolver.insert(RichAddressBookData.CONTENT_URI, values);
		}
	}
	
	/**
	 * Get RCS display name for contact
	 * 
	 * @param contact
	 * @return the display name or IllegalStateException if RCS account is not created
	 */
	public String getContactDisplayName(ContactId contact) {
		Cursor cursor = null;
		try {
			Uri uri = Uri.withAppendedPath(RichAddressBookData.CONTENT_URI, contact.toString());
			cursor = mLocalContentResolver.query(uri, PROJECTION_RABP_DISPLAY_NAME, null, null, null);
			if (cursor.moveToFirst()) {
				return cursor.getString(cursor.getColumnIndexOrThrow(RichAddressBookData.KEY_DISPLAY_NAME));
			}
		} catch (Exception e) {
			if (logger.isActivated()) {
				logger.error("Internal exception", e);
			}
		} finally {
			if (cursor != null) {
				cursor.close();
			}
		}
		throw new IllegalStateException("No RCS account found");
	}

	/**
	 * Update the time of last capabilities refresh
	 * 
	 * @param contact
	 */
	public void updateCapabilitiesTimeLastRefresh(ContactId contact) {
		if (logger.isActivated()) {
			logger.debug("Update the time of last capabilities refresh for " + contact);
		}
		Capabilities capabilities = getContactCapabilities(contact);
		if (capabilities == null) {
			return;
		}
		long now = System.currentTimeMillis();
		// Update the cache
		capabilities.setTimestampOfLastRefresh(now);
		ContentValues values = new ContentValues();
		values.put(RichAddressBookData.KEY_CAPABILITY_TIME_LAST_REFRESH, now);
		Uri uri = Uri.withAppendedPath(RichAddressBookData.CONTENT_URI, contact.toString());
		mLocalContentResolver.update(uri, values, null, null);
	}
}
<|MERGE_RESOLUTION|>--- conflicted
+++ resolved
@@ -1,190 +1,190 @@
-/*******************************************************************************
- * Software Name : RCS IMS Stack
- *
- * Copyright (C) 2010 France Telecom S.A.
+/*******************************************************************************
+ * Software Name : RCS IMS Stack
+ *
+ * Copyright (C) 2010 France Telecom S.A.
  * Copyright (C) 2014 Sony Mobile Communications Inc.
- *
- * Licensed under the Apache License, Version 2.0 (the "License");
- * you may not use this file except in compliance with the License.
- * You may obtain a copy of the License at
- *
- *      http://www.apache.org/licenses/LICENSE-2.0
- *
- * Unless required by applicable law or agreed to in writing, software
- * distributed under the License is distributed on an "AS IS" BASIS,
- * WITHOUT WARRANTIES OR CONDITIONS OF ANY KIND, either express or implied.
- * See the License for the specific language governing permissions and
- * limitations under the License.
+ *
+ * Licensed under the Apache License, Version 2.0 (the "License");
+ * you may not use this file except in compliance with the License.
+ * You may obtain a copy of the License at
+ *
+ *      http://www.apache.org/licenses/LICENSE-2.0
+ *
+ * Unless required by applicable law or agreed to in writing, software
+ * distributed under the License is distributed on an "AS IS" BASIS,
+ * WITHOUT WARRANTIES OR CONDITIONS OF ANY KIND, either express or implied.
+ * See the License for the specific language governing permissions and
+ * limitations under the License.
  *
  * NOTE: This file has been modified by Sony Mobile Communications Inc.
  * Modifications are licensed under the License.
- ******************************************************************************/
-
-package com.orangelabs.rcs.provider.eab;
-
-import java.io.ByteArrayOutputStream;
-import java.io.IOException;
-import java.io.InputStream;
-import java.io.OutputStream;
-import java.util.ArrayList;
-import java.util.HashMap;
-import java.util.HashSet;
-import java.util.List;
-import java.util.Map;
-import java.util.Set;
-
-import android.accounts.AccountManager;
-import android.content.ContentProviderOperation;
-import android.content.ContentProviderResult;
-import android.content.ContentResolver;
-import android.content.ContentUris;
-import android.content.ContentValues;
-import android.content.Context;
-import android.content.OperationApplicationException;
-import android.database.Cursor;
-import android.graphics.Bitmap;
-import android.graphics.BitmapFactory;
-import android.net.Uri;
-import android.os.Build;
-import android.os.RemoteException;
-import android.provider.ContactsContract;
-import android.provider.ContactsContract.AggregationExceptions;
-import android.provider.ContactsContract.CommonDataKinds.Im;
-import android.provider.ContactsContract.CommonDataKinds.Phone;
-import android.provider.ContactsContract.CommonDataKinds.Photo;
-import android.provider.ContactsContract.CommonDataKinds.StructuredName;
-import android.provider.ContactsContract.CommonDataKinds.Website;
-import android.provider.ContactsContract.Data;
-import android.provider.ContactsContract.RawContacts;
-import android.provider.ContactsContract.StatusUpdates;
-
-import com.gsma.services.rcs.RcsContactFormatException;
-import com.gsma.services.rcs.capability.CapabilitiesLog;
-import com.gsma.services.rcs.contacts.ContactId;
-import com.gsma.services.rcs.contacts.ContactsProvider;
-import com.orangelabs.rcs.R;
-import com.orangelabs.rcs.addressbook.AuthenticationService;
-import com.orangelabs.rcs.core.ims.service.ContactInfo;
-import com.orangelabs.rcs.core.ims.service.ContactInfo.RcsStatus;
-import com.orangelabs.rcs.core.ims.service.ContactInfo.RegistrationState;
-import com.orangelabs.rcs.core.ims.service.capability.Capabilities;
-import com.orangelabs.rcs.core.ims.service.extension.ServiceExtensionManager;
-import com.orangelabs.rcs.core.ims.service.presence.FavoriteLink;
-import com.orangelabs.rcs.core.ims.service.presence.Geoloc;
-import com.orangelabs.rcs.core.ims.service.presence.PhotoIcon;
-import com.orangelabs.rcs.core.ims.service.presence.PresenceInfo;
-import com.orangelabs.rcs.provider.LocalContentResolver;
-import com.orangelabs.rcs.provider.settings.RcsSettings;
-import com.orangelabs.rcs.utils.ContactUtils;
-import com.orangelabs.rcs.utils.StringUtils;
-import com.orangelabs.rcs.utils.logger.Logger;
-
-/**
- * Contains utility methods for interfacing with the Android SDK ContactsProvider and the Rich Address book provider.
- *
- * @author Jean-Marc AUFFRET
- * @author Deutsche Telekom AG
- * @author yplo6403
- *
- */
-public final class ContactsManager {
-	/**
-	 * Current instance
-	 */
-	private static volatile ContactsManager instance;
+ ******************************************************************************/
+
+package com.orangelabs.rcs.provider.eab;
+
+import java.io.ByteArrayOutputStream;
+import java.io.IOException;
+import java.io.InputStream;
+import java.io.OutputStream;
+import java.util.ArrayList;
+import java.util.HashMap;
+import java.util.HashSet;
+import java.util.List;
+import java.util.Map;
+import java.util.Set;
+
+import android.accounts.AccountManager;
+import android.content.ContentProviderOperation;
+import android.content.ContentProviderResult;
+import android.content.ContentResolver;
+import android.content.ContentUris;
+import android.content.ContentValues;
+import android.content.Context;
+import android.content.OperationApplicationException;
+import android.database.Cursor;
+import android.graphics.Bitmap;
+import android.graphics.BitmapFactory;
+import android.net.Uri;
+import android.os.Build;
+import android.os.RemoteException;
+import android.provider.ContactsContract;
+import android.provider.ContactsContract.AggregationExceptions;
+import android.provider.ContactsContract.CommonDataKinds.Im;
+import android.provider.ContactsContract.CommonDataKinds.Phone;
+import android.provider.ContactsContract.CommonDataKinds.Photo;
+import android.provider.ContactsContract.CommonDataKinds.StructuredName;
+import android.provider.ContactsContract.CommonDataKinds.Website;
+import android.provider.ContactsContract.Data;
+import android.provider.ContactsContract.RawContacts;
+import android.provider.ContactsContract.StatusUpdates;
+
+import com.gsma.services.rcs.RcsContactFormatException;
+import com.gsma.services.rcs.capability.CapabilitiesLog;
+import com.gsma.services.rcs.contacts.ContactId;
+import com.gsma.services.rcs.contacts.ContactsProvider;
+import com.orangelabs.rcs.R;
+import com.orangelabs.rcs.addressbook.AuthenticationService;
+import com.orangelabs.rcs.core.ims.service.ContactInfo;
+import com.orangelabs.rcs.core.ims.service.ContactInfo.RcsStatus;
+import com.orangelabs.rcs.core.ims.service.ContactInfo.RegistrationState;
+import com.orangelabs.rcs.core.ims.service.capability.Capabilities;
+import com.orangelabs.rcs.core.ims.service.extension.ServiceExtensionManager;
+import com.orangelabs.rcs.core.ims.service.presence.FavoriteLink;
+import com.orangelabs.rcs.core.ims.service.presence.Geoloc;
+import com.orangelabs.rcs.core.ims.service.presence.PhotoIcon;
+import com.orangelabs.rcs.core.ims.service.presence.PresenceInfo;
+import com.orangelabs.rcs.provider.LocalContentResolver;
+import com.orangelabs.rcs.provider.settings.RcsSettings;
+import com.orangelabs.rcs.utils.ContactUtils;
+import com.orangelabs.rcs.utils.StringUtils;
+import com.orangelabs.rcs.utils.logger.Logger;
+
+/**
+ * Contains utility methods for interfacing with the Android SDK ContactsProvider and the Rich Address book provider.
+ *
+ * @author Jean-Marc AUFFRET
+ * @author Deutsche Telekom AG
+ * @author yplo6403
+ *
+ */
+public final class ContactsManager {
+	/**
+	 * Current instance
+	 */
+	private static volatile ContactsManager instance;
 
 	private final ContentResolver mContentResolver;
 
 	private final LocalContentResolver mLocalContentResolver;
-	
-	private final Context mContext;
-	
-    /** 
-     * Constant for invalid id. 
-     */
-	private static final int INVALID_ID = -1;
-
-	// @formatter:off
-	private enum MimeType {
-		NUMBER, RCS_STATUS, REGISTRATION_STATE, CAPABILITY_IMAGE_SHARING, CAPABILITY_VIDEO_SHARING, CAPABILITY_IM_SESSION, 
-		CAPABILITY_FILE_TRANSFER, CAPABILITY_GEOLOCATION_PUSH, CAPABILITY_EXTENSIONS, CAPABILITY_IP_VOICE_CALL, CAPABILITY_IP_VIDEO_CALL
-	};
-	// @formatter:on
-	
-    /** 
-     * MIME type for contact number
-     */
-    private static final String MIMETYPE_NUMBER = ContactsProvider.MIME_TYPE_PHONE_NUMBER;
-    
-    /** 
-     * MIME type for RCS status 
-     */
-    private static final String MIMETYPE_RCS_STATUS = "vnd.android.cursor.item/com.orangelabs.rcs.rcs-status";
-
-    /** 
-     * MIME type for RCS registration state 
-     */
-    private static final String MIMETYPE_REGISTRATION_STATE = ContactsProvider.MIME_TYPE_REGISTRATION_STATE;
-    
-    /** 
-     * MIME type for GSMA_CS_IMAGE (image sharing) capability 
-     */
-    private static final String MIMETYPE_CAPABILITY_IMAGE_SHARING = ContactsProvider.MIME_TYPE_IMAGE_SHARING;
-    
-    /** 
-     * MIME type for 3GPP_CS_VOICE (video sharing) capability 
-     */
-    private static final String MIMETYPE_CAPABILITY_VIDEO_SHARING = ContactsProvider.MIME_TYPE_VIDEO_SHARING;
-
-    /** 
-     * MIME type for RCS_IM (IM session) capability 
-     */
-    private static final String MIMETYPE_CAPABILITY_IM_SESSION = ContactsProvider.MIME_TYPE_IM_SESSION;
-
-    /** 
-     * MIME type for RCS_FT (file transfer) capability 
-     */
-    private static final String MIMETYPE_CAPABILITY_FILE_TRANSFER = ContactsProvider.MIME_TYPE_FILE_TRANSFER;
-
-    /** 
-     * MIME type for social presence capability 
-     */
-    private static final String MIMETYPE_CAPABILITY_GEOLOCATION_PUSH = ContactsProvider.MIME_TYPE_GEOLOC_PUSH;
-    
-    /** 
-     * MIME type for RCS extensions 
-     */
-    private static final String MIMETYPE_CAPABILITY_EXTENSIONS = ContactsProvider.MIME_TYPE_EXTENSIONS;
-
-    /** 
-     * MIME type for RCS IP Voice Call capability 
-     */
-    private static final String MIMETYPE_CAPABILITY_IP_VOICE_CALL = ContactsProvider.MIME_TYPE_IP_VOICE_CALL;
-
-    /** 
-     * MIME type for RCS IP Video Call capability 
-     */
-    private static final String MIMETYPE_CAPABILITY_IP_VIDEO_CALL = ContactsProvider.MIME_TYPE_IP_VIDEO_CALL;
-    
-    /**
-     * ONLINE available status
-     */
-    private static final int PRESENCE_STATUS_ONLINE = 5; //StatusUpdates.AVAILABLE;
-
-    /**
-     * OFFLINE available status
-     */
-    private static final int PRESENCE_STATUS_OFFLINE = 0; //StatusUpdates.OFFLINE;
-    
-    /**
-     * NOT SET available status
-     */
-    private static final int PRESENCE_STATUS_NOT_SET = 1; //StatusUpdates.INVISIBLE;
-    
-    /**
-     * Account name for SIM contacts
-     */
-    private static final String SIM_ACCOUNT_NAME = "com.android.contacts.sim";
+	
+	private final Context mContext;
+	
+    /** 
+     * Constant for invalid id. 
+     */
+	private static final int INVALID_ID = -1;
+
+	// @formatter:off
+	private enum MimeType {
+		NUMBER, RCS_STATUS, REGISTRATION_STATE, CAPABILITY_IMAGE_SHARING, CAPABILITY_VIDEO_SHARING, CAPABILITY_IM_SESSION, 
+		CAPABILITY_FILE_TRANSFER, CAPABILITY_GEOLOCATION_PUSH, CAPABILITY_EXTENSIONS, CAPABILITY_IP_VOICE_CALL, CAPABILITY_IP_VIDEO_CALL
+	};
+	// @formatter:on
+	
+    /** 
+     * MIME type for contact number
+     */
+    private static final String MIMETYPE_NUMBER = ContactsProvider.MIME_TYPE_PHONE_NUMBER;
+    
+    /** 
+     * MIME type for RCS status 
+     */
+    private static final String MIMETYPE_RCS_STATUS = "vnd.android.cursor.item/com.orangelabs.rcs.rcs-status";
+
+    /** 
+     * MIME type for RCS registration state 
+     */
+    private static final String MIMETYPE_REGISTRATION_STATE = ContactsProvider.MIME_TYPE_REGISTRATION_STATE;
+    
+    /** 
+     * MIME type for GSMA_CS_IMAGE (image sharing) capability 
+     */
+    private static final String MIMETYPE_CAPABILITY_IMAGE_SHARING = ContactsProvider.MIME_TYPE_IMAGE_SHARING;
+    
+    /** 
+     * MIME type for 3GPP_CS_VOICE (video sharing) capability 
+     */
+    private static final String MIMETYPE_CAPABILITY_VIDEO_SHARING = ContactsProvider.MIME_TYPE_VIDEO_SHARING;
+
+    /** 
+     * MIME type for RCS_IM (IM session) capability 
+     */
+    private static final String MIMETYPE_CAPABILITY_IM_SESSION = ContactsProvider.MIME_TYPE_IM_SESSION;
+
+    /** 
+     * MIME type for RCS_FT (file transfer) capability 
+     */
+    private static final String MIMETYPE_CAPABILITY_FILE_TRANSFER = ContactsProvider.MIME_TYPE_FILE_TRANSFER;
+
+    /** 
+     * MIME type for social presence capability 
+     */
+    private static final String MIMETYPE_CAPABILITY_GEOLOCATION_PUSH = ContactsProvider.MIME_TYPE_GEOLOC_PUSH;
+    
+    /** 
+     * MIME type for RCS extensions 
+     */
+    private static final String MIMETYPE_CAPABILITY_EXTENSIONS = ContactsProvider.MIME_TYPE_EXTENSIONS;
+
+    /** 
+     * MIME type for RCS IP Voice Call capability 
+     */
+    private static final String MIMETYPE_CAPABILITY_IP_VOICE_CALL = ContactsProvider.MIME_TYPE_IP_VOICE_CALL;
+
+    /** 
+     * MIME type for RCS IP Video Call capability 
+     */
+    private static final String MIMETYPE_CAPABILITY_IP_VIDEO_CALL = ContactsProvider.MIME_TYPE_IP_VIDEO_CALL;
+    
+    /**
+     * ONLINE available status
+     */
+    private static final int PRESENCE_STATUS_ONLINE = 5; //StatusUpdates.AVAILABLE;
+
+    /**
+     * OFFLINE available status
+     */
+    private static final int PRESENCE_STATUS_OFFLINE = 0; //StatusUpdates.OFFLINE;
+    
+    /**
+     * NOT SET available status
+     */
+    private static final int PRESENCE_STATUS_NOT_SET = 1; //StatusUpdates.INVISIBLE;
+    
+    /**
+     * Account name for SIM contacts
+     */
+    private static final String SIM_ACCOUNT_NAME = "com.android.contacts.sim";
 
     private final static String NOT_SIM_ACCOUNT_SELECTION = new StringBuilder("(")
             .append(RawContacts.ACCOUNT_TYPE).append(" IS NULL OR ")
@@ -194,2095 +194,2042 @@
     private final static String SIM_ACCOUNT_SELECTION = new StringBuilder(RawContacts.ACCOUNT_TYPE).append("='").append(SIM_ACCOUNT_NAME)
             .append("' AND ").append(RawContacts._ID).append("=?").toString();
 
-    /**
-     * Contact for "Me"
-     */
-    private static final String MYSELF = "myself";
-    
-    /**
-     * Where clause to query raw contact
-     */
-	private static final String SELECTION_RAW_CONTACT_MIMETYPE_DATA1 = new StringBuilder(Data.RAW_CONTACT_ID).append("=? AND ")
-			.append(Data.MIMETYPE).append("=? AND ").append(Data.DATA1).append("=?").toString();
-	
-	private static final String WHERE_RCS_RAW_CONTACT_ID = new StringBuilder(AggregationData.KEY_RCS_RAW_CONTACT_ID).append("=?").toString();
-  
-	private static final String[] PROJECTION_RCS_RAW_CONTACT_ID = new String[] { AggregationData.KEY_RCS_RAW_CONTACT_ID };
+    /**
+     * Contact for "Me"
+     */
+    private static final String MYSELF = "myself";
+    
+    /**
+     * Where clause to query raw contact
+     */
+	private static final String SELECTION_RAW_CONTACT_MIMETYPE_DATA1 = new StringBuilder(Data.RAW_CONTACT_ID).append("=? AND ")
+			.append(Data.MIMETYPE).append("=? AND ").append(Data.DATA1).append("=?").toString();
+	
+	private static final String WHERE_RCS_RAW_CONTACT_ID = new StringBuilder(AggregationData.KEY_RCS_RAW_CONTACT_ID).append("=?").toString();
+  
+	private static final String[] PROJECTION_RCS_RAW_CONTACT_ID = new String[] { AggregationData.KEY_RCS_RAW_CONTACT_ID };
+
+	private static final String WHERE_RCS_STATUS_RCS = new StringBuilder(RichAddressBookData.KEY_RCS_STATUS).append("!='")
+			.append(RcsStatus.NO_INFO.toInt()).append("' AND ").append(RichAddressBookData.KEY_RCS_STATUS).append("!='")
+			.append(RcsStatus.NOT_RCS.toInt()).append("'").toString();
+
+	private static final String WHERE_RCS_STATUS_WITH_SOCIAL_PRESENCE = new StringBuilder(RichAddressBookData.KEY_RCS_STATUS)
+			.append("!='").append(RcsStatus.NO_INFO.toInt()).append("' AND ").append(RichAddressBookData.KEY_RCS_STATUS).append("!='")
+			.append(RcsStatus.NOT_RCS.toInt()).append("' AND ").append(RichAddressBookData.KEY_RCS_STATUS).append("!='")
+			.append(RcsStatus.RCS_CAPABLE.toInt()).append("'").toString();
+	
+	private static final String WHERE_RCS_RAW_CONTACT_ID_AND_RCS_NUMBER = new StringBuilder(AggregationData.KEY_RCS_NUMBER)
+			.append("=? AND ").append(AggregationData.KEY_RAW_CONTACT_ID).append("=?").toString();
+	
+	private static final String[] PROJECTION_PRESENCE_SHARING_STATUS = new String[] { RichAddressBookData.KEY_PRESENCE_SHARING_STATUS };
+	
+	/**
+     * Projection to get DISPLAY_NAME from RichAddressBookProvider
+     */
+	private static final String[] PROJECTION_RABP_DISPLAY_NAME = new String[] { RichAddressBookData.KEY_DISPLAY_NAME };
+	
+	private static final String[] PROJECTION_RCS_STATUS = new String[] { RichAddressBookData.KEY_RCS_STATUS };
+	
+	private static final String[] PROJECTION_REGISTRATION_STATE = new String[] { RichAddressBookData.KEY_REGISTRATION_STATE };
+	
+	/**
+     * Projection to get capabilities from RichAddressBookProvider
+     */
+	private static final String[] PROJECTION_RABP_CAPABILITIES = new String[] { 
+		RichAddressBookData.KEY_CAPABILITY_CS_VIDEO,
+		RichAddressBookData.KEY_CAPABILITY_FILE_TRANSFER,
+		RichAddressBookData.KEY_CAPABILITY_IMAGE_SHARING, 
+		RichAddressBookData.KEY_CAPABILITY_IM_SESSION,
+		RichAddressBookData.KEY_CAPABILITY_PRESENCE_DISCOVERY,
+		RichAddressBookData.KEY_CAPABILITY_SOCIAL_PRESENCE,
+		RichAddressBookData.KEY_CAPABILITY_GEOLOCATION_PUSH,
+		RichAddressBookData.KEY_CAPABILITY_VIDEO_SHARING,
+		RichAddressBookData.KEY_CAPABILITY_FILE_TRANSFER_THUMBNAIL,
+		RichAddressBookData.KEY_CAPABILITY_FILE_TRANSFER_HTTP,
+		RichAddressBookData.KEY_CAPABILITY_IP_VOICE_CALL,
+		RichAddressBookData.KEY_CAPABILITY_IP_VIDEO_CALL,
+		RichAddressBookData.KEY_CAPABILITY_FILE_TRANSFER_SF,
+		RichAddressBookData.KEY_CAPABILITY_GROUP_CHAT_SF,
+		RichAddressBookData.KEY_AUTOMATA,
+		RichAddressBookData.KEY_CAPABILITY_EXTENSIONS,
+		RichAddressBookData.KEY_CAPABILITY_TIME_LAST_RQST,
+		RichAddressBookData.KEY_CAPABILITY_TIME_LAST_REFRESH
+		};
+
+	/**
+     * Projection to get CONTACT from RichAddressBookProvider
+     */
+	private static final String[] PROJECTION_RABP = new String[] { RichAddressBookData.KEY_CONTACT };
+
+	private static final String SELECTION_RAPB_IM_BLOCKED = new StringBuilder(RichAddressBookData.KEY_IM_BLOCKED).append("=")
+			.append(RichAddressBookData.BLOCKED_VALUE_SET).toString();
+
+	private static final String SELECTION_RABP_FT_BLOCKED = new StringBuilder(RichAddressBookData.KEY_FT_BLOCKED).append("=")
+			.append(RichAddressBookData.BLOCKED_VALUE_SET).toString();
+
+	private static final String SELECTION_RAW_CONTACT_FROM_NUMBER = new StringBuilder(Data.MIMETYPE)
+			.append("=? AND PHONE_NUMBERS_EQUAL(").append(Phone.NUMBER).append(", ?)").toString();
+
+	private static final String STRICT_SELECTION_RAW_CONTACT_FROM_NUMBER = new StringBuilder(Data.MIMETYPE)
+			.append("=? AND (NOT PHONE_NUMBERS_EQUAL(").append(Phone.NUMBER).append(", ?) AND PHONE_NUMBERS_EQUAL(")
+			.append(Phone.NUMBER).append(", ?, 1))").toString();
+	
+	private static final String[] PROJECTION_RAW_CONTACT_ID = { RawContacts._ID };
+	
+	private static final String SELECTION_RAW_CONTACT = new StringBuilder(RawContacts._ID).append("=?").toString();
+	
+	private static final String SELECTION_RAW_CONTACT_WITH_WEBLINK = new StringBuilder(Data.RAW_CONTACT_ID).append("=? AND ")
+			.append(Website.TYPE).append("=?").toString();
+	
+	private static final String[] PROJECTION_DATA_ID = new String[] { Data._ID };
+	
+	private static final String SELECTION_DATA_ID = new StringBuilder(Data._ID).append("=?").toString();
+	
+	private static final String SELECTION_RAW_CONTACT_WITH_MIMETYPE = new StringBuilder(Data.RAW_CONTACT_ID).append("=? AND ")
+			.append(Data.MIMETYPE).append("=?").toString();
+	
+	private static final String SELECTION_RAW_CONTACT_ME = new StringBuilder(RawContacts.ACCOUNT_TYPE).append("='")
+			.append(AuthenticationService.ACCOUNT_MANAGER_TYPE).append("' AND ").append(RawContacts.SOURCE_ID).append("='")
+			.append(MYSELF).append("'").toString();
+
+	private static final String SELECTION_DATA_MIMETYPE_CAPABILITY_FILE_TRANSFER = new StringBuilder(Data.MIMETYPE).append("='")
+			.append(MIMETYPE_CAPABILITY_FILE_TRANSFER).append("'").toString();
+
+	private static final String SELECTION_DATA_MIMETYPE_CAPABILITY_IM_SESSION = new StringBuilder(Data.MIMETYPE).append("='")
+			.append(MIMETYPE_CAPABILITY_IM_SESSION).append("'").toString();
+
+	private static final String SELECTION_DATA_MIMETYPE_CAPABILITY_IMAGE_SHARING = new StringBuilder(Data.MIMETYPE).append("='")
+			.append(MIMETYPE_CAPABILITY_IMAGE_SHARING).append("'").toString();
+
+	private static final String SELECTION_DATA_MIMETYPE_CAPABILITY_VIDEO_SHARING = new StringBuilder(Data.MIMETYPE).append("='")
+			.append(MIMETYPE_CAPABILITY_VIDEO_SHARING).append("'").toString();
+
+	private static final String SELECTION_DATA_MIMETYPE_CAPABILITY_IP_VOICE_CALL = new StringBuilder(Data.MIMETYPE).append("='")
+			.append(MIMETYPE_CAPABILITY_IP_VOICE_CALL).append("'").toString();
+
+	private static final String SELECTION_DATA_MIMETYPE_CAPABILITY_IP_VIDEO_CALL = new StringBuilder(Data.MIMETYPE).append("='")
+			.append(MIMETYPE_CAPABILITY_IP_VIDEO_CALL).append("'").toString();
+
+	private static final String SELECTION_DATA_MIMETYPE_NUMBER = new StringBuilder(Data.MIMETYPE).append("='")
+			.append(MIMETYPE_NUMBER).append("'").toString();
+
+	private static final String[] PROJECTION_RAW_CONTACT_DATA1 = { Data.RAW_CONTACT_ID, Data.DATA1 };
+	
+	private static final String SELECTION_RAW_CONTACT_ID = new StringBuilder(Data.RAW_CONTACT_ID).append("=?").toString();
+	
+	/**
+	 * The cache for client queries
+	 */
+	private final Map<ContactId,Capabilities> mCapabilitiesCache;
+	
+	/**
+	 * The logger
+	 */
+	private static final Logger logger = Logger.getLogger(ContactsManager.class.getSimpleName());
 
-	private static final String WHERE_RCS_STATUS_RCS = new StringBuilder(RichAddressBookData.KEY_RCS_STATUS).append("!='")
-			.append(RcsStatus.NO_INFO.toInt()).append("' AND ").append(RichAddressBookData.KEY_RCS_STATUS).append("!='")
-			.append(RcsStatus.NOT_RCS.toInt()).append("'").toString();
-
-	private static final String WHERE_RCS_STATUS_WITH_SOCIAL_PRESENCE = new StringBuilder(RichAddressBookData.KEY_RCS_STATUS)
-			.append("!='").append(RcsStatus.NO_INFO.toInt()).append("' AND ").append(RichAddressBookData.KEY_RCS_STATUS).append("!='")
-			.append(RcsStatus.NOT_RCS.toInt()).append("' AND ").append(RichAddressBookData.KEY_RCS_STATUS).append("!='")
-			.append(RcsStatus.RCS_CAPABLE.toInt()).append("'").toString();
-	
-	private static final String WHERE_RCS_RAW_CONTACT_ID_AND_RCS_NUMBER = new StringBuilder(AggregationData.KEY_RCS_NUMBER)
-			.append("=? AND ").append(AggregationData.KEY_RAW_CONTACT_ID).append("=?").toString();
-	
-	private static final String[] PROJECTION_PRESENCE_SHARING_STATUS = new String[] { RichAddressBookData.KEY_PRESENCE_SHARING_STATUS };
-	
-	/**
-     * Projection to get DISPLAY_NAME from RichAddressBookProvider
-     */
-	private static final String[] PROJECTION_RABP_DISPLAY_NAME = new String[] { RichAddressBookData.KEY_DISPLAY_NAME };
-	
-	private static final String[] PROJECTION_RCS_STATUS = new String[] { RichAddressBookData.KEY_RCS_STATUS };
-	
-	private static final String[] PROJECTION_REGISTRATION_STATE = new String[] { RichAddressBookData.KEY_REGISTRATION_STATE };
-	
-	/**
-     * Projection to get capabilities from RichAddressBookProvider
-     */
-	private static final String[] PROJECTION_RABP_CAPABILITIES = new String[] { 
-		RichAddressBookData.KEY_CAPABILITY_CS_VIDEO,
-		RichAddressBookData.KEY_CAPABILITY_FILE_TRANSFER,
-		RichAddressBookData.KEY_CAPABILITY_IMAGE_SHARING, 
-		RichAddressBookData.KEY_CAPABILITY_IM_SESSION,
-		RichAddressBookData.KEY_CAPABILITY_PRESENCE_DISCOVERY,
-		RichAddressBookData.KEY_CAPABILITY_SOCIAL_PRESENCE,
-		RichAddressBookData.KEY_CAPABILITY_GEOLOCATION_PUSH,
-		RichAddressBookData.KEY_CAPABILITY_VIDEO_SHARING,
-		RichAddressBookData.KEY_CAPABILITY_FILE_TRANSFER_THUMBNAIL,
-		RichAddressBookData.KEY_CAPABILITY_FILE_TRANSFER_HTTP,
-		RichAddressBookData.KEY_CAPABILITY_IP_VOICE_CALL,
-		RichAddressBookData.KEY_CAPABILITY_IP_VIDEO_CALL,
-		RichAddressBookData.KEY_CAPABILITY_FILE_TRANSFER_SF,
-		RichAddressBookData.KEY_CAPABILITY_GROUP_CHAT_SF,
-		RichAddressBookData.KEY_AUTOMATA,
-		RichAddressBookData.KEY_CAPABILITY_EXTENSIONS,
-		RichAddressBookData.KEY_CAPABILITY_TIME_LAST_RQST,
-		RichAddressBookData.KEY_CAPABILITY_TIME_LAST_REFRESH
-		};
-
-	/**
-     * Projection to get CONTACT from RichAddressBookProvider
-     */
-	private static final String[] PROJECTION_RABP = new String[] { RichAddressBookData.KEY_CONTACT };
-
-	private static final String SELECTION_RAPB_IM_BLOCKED = new StringBuilder(RichAddressBookData.KEY_IM_BLOCKED).append("=")
-			.append(RichAddressBookData.BLOCKED_VALUE_SET).toString();
-
-	private static final String SELECTION_RABP_FT_BLOCKED = new StringBuilder(RichAddressBookData.KEY_FT_BLOCKED).append("=")
-			.append(RichAddressBookData.BLOCKED_VALUE_SET).toString();
-
-	private static final String SELECTION_RAW_CONTACT_FROM_NUMBER = new StringBuilder(Data.MIMETYPE)
-			.append("=? AND PHONE_NUMBERS_EQUAL(").append(Phone.NUMBER).append(", ?)").toString();
-
-	private static final String STRICT_SELECTION_RAW_CONTACT_FROM_NUMBER = new StringBuilder(Data.MIMETYPE)
-			.append("=? AND (NOT PHONE_NUMBERS_EQUAL(").append(Phone.NUMBER).append(", ?) AND PHONE_NUMBERS_EQUAL(")
-			.append(Phone.NUMBER).append(", ?, 1))").toString();
-	
-	private static final String[] PROJECTION_RAW_CONTACT_ID = { RawContacts._ID };
-	
-	private static final String SELECTION_RAW_CONTACT = new StringBuilder(RawContacts._ID).append("=?").toString();
-	
-	private static final String SELECTION_RAW_CONTACT_WITH_WEBLINK = new StringBuilder(Data.RAW_CONTACT_ID).append("=? AND ")
-			.append(Website.TYPE).append("=?").toString();
-	
-	private static final String[] PROJECTION_DATA_ID = new String[] { Data._ID };
-	
-	private static final String SELECTION_DATA_ID = new StringBuilder(Data._ID).append("=?").toString();
-	
-	private static final String SELECTION_RAW_CONTACT_WITH_MIMETYPE = new StringBuilder(Data.RAW_CONTACT_ID).append("=? AND ")
-			.append(Data.MIMETYPE).append("=?").toString();
-	
-	private static final String SELECTION_RAW_CONTACT_ME = new StringBuilder(RawContacts.ACCOUNT_TYPE).append("='")
-			.append(AuthenticationService.ACCOUNT_MANAGER_TYPE).append("' AND ").append(RawContacts.SOURCE_ID).append("='")
-			.append(MYSELF).append("'").toString();
-
-	private static final String SELECTION_DATA_MIMETYPE_CAPABILITY_FILE_TRANSFER = new StringBuilder(Data.MIMETYPE).append("='")
-			.append(MIMETYPE_CAPABILITY_FILE_TRANSFER).append("'").toString();
-
-	private static final String SELECTION_DATA_MIMETYPE_CAPABILITY_IM_SESSION = new StringBuilder(Data.MIMETYPE).append("='")
-			.append(MIMETYPE_CAPABILITY_IM_SESSION).append("'").toString();
-
-	private static final String SELECTION_DATA_MIMETYPE_CAPABILITY_IMAGE_SHARING = new StringBuilder(Data.MIMETYPE).append("='")
-			.append(MIMETYPE_CAPABILITY_IMAGE_SHARING).append("'").toString();
-
-	private static final String SELECTION_DATA_MIMETYPE_CAPABILITY_VIDEO_SHARING = new StringBuilder(Data.MIMETYPE).append("='")
-			.append(MIMETYPE_CAPABILITY_VIDEO_SHARING).append("'").toString();
-
-	private static final String SELECTION_DATA_MIMETYPE_CAPABILITY_IP_VOICE_CALL = new StringBuilder(Data.MIMETYPE).append("='")
-			.append(MIMETYPE_CAPABILITY_IP_VOICE_CALL).append("'").toString();
-
-	private static final String SELECTION_DATA_MIMETYPE_CAPABILITY_IP_VIDEO_CALL = new StringBuilder(Data.MIMETYPE).append("='")
-			.append(MIMETYPE_CAPABILITY_IP_VIDEO_CALL).append("'").toString();
-
-	private static final String SELECTION_DATA_MIMETYPE_NUMBER = new StringBuilder(Data.MIMETYPE).append("='")
-			.append(MIMETYPE_NUMBER).append("'").toString();
-
-	private static final String[] PROJECTION_RAW_CONTACT_DATA1 = { Data.RAW_CONTACT_ID, Data.DATA1 };
-	
-	private static final String SELECTION_RAW_CONTACT_ID = new StringBuilder(Data.RAW_CONTACT_ID).append("=?").toString();
-	
-	/**
-	 * The cache for client queries
-	 */
-	private final Map<ContactId,Capabilities> mCapabilitiesCache;
-	
-	/**
-	 * The logger
-	 */
-	private static final Logger logger = Logger.getLogger(ContactsManager.class.getSimpleName());
-
-	/**
-	 * Create instance
-	 * 
-	 * @param ctx
-	 *            Application context
-	 * @param contentResolver
-	 *            Content resolver
-	 * @param localContentResolver
-	 *            Local content resolver
-	 */
-	public static void createInstance(Context ctx, ContentResolver contentResolver, LocalContentResolver localContentResolver) {
-		if (instance != null) {
-			return;
-		}
-		synchronized (ContactsManager.class) {
-			if (instance == null) {
-				instance = new ContactsManager(ctx, contentResolver, localContentResolver);
-			}
-		}
-	}
-
-	/**
-	 * Returns instance
-	 * 
-	 * @return Instance
-	 */
-	public static ContactsManager getInstance() {
-		return instance;
-	}
-	
-	/**
-	 * Empty constructor : prevent caller from creating multiple instances
-	 */
-	private ContactsManager() {
-		mContext = null;
-		mContentResolver = null;
-		mLocalContentResolver = null;
-		mCapabilitiesCache = null;
-	}
-	
-    /**
-     * Constructor
-     *      
-	 * @param context Application context
-	 * @param contentResolver Content resolver
-	 * @param localContentResolver Local content resolver
-     */
-    private ContactsManager(Context context, ContentResolver contentResolver, LocalContentResolver localContentResolver) {
-        mContext = context;
-        mContentResolver = contentResolver;
-        mLocalContentResolver = localContentResolver;
-        mCapabilitiesCache = new HashMap<ContactId,Capabilities>();
-    }
-
-	/**
-	 * Returns my presence info from the EAB
-	 * 
-	 * @return Presence info or null in case of error
-	 */
-	public PresenceInfo getMyPresenceInfo() {
-		if (logger.isActivated()) {
-			logger.info("Get my presence info");
-		}
-		if (!RcsSettings.getInstance().isSocialPresenceSupported()){
-			return new PresenceInfo();
-		}
-		Cursor cursor = getRawContactDataCursor(getRawContactIdForMe());
-		return getContactInfoFromCursor(cursor).getPresenceInfo(); 
-	}
-
-	/**
-	 * Set the info of a contact
-	 * 
-	 * @param newInfo New contact info
-	 * @param oldInfo Old contact info
-	 * @throws ContactsManagerException
-	 */
-	public void setContactInfo(ContactInfo newInfo, ContactInfo oldInfo) throws ContactsManagerException {
-		// May be called from outside the core, so be sure the number format is international before doing the queries
-		ContactId contact = newInfo.getContact();
-		
-		if (logger.isActivated()) {
-			logger.info("Set contact info for " + contact);
-		}
-		
-		// Update cache with new capabilities
-		mCapabilitiesCache.put(contact, newInfo.getCapabilities());
-		
-		// Check if we have an entry for the contact
+	/**
+	 * Create instance
+	 * 
+	 * @param ctx
+	 *            Application context
+	 * @param contentResolver
+	 *            Content resolver
+	 * @param localContentResolver
+	 *            Local content resolver
+	 */
+	public static void createInstance(Context ctx, ContentResolver contentResolver, LocalContentResolver localContentResolver) {
+		if (instance != null) {
+			return;
+		}
+		synchronized (ContactsManager.class) {
+			if (instance == null) {
+				instance = new ContactsManager(ctx, contentResolver, localContentResolver);
+			}
+		}
+	}
+
+	/**
+	 * Returns instance
+	 * 
+	 * @return Instance
+	 */
+	public static ContactsManager getInstance() {
+		return instance;
+	}
+	
+	/**
+	 * Empty constructor : prevent caller from creating multiple instances
+	 */
+	private ContactsManager() {
+		mContext = null;
+		mContentResolver = null;
+		mLocalContentResolver = null;
+		mCapabilitiesCache = null;
+	}
+	
+    /**
+     * Constructor
+     *      
+	 * @param context Application context
+	 * @param contentResolver Content resolver
+	 * @param localContentResolver Local content resolver
+     */
+    private ContactsManager(Context context, ContentResolver contentResolver, LocalContentResolver localContentResolver) {
+        mContext = context;
+        mContentResolver = contentResolver;
+        mLocalContentResolver = localContentResolver;
+        mCapabilitiesCache = new HashMap<ContactId,Capabilities>();
+    }
+
+	/**
+	 * Returns my presence info from the EAB
+	 * 
+	 * @return Presence info or null in case of error
+	 */
+	public PresenceInfo getMyPresenceInfo() {
+		if (logger.isActivated()) {
+			logger.info("Get my presence info");
+		}
+		if (!RcsSettings.getInstance().isSocialPresenceSupported()){
+			return new PresenceInfo();
+		}
+		Cursor cursor = getRawContactDataCursor(getRawContactIdForMe());
+		return getContactInfoFromCursor(cursor).getPresenceInfo(); 
+	}
+
+	/**
+	 * Set the info of a contact
+	 * 
+	 * @param newInfo New contact info
+	 * @param oldInfo Old contact info
+	 * @throws ContactsManagerException
+	 */
+	public void setContactInfo(ContactInfo newInfo, ContactInfo oldInfo) throws ContactsManagerException {
+		// May be called from outside the core, so be sure the number format is international before doing the queries
+		ContactId contact = newInfo.getContact();
+		
+		if (logger.isActivated()) {
+			logger.info("Set contact info for " + contact);
+		}
+		
+		// Update cache with new capabilities
+		mCapabilitiesCache.put(contact, newInfo.getCapabilities());
+		
+		// Check if we have an entry for the contact
 		boolean hasEntryInRichAddressBook = isContactIdAssociatedWithContactInRichAddressBook(contact);
 
-		ContentValues values = new ContentValues();
-		values.put(RichAddressBookData.KEY_CONTACT, contact.toString());
+		ContentValues values = new ContentValues();
+		values.put(RichAddressBookData.KEY_CONTACT, contact.toString());
+
+        // Save RCS status
+        values.put(RichAddressBookData.KEY_RCS_STATUS, newInfo.getRcsStatus().toInt());
+        values.put(RichAddressBookData.KEY_RCS_STATUS_TIMESTAMP, newInfo.getRcsStatusTimestamp());
+
+		// Save capabilities, if the contact is not registered, do not set the capability to true
+		boolean isRegistered = RegistrationState.ONLINE.equals(newInfo.getRegistrationState());
+		Capabilities newCapabilities = newInfo.getCapabilities();
+
+		boolean support = newCapabilities.isCsVideoSupported() && isRegistered;
+		values.put(RichAddressBookData.KEY_CAPABILITY_CS_VIDEO, support);
+
+		support = newCapabilities.isFileTransferSupported() && isRegistered;
+		values.put(RichAddressBookData.KEY_CAPABILITY_FILE_TRANSFER, support);
+
+		support = newCapabilities.isImageSharingSupported() && isRegistered;
+		values.put(RichAddressBookData.KEY_CAPABILITY_IMAGE_SHARING, support);
+
+		support = (newCapabilities.isImSessionSupported() && isRegistered)
+				|| (RcsSettings.getInstance().isImAlwaysOn() && newInfo.isRcsContact());
+		values.put(RichAddressBookData.KEY_CAPABILITY_IM_SESSION, support);
+
+		support = newCapabilities.isPresenceDiscoverySupported() && isRegistered;
+		values.put(RichAddressBookData.KEY_CAPABILITY_PRESENCE_DISCOVERY, support);
+
+		support = newCapabilities.isSocialPresenceSupported() && isRegistered;
+		values.put(RichAddressBookData.KEY_CAPABILITY_SOCIAL_PRESENCE, support);
+
+		support = newCapabilities.isVideoSharingSupported() && isRegistered;
+		values.put(RichAddressBookData.KEY_CAPABILITY_VIDEO_SHARING, support);
+
+		support = newCapabilities.isGeolocationPushSupported() && isRegistered;
+		values.put(RichAddressBookData.KEY_CAPABILITY_GEOLOCATION_PUSH, support);
+
+		support = newCapabilities.isFileTransferHttpSupported() && isRegistered;
+		values.put(RichAddressBookData.KEY_CAPABILITY_FILE_TRANSFER_HTTP, support);
+
+		support = newCapabilities.isFileTransferThumbnailSupported() && isRegistered;
+		values.put(RichAddressBookData.KEY_CAPABILITY_FILE_TRANSFER_THUMBNAIL, support);
+
+		support = newCapabilities.isIPVoiceCallSupported() && isRegistered;
+		values.put(RichAddressBookData.KEY_CAPABILITY_IP_VOICE_CALL, support);
+
+		support = newCapabilities.isIPVideoCallSupported() && isRegistered;
+		values.put(RichAddressBookData.KEY_CAPABILITY_IP_VIDEO_CALL, support);
+
+		support = (newCapabilities.isFileTransferStoreForwardSupported() && isRegistered)
+				|| (RcsSettings.getInstance().isFtAlwaysOn() && newInfo.isRcsContact());
+		values.put(RichAddressBookData.KEY_CAPABILITY_FILE_TRANSFER_SF, support);
+
+		support = newCapabilities.isSipAutomata() && isRegistered;
+		values.put(RichAddressBookData.KEY_AUTOMATA, support);
+
+		support = newCapabilities.isGroupChatStoreForwardSupported() && isRegistered;
+		values.put(RichAddressBookData.KEY_CAPABILITY_GROUP_CHAT_SF, support);
+
+		// Save the capabilities extensions
+		values.put(RichAddressBookData.KEY_CAPABILITY_EXTENSIONS,
+				ServiceExtensionManager.getInstance().getExtensions(newCapabilities.getSupportedExtensions()));
+
+		// Save capabilities timestamp
+		values.put(RichAddressBookData.KEY_CAPABILITY_TIME_LAST_RQST, newCapabilities.getTimestampOfLastRequest());
+		values.put(RichAddressBookData.KEY_CAPABILITY_TIME_LAST_REFRESH, newCapabilities.getTimestampOfLastRefresh());
+
+		PhotoIcon photoIcon = null;
+		
+		// Save presence information
+        PresenceInfo newPresenceInfo = newInfo.getPresenceInfo();
+		if (newPresenceInfo != null) {
+			values.put(RichAddressBookData.KEY_PRESENCE_SHARING_STATUS, newPresenceInfo.getPresenceStatus());
+			values.put(RichAddressBookData.KEY_PRESENCE_FREE_TEXT, newPresenceInfo.getFreetext());
+			FavoriteLink favLink = newPresenceInfo.getFavoriteLink();
+			if (favLink == null) {
+				values.put(RichAddressBookData.KEY_PRESENCE_WEBLINK_NAME, "");
+				values.put(RichAddressBookData.KEY_PRESENCE_WEBLINK_URL, "");
+			} else {
+				values.put(RichAddressBookData.KEY_PRESENCE_WEBLINK_NAME, favLink.getName());
+				values.put(RichAddressBookData.KEY_PRESENCE_WEBLINK_URL, favLink.getLink());
+			}
+
+			Geoloc geoloc = newPresenceInfo.getGeoloc();
+			if (geoloc == null) {
+				values.put(RichAddressBookData.KEY_PRESENCE_GEOLOC_EXIST_FLAG, RichAddressBookData.FALSE_VALUE);
+				values.put(RichAddressBookData.KEY_PRESENCE_GEOLOC_LATITUDE, 0);
+				values.put(RichAddressBookData.KEY_PRESENCE_GEOLOC_LONGITUDE, 0);
+				values.put(RichAddressBookData.KEY_PRESENCE_GEOLOC_ALTITUDE, 0);
+			} else {
+				values.put(RichAddressBookData.KEY_PRESENCE_GEOLOC_EXIST_FLAG, RichAddressBookData.TRUE_VALUE);
+				values.put(RichAddressBookData.KEY_PRESENCE_GEOLOC_LATITUDE, geoloc.getLatitude());
+				values.put(RichAddressBookData.KEY_PRESENCE_GEOLOC_LONGITUDE, geoloc.getLongitude());
+				values.put(RichAddressBookData.KEY_PRESENCE_GEOLOC_ALTITUDE, geoloc.getAltitude());
+			}
+			values.put(RichAddressBookData.KEY_PRESENCE_TIMESTAMP, newPresenceInfo.getTimestamp());
+
+			photoIcon = newPresenceInfo.getPhotoIcon();
+			if (photoIcon == null) {
+				values.put(RichAddressBookData.KEY_PRESENCE_PHOTO_ETAG, "");
+				values.put(RichAddressBookData.KEY_PRESENCE_PHOTO_EXIST_FLAG, RichAddressBookData.FALSE_VALUE);
+			} else {
+				if (photoIcon.getContent() != null) {
+					values.put(RichAddressBookData.KEY_PRESENCE_PHOTO_EXIST_FLAG, RichAddressBookData.TRUE_VALUE);
+				} else {
+					values.put(RichAddressBookData.KEY_PRESENCE_PHOTO_EXIST_FLAG, RichAddressBookData.FALSE_VALUE);
+				}
+				values.put(RichAddressBookData.KEY_PRESENCE_PHOTO_ETAG, photoIcon.getEtag());
+			}
+		}
+		
+		// Save registration state
+		values.put(RichAddressBookData.KEY_REGISTRATION_STATE, newInfo.getRegistrationState().toInt());
+
+        if (hasEntryInRichAddressBook) {
+            // Update RABP
+        	Uri uri = Uri.withAppendedPath(RichAddressBookData.CONTENT_URI, contact.toString());
+			mLocalContentResolver.update(uri, values, null, null);
+        } else {
+            // Insert
+            mLocalContentResolver.insert(RichAddressBookData.CONTENT_URI, values);
+        }
+
+		// Save presence photo content
+		if (photoIcon != null) {
+			savePhotoIcon(photoIcon, contact);
+		}
+
+        // Get all the Ids from raw contacts that have this phone number
+        List<Long> rawContactIds = getRawContactIdsFromPhoneNumber(contact);
+        if (rawContactIds.isEmpty()) {
+            // If the number is not in the native address book, we are done.
+            return;
+        }
+
+        // For each, prepare the modifications
+        ArrayList<ContentProviderOperation> ops = new ArrayList<ContentProviderOperation>();
+        for (Long rawContactId : rawContactIds) {
+            // Get the associated RCS raw contact id
+            long rcsRawContactId = getAssociatedRcsRawContact(rawContactId, contact);
+
+			if (!newInfo.isRcsContact()) {
+				// If the contact is not a RCS contact anymore, we have to delete the corresponding native raw contacts
+    			ops.add(ContentProviderOperation.newDelete(RawContacts.CONTENT_URI)
+    					.withSelection(SELECTION_RAW_CONTACT, new String[]{Long.toString(rcsRawContactId)})
+    					.build());
+        		// Also delete the corresponding entries in the aggregation provider
+				mLocalContentResolver.delete(AggregationData.CONTENT_URI, WHERE_RCS_RAW_CONTACT_ID,
+						new String[] { Long.toString(rcsRawContactId) });
+			} else {
+    			// If the contact is still a RCS contact, we have to update the native raw contacts
+    			if (rcsRawContactId == INVALID_ID) {
+    				// If no RCS raw contact id is associated to the raw contact, create one with the right infos
+    				rcsRawContactId = createRcsContact(newInfo, rawContactId);
+    				// Nothing to modify, as the new contact will have taken the new infos
+    				continue;
+    			}
+    			
+    			// Modify the contact type
+    			if (newInfo.getRcsStatus() != oldInfo.getRcsStatus()){
+    				// Update data in rich address book provider
+    				modifyRcsContactInProvider(contact, newInfo.getRcsStatus());
+    			}
+    			
+    			// Modify the capabilities
+    			// If the contact is not registered, do not set the capability to true
+    			
+    			// File transfer
+    			// For FT, also check if the FT S&F is activated, for RCS contacts
+    			ContentProviderOperation op = modifyMimeTypeForContact(rcsRawContactId, contact, MIMETYPE_CAPABILITY_FILE_TRANSFER, (newInfo.getCapabilities().isFileTransferSupported() && isRegistered)||(RcsSettings.getInstance().isFileTransferStoreForwardSupported() && newInfo.isRcsContact()), oldInfo.getCapabilities().isFileTransferSupported());
+    			if (op!=null){
+    				ops.add(op);
+    			}
+    			// Image sharing
+    			op = modifyMimeTypeForContact(rcsRawContactId, contact, MIMETYPE_CAPABILITY_IMAGE_SHARING, newInfo.getCapabilities().isImageSharingSupported() && isRegistered, oldInfo.getCapabilities().isImageSharingSupported());
+    			if (op!=null){
+    				ops.add(op);
+    			}
+    			// IM session
+    			// For IM, also check if the IM capability always on is activated, for RCS contacts
+    			op = modifyMimeTypeForContact(rcsRawContactId, contact, MIMETYPE_CAPABILITY_IM_SESSION, (newInfo.getCapabilities().isImSessionSupported() && isRegistered)||(RcsSettings.getInstance().isImAlwaysOn() && newInfo.isRcsContact()), oldInfo.getCapabilities().isImSessionSupported());
+    			if (op!=null){
+    				ops.add(op);
+    			}
+    			// Video sharing
+    			op = modifyMimeTypeForContact(rcsRawContactId, contact, MIMETYPE_CAPABILITY_VIDEO_SHARING, newInfo.getCapabilities().isVideoSharingSupported() && isRegistered, oldInfo.getCapabilities().isVideoSharingSupported());
+    			if (op!=null){
+    				ops.add(op);
+    			}
+    			// IP Voice call
+    			op = modifyMimeTypeForContact(rcsRawContactId, contact, MIMETYPE_CAPABILITY_IP_VOICE_CALL, newInfo.getCapabilities().isIPVoiceCallSupported() && isRegistered, oldInfo.getCapabilities().isIPVoiceCallSupported());
+    			if (op!=null){
+    				ops.add(op);
+    			}
+    			// IP video call
+    			op = modifyMimeTypeForContact(rcsRawContactId, contact, MIMETYPE_CAPABILITY_IP_VIDEO_CALL, newInfo.getCapabilities().isIPVideoCallSupported() && isRegistered, oldInfo.getCapabilities().isIPVideoCallSupported());
+    			if (op!=null){
+    				ops.add(op);
+    			}
+    			// Geolocation push
+    			op = modifyMimeTypeForContact(rcsRawContactId, contact, MIMETYPE_CAPABILITY_GEOLOCATION_PUSH, newInfo.getCapabilities().isGeolocationPushSupported() && isRegistered, oldInfo.getCapabilities().isGeolocationPushSupported());
+    			if (op!=null){
+    				ops.add(op);
+    			}
+    			// RCS extensions
+    			Set<String> extensions = newInfo.getCapabilities().getSupportedExtensions();
+    			if (!isRegistered){
+    				// If contact is not registered, do not put any extensions
+    				extensions.clear();
+    			}
+    			List<ContentProviderOperation> extensionOps = modifyExtensionsCapabilityForContact(rcsRawContactId, contact, extensions, oldInfo.getCapabilities().getSupportedExtensions());
+    			for (ContentProviderOperation extensionOperation : extensionOps) {
+    				if (extensionOperation != null) {
+						ops.add(extensionOperation);
+					}
+				}
+    			
+    			// New contact registration state
+    			String newFreeText = "";
+    			if (newInfo.getPresenceInfo()!=null){
+    				newFreeText = newInfo.getPresenceInfo().getFreetext();
+    			}
+    			// Old contact registration state
+    			String oldFreeText = "";
+    			if (oldInfo.getPresenceInfo()!=null){
+    				oldFreeText = oldInfo.getPresenceInfo().getFreetext();
+    			}
+    			List<ContentProviderOperation> registrationOps = modifyContactRegistrationState(rcsRawContactId, contact, newInfo.getRegistrationState(), oldInfo.getRegistrationState(), newFreeText, oldFreeText);
+				for (ContentProviderOperation registrationOperation : registrationOps) {
+					if (registrationOperation != null) {
+						ops.add(registrationOperation);
+					}
+				}
+    
+    			// Presence fields
+    			List<ContentProviderOperation> presenceOps = modifyPresenceForContact(rcsRawContactId, contact, newInfo.getPresenceInfo(), oldInfo.getPresenceInfo());
+				for (ContentProviderOperation presenceOperation : presenceOps) {
+					if (presenceOperation != null) {
+						ops.add(presenceOperation);
+					}
+				}
+			}
+		}
+		
+		if (!ops.isEmpty()){
+			// Do the actual database modifications
+			try {
+				mContentResolver.applyBatch(ContactsContract.AUTHORITY, ops);
+			} catch (RemoteException e) {
+				if (logger.isActivated()){
+					logger.error("Something went wrong when updating the database with the contact info",e);
+				}
+				throw new ContactsManagerException(e.getMessage());
+			} catch (OperationApplicationException e) {
+				if (logger.isActivated()){
+					logger.error("Something went wrong when updating the database with the contact info",e);
+				}
+				throw new ContactsManagerException(e.getMessage());
+			}
+		}
+	}
+
+	/**
+	 * Get the infos of a contact in the EAB
+	 *  	
+	 * @param contact Contact
+	 * @return Contact info
+	 */
+	public ContactInfo getContactInfo(ContactId contact) {
+		ContactInfo infos = new ContactInfo();
+		infos.setRcsStatus(RcsStatus.NO_INFO);
+		infos.setRcsStatusTimestamp(System.currentTimeMillis());
+		infos.setContact(contact);
+		
+		// Try get capabilities from cache
+		Capabilities capabilities = mCapabilitiesCache.get(contact);
+	
+		PresenceInfo presenceInfo = new PresenceInfo();
+		
+		infos.setRegistrationState(RegistrationState.UNKNOWN);
+
+		Cursor cursor = null;
+		try {
+			Uri uri = Uri.withAppendedPath(RichAddressBookData.CONTENT_URI, contact.toString());
+			cursor = mLocalContentResolver.query(uri, null, null, null, null);
+			if (cursor.moveToFirst()) {
+				// Get RCS display name
+				infos.setDisplayName(cursor.getString(cursor.getColumnIndexOrThrow(RichAddressBookData.KEY_DISPLAY_NAME)));
+				
+				// Get RCS Status
+				int rcsStatus = cursor.getInt(cursor.getColumnIndexOrThrow(RichAddressBookData.KEY_RCS_STATUS));
+				infos.setRcsStatus(RcsStatus.valueOf(rcsStatus));
+				
+				infos.setRcsStatusTimestamp(cursor.getLong(cursor.getColumnIndexOrThrow(RichAddressBookData.KEY_RCS_STATUS_TIMESTAMP)));
+				
+				int registrationState = cursor.getInt(cursor.getColumnIndexOrThrow(RichAddressBookData.KEY_REGISTRATION_STATE));
+				infos.setRegistrationState(RegistrationState.valueOf(registrationState));
+
+				// Get Presence info
+				presenceInfo.setPresenceStatus(cursor.getString(cursor.getColumnIndexOrThrow(RichAddressBookData.KEY_PRESENCE_SHARING_STATUS)));
+
+				FavoriteLink favLink = new FavoriteLink(cursor.getString(cursor
+						.getColumnIndexOrThrow(RichAddressBookData.KEY_PRESENCE_WEBLINK_NAME)), cursor.getString(cursor
+						.getColumnIndexOrThrow(RichAddressBookData.KEY_PRESENCE_WEBLINK_URL)));
+				presenceInfo.setFavoriteLink(favLink);
+				presenceInfo.setFavoriteLinkUrl(favLink.getLink());
+
+				presenceInfo.setFreetext(cursor.getString(cursor.getColumnIndexOrThrow(RichAddressBookData.KEY_PRESENCE_FREE_TEXT)));
+
+				Geoloc geoloc = null;
+				if (Boolean.parseBoolean(cursor.getString(cursor.getColumnIndexOrThrow(RichAddressBookData.KEY_PRESENCE_GEOLOC_EXIST_FLAG)))) {
+					geoloc = new Geoloc(cursor.getDouble(cursor.getColumnIndexOrThrow(RichAddressBookData.KEY_PRESENCE_GEOLOC_LATITUDE)),
+							cursor.getDouble(cursor.getColumnIndexOrThrow(RichAddressBookData.KEY_PRESENCE_GEOLOC_LONGITUDE)), cursor.getDouble(cursor
+									.getColumnIndexOrThrow(RichAddressBookData.KEY_PRESENCE_GEOLOC_ALTITUDE)));
+				}
+				presenceInfo.setGeoloc(geoloc);
+
+				presenceInfo.setTimestamp(cursor.getLong(cursor.getColumnIndexOrThrow(RichAddressBookData.KEY_PRESENCE_TIMESTAMP)));
+
+				if (Boolean.parseBoolean(cursor.getString(cursor
+						.getColumnIndexOrThrow(RichAddressBookData.KEY_PRESENCE_PHOTO_EXIST_FLAG)))) {
+					presenceInfo.setPhotoIcon(getPhotoIcon(cursor, contact));
+				}
+
+				if (capabilities == null) {
+					// Capabilities are not cached for this contact
+					capabilities = new Capabilities();
+					// Get the capabilities infos
+					capabilities.setCsVideoSupport(isCapabilitySupported(cursor, RichAddressBookData.KEY_CAPABILITY_CS_VIDEO));
+					capabilities.setFileTransferSupport(isCapabilitySupported(cursor,
+							RichAddressBookData.KEY_CAPABILITY_FILE_TRANSFER));
+					capabilities.setImageSharingSupport(isCapabilitySupported(cursor,
+							RichAddressBookData.KEY_CAPABILITY_IMAGE_SHARING));
+					capabilities.setImSessionSupport(isCapabilitySupported(cursor, RichAddressBookData.KEY_CAPABILITY_IM_SESSION));
+					capabilities.setPresenceDiscoverySupport(isCapabilitySupported(cursor,
+							RichAddressBookData.KEY_CAPABILITY_PRESENCE_DISCOVERY));
+					capabilities.setSocialPresenceSupport(isCapabilitySupported(cursor,
+							RichAddressBookData.KEY_CAPABILITY_SOCIAL_PRESENCE));
+					capabilities.setGeolocationPushSupport(isCapabilitySupported(cursor,
+							RichAddressBookData.KEY_CAPABILITY_GEOLOCATION_PUSH));
+					capabilities.setVideoSharingSupport(isCapabilitySupported(cursor,
+							RichAddressBookData.KEY_CAPABILITY_VIDEO_SHARING));
+					capabilities.setFileTransferThumbnailSupport(isCapabilitySupported(cursor,
+							RichAddressBookData.KEY_CAPABILITY_FILE_TRANSFER_THUMBNAIL));
+					capabilities.setFileTransferHttpSupport(isCapabilitySupported(cursor,
+							RichAddressBookData.KEY_CAPABILITY_FILE_TRANSFER_HTTP));
+					capabilities.setIPVoiceCallSupport(isCapabilitySupported(cursor,
+							RichAddressBookData.KEY_CAPABILITY_IP_VOICE_CALL));
+					capabilities.setIPVideoCallSupport(isCapabilitySupported(cursor,
+							RichAddressBookData.KEY_CAPABILITY_IP_VIDEO_CALL));
+					capabilities.setFileTransferStoreForwardSupport(isCapabilitySupported(cursor,
+							RichAddressBookData.KEY_CAPABILITY_FILE_TRANSFER_SF));
+					capabilities.setGroupChatStoreForwardSupport(isCapabilitySupported(cursor,
+							RichAddressBookData.KEY_CAPABILITY_GROUP_CHAT_SF));
+					capabilities.setSipAutomata(isCapabilitySupported(cursor, RichAddressBookData.KEY_AUTOMATA));
+
+					// Set RCS extensions capability
+					capabilities.setSupportedExtensions(ServiceExtensionManager.getInstance().getExtensions(
+							cursor.getString(cursor.getColumnIndexOrThrow(RichAddressBookData.KEY_CAPABILITY_EXTENSIONS))));
+
+					// Set time of last request
+					capabilities.setTimestampOfLastRequest(cursor.getLong(cursor
+							.getColumnIndexOrThrow(RichAddressBookData.KEY_CAPABILITY_TIME_LAST_RQST)));
+					// Set time of last refresh
+					capabilities.setTimestampOfLastRefresh(cursor.getLong(cursor
+							.getColumnIndexOrThrow(RichAddressBookData.KEY_CAPABILITY_TIME_LAST_REFRESH)));
+					
+					// Insert into cache
+					mCapabilitiesCache.put(contact, capabilities);
+				}
+			}
+		} catch (Exception e) {
+			if (logger.isActivated()) {
+				logger.error("Internal exception for contact "+contact, e);
+			}
+			// Clear cache entry
+			mCapabilitiesCache.remove(contact);
+		} finally {
+			if (cursor != null) {
+				cursor.close();
+			}
+		}
+		infos.setPresenceInfo(presenceInfo);
+		infos.setCapabilities(capabilities);
+
+		return infos;
+	}
+	
+	/**
+	 * Save photo icon
+	 * @param photoIcon
+	 * @param contact
+	 */
+	private void savePhotoIcon(PhotoIcon photoIcon, ContactId contact) {
+		byte photoContent[] = photoIcon.getContent();
+		if (photoContent == null) {
+			return;
+		}
+		Uri photoUri = Uri.withAppendedPath(RichAddressBookData.CONTENT_URI, contact.toString());
+		OutputStream outstream = null;
+		try {
+			outstream = mLocalContentResolver.openContentOutputStream(photoUri);
+			outstream.write(photoContent);
+			outstream.flush();
+		} catch (IOException e) {
+			if (logger.isActivated()) {
+				logger.error("Photo can't be saved", e);
+			}
+		} finally {
+			if (outstream != null) {
+				try {
+					outstream.close();
+				} catch (Exception e2) {
+				}
+			}
+		}
+	}
+
+	/**
+	 * Get photo icon from rich address book
+	 * 
+	 * @param cursor
+	 * @param contact
+	 * @return PhotoIcon or null
+	 */
+	private PhotoIcon getPhotoIcon(Cursor cursor, ContactId contact) {
+		Uri photoUri = Uri.withAppendedPath(RichAddressBookData.CONTENT_URI, contact.toString());
+		try {
+			String etag = cursor.getString(cursor.getColumnIndexOrThrow(RichAddressBookData.KEY_PRESENCE_PHOTO_ETAG));
+			InputStream stream = mLocalContentResolver.openContentInputStream(photoUri);
+			byte[] content = new byte[stream.available()];
+			stream.read(content, 0, content.length);
+			Bitmap bmp = BitmapFactory.decodeByteArray(content, 0, content.length);
+			if (bmp != null) {
+				return new PhotoIcon(content, bmp.getWidth(), bmp.getHeight(), etag);
+			}
+		} catch (Exception e) {
+			if (logger.isActivated()) {
+				logger.error("Can't get the photo", e);
+			}
+		}
+		return null;
+	}
+	
+	/**
+	 * Get sharing status of a contact
+	 *  
+	 * @param contact Contact
+	 * @return sharing status or NO_INFO if cannot be retrieved
+	 */
+	private RcsStatus getContactSharingStatus(ContactId contact) {
+		if (logger.isActivated()) {
+			logger.info("Get sharing status for contact " + contact);
+		}
+
+		Cursor cursor = null;
+		try {
+			// Get this number status in address book provider
+			Uri uri = Uri.withAppendedPath(RichAddressBookData.CONTENT_URI, contact.toString());
+			cursor = mLocalContentResolver.query(uri, PROJECTION_PRESENCE_SHARING_STATUS, null, null, null);
+			if (!cursor.moveToFirst()) {
+				return RcsStatus.NO_INFO;
+			}
+			int status = cursor.getInt(cursor.getColumnIndexOrThrow(RichAddressBookData.KEY_PRESENCE_SHARING_STATUS));
+			return RcsStatus.valueOf(status);
+		} catch (Exception e) {
+			if (logger.isActivated()) {
+				logger.error("Internal exception", e);
+			}
+			return RcsStatus.NO_INFO;
+		} finally {
+			if (cursor != null) {
+				cursor.close();
+			}
+		}
+	}
+
+	/**
+	 * Block a contact
+	 * 
+	 * @param contact Contact
+	 * @throws ContactsManagerException
+	 */	
+	public void blockContact(ContactId contact) throws ContactsManagerException {
+		if (logger.isActivated()) {
+			logger.info("Block contact " + contact);
+		}
+		try{
+			// Go to RCS_BLOCKED state
+			ContactInfo oldInfo = getContactInfo(contact);
+			ContactInfo newInfo = new ContactInfo(oldInfo);
+			newInfo.setRcsStatus(RcsStatus.BLOCKED);
+			setContactInfo(newInfo, oldInfo);
+		} catch (Exception e) {
+			if (logger.isActivated()) {
+				logger.error("Internal exception", e);
+			}
+			throw new ContactsManagerException(e.getMessage());
+		}
+	}
+
+	/**
+	 * Flush the rich address book provider
+	 */
+	public void flushContactProvider() {
+		mCapabilitiesCache.clear();
+		mLocalContentResolver.delete(RichAddressBookData.CONTENT_URI, null, null);
+	}
+	
+	/**
+	 * Add or modify a contact number to the rich address book provider
+	 * 
+	 * @param contact Contact ID
+	 * @param RCS status
+	 */
+	public void modifyRcsContactInProvider(ContactId contact, RcsStatus rcsStatus) {
+		ContentValues values = new ContentValues();
+		values.put(RichAddressBookData.KEY_PRESENCE_SHARING_STATUS, rcsStatus.toInt());
+		values.put(RichAddressBookData.KEY_TIMESTAMP, System.currentTimeMillis());
+		if (!isContactIdAssociatedWithContactInRichAddressBook(contact)) {
+			values.put(RichAddressBookData.KEY_CONTACT, contact.toString());
+			// Contact not present in provider, insert
+			mLocalContentResolver.insert(RichAddressBookData.CONTENT_URI, values);
+		} else {
+			// Contact already present, update
+			Uri uri = Uri.withAppendedPath(RichAddressBookData.CONTENT_URI, contact.toString());
+			mLocalContentResolver.update(uri, values, null,	null);
+		}
+	}
+
+	/**
+	 * Get the RCS contacts in the rich address book provider which have a presence relationship with the user
+	 * 
+	 * @return set containing all RCS contacts, "Me" item excluded 
+	 */
+	public Set<ContactId> getRcsContactsWithSocialPresence() {
+		Set<ContactId> rcsNumbers = new HashSet<ContactId>();
+		// Filter the RCS status
+		Cursor cursor = null;
+		try {
+			cursor = mLocalContentResolver.query(RichAddressBookData.CONTENT_URI, PROJECTION_RABP, WHERE_RCS_STATUS_WITH_SOCIAL_PRESENCE, null, null);
+			if (!cursor.moveToFirst()) {
+				return rcsNumbers;
+			}
+			int contactColumnIdx = cursor.getColumnIndexOrThrow(RichAddressBookData.KEY_CONTACT);
+			do {
+				try {
+					rcsNumbers.add(ContactUtils.createContactId(cursor.getString(contactColumnIdx)));
+				} catch (RcsContactFormatException e1) {
+					if (logger.isActivated()) {
+						logger.warn("Cannot parse number "+cursor.getString(contactColumnIdx));
+					}
+				}
+			} while (cursor.moveToNext());
+		} catch (Exception e) {
+			if (logger.isActivated()) {
+				logger.error("Exception occurred", e);
+			}
+		} finally {
+			if (cursor != null) {
+				cursor.close();
+			}
+		}
+		return rcsNumbers;
+	}
+
+	/**
+	 * Get the RCS contacts in the contact contract provider
+	 *
+	 * @return set containing all RCS contacts 
+	 */
+	public Set<ContactId> getRcsContacts() {
+		Set<ContactId> rcsNumbers = new HashSet<ContactId>();
+		// Filter the RCS status
+		Cursor cursor = null;
+		try {
+			cursor = mLocalContentResolver.query(RichAddressBookData.CONTENT_URI, PROJECTION_RABP, WHERE_RCS_STATUS_RCS, null, null);
+			if (!cursor.moveToFirst()) {
+				return rcsNumbers;
+			}
+			int contactColumnIdx = cursor.getColumnIndexOrThrow(RichAddressBookData.KEY_CONTACT);
+			do {
+				try {
+					rcsNumbers.add(ContactUtils.createContactId(cursor.getString(contactColumnIdx)));
+				} catch (RcsContactFormatException e1) {
+					if (logger.isActivated()) {
+						logger.warn("Cannot parse number " + cursor.getString(contactColumnIdx));
+					}
+				}
+			} while (cursor.moveToNext());
+		} catch (Exception e) {
+			if (logger.isActivated()) {
+				logger.error("Exception occurred", e);
+			}
+		} finally {
+			if (cursor != null) {
+				cursor.close();
+			}
+		}
+		return rcsNumbers;
+	}
+
+	/**
+	 * Get all the contacts in the rich address book provider
+	 *
+	 * @return set containing all contacts that have been at least queried once for capabilities
+	 */
+	public Set<ContactId> getAllContacts() {
+		Set<ContactId> numbers = new HashSet<ContactId>();
+		Cursor cursor = null;
+		try {
+			cursor = mLocalContentResolver.query(RichAddressBookData.CONTENT_URI, PROJECTION_RABP, null, null, null);
+			if (!cursor.moveToFirst()) {
+				return numbers;
+			}
+			int contactColumnIdx = cursor.getColumnIndexOrThrow(RichAddressBookData.KEY_CONTACT);
+			do {
+				try {
+					numbers.add(ContactUtils.createContactId(cursor.getString(contactColumnIdx)));
+				} catch (RcsContactFormatException e1) {
+					if (logger.isActivated()) {
+						logger.warn("Cannot parse contact " + cursor.getString(contactColumnIdx));
+					}
+				}
+			} while (cursor.moveToNext());
+		} catch (Exception e) {
+			if (logger.isActivated()) {
+				logger.error("Exception occurred", e);
+			}
+		} finally {
+			if (cursor != null) {
+				cursor.close();
+			}
+		}
+		return numbers;
+	}
+	
+	/**
+	 * Is the number in the RCS blocked list
+	 * 
+	 * @param contact contact to check
+	 * @return boolean
+	 */
+	public boolean isNumberBlocked(ContactId contact) {
+		return RcsStatus.BLOCKED.equals(getContactSharingStatus(contact));
+	}
+	
+	/**
+	 * Is the number in the RCS buddy list
+	 * 
+	 * @param contact contact to check
+	 * @return boolean
+	 */
+	public boolean isNumberShared(ContactId contact) {
+		return RcsStatus.ACTIVE.equals(getContactSharingStatus(contact));
+	}
+
+	/**
+	 * Has the number been invited to RCS
+	 * 
+	 * @param contact contact to check
+	 * @return boolean
+	 */
+	public boolean isNumberInvited(ContactId contact) {
+		return RcsStatus.PENDING.equals(getContactSharingStatus(contact));
+	}
+
+	/**
+	 * Has the number invited us to RCS
+	 * 
+	 * @param contact contact to check
+	 * @return boolean
+	 */
+	public boolean isNumberWilling(ContactId contact) {
+		return RcsStatus.PENDING_OUT.equals(getContactSharingStatus(contact));
+	}
+	
+	/**
+	 * Has the number invited us to RCS then be cancelled
+	 * 
+	 * @param contact contact to check
+	 * @return boolean
+	 */
+	public boolean isNumberCancelled(ContactId contact) {
+		return RcsStatus.CANCELLED.equals(getContactSharingStatus(contact));
+	}
+    
+	/**
+	 * Modify the corresponding mimetype row for the contact
+	 * 
+	 * @param rawContactId Raw contact id of the RCS contact
+	 * @param number RCS number of the contact
+	 * @param mimeType Mime type associated to the capability
+	 * @param newState True if the capability must be enabled, else false
+	 * @param oldState True if the capability was enabled, else false
+	 * @return ContentProviderOperation to be done
+	 */
+	private ContentProviderOperation modifyMimeTypeForContact(long rawContactId, ContactId rcsNumber, String mimeType,
+			boolean newState, boolean oldState) {
+
+		if (newState == oldState) {
+			// Nothing to do
+			return null;
+		}
+		if (newState == true) {
+			// We have to insert a new data in the raw contact
+			return insertMimeTypeForContact(rawContactId, rcsNumber, mimeType);
+		} else {
+			// We have to remove the data from the raw contact
+			return deleteMimeTypeForContact(rawContactId, rcsNumber, mimeType);
+		}
+	}
+
+    /**
+     * Create (first time) the corresponding mimetype row for the contact
+     *
+     * @param rawContactId
+     * @param rcsNumber
+     * @param mimeType
+     * @return ContentProviderOperation to be done
+     */
+    private ContentProviderOperation createMimeTypeForContact(int rawContactId, ContactId rcsNumber, String mimeType) {
+        String mimeTypeDescription = getMimeTypeDescription(mimeType);
+        if (mimeTypeDescription != null) {
+            // Check if there is a mimetype description to be added
+            return ContentProviderOperation.newInsert(Data.CONTENT_URI)
+                    .withValueBackReference(Data.RAW_CONTACT_ID, rawContactId)
+                    .withValue(Data.MIMETYPE, mimeType)
+                    .withValue(Data.DATA1, rcsNumber.toString())
+                    .withValue(Data.DATA2, mimeTypeDescription)
+                    .withValue(Data.DATA3, rcsNumber.toString())
+                    .build();
+        } else {
+            return ContentProviderOperation.newInsert(Data.CONTENT_URI)
+                    .withValueBackReference(Data.RAW_CONTACT_ID, rawContactId)
+                    .withValue(Data.MIMETYPE, mimeType)
+                    .withValue(Data.DATA1, rcsNumber.toString())
+                    .build();
+        }
+    }
+
+    /**
+     * Insert the corresponding mimetype row for the contact
+     *
+     * @param rawContactId
+     * @param rcsNumber
+     * @param mimeType
+     * @return ContentProviderOperation to be done
+     */
+    private ContentProviderOperation insertMimeTypeForContact(long rawContactId, ContactId rcsNumber, String mimeType) {
+        String mimeTypeDescription = getMimeTypeDescription(mimeType);
+        if (mimeTypeDescription != null) {
+            // Check if there is a mimetype description to be added
+            return ContentProviderOperation.newInsert(Data.CONTENT_URI)
+                    .withValue(Data.RAW_CONTACT_ID, rawContactId)
+                    .withValue(Data.MIMETYPE, mimeType)
+                    .withValue(Data.DATA1, rcsNumber.toString())
+                    .withValue(Data.DATA2, mimeTypeDescription)
+                    .withValue(Data.DATA3, rcsNumber.toString())
+                    .build();
+        } else {
+            return ContentProviderOperation.newInsert(Data.CONTENT_URI)
+                    .withValue(Data.RAW_CONTACT_ID, rawContactId)
+                    .withValue(Data.MIMETYPE, mimeType)
+                    .withValue(Data.DATA1, rcsNumber.toString())
+                    .build();
+        }
+    }
+
+	/**
+	 * Remove the corresponding mimetype row for the contact
+	 * 
+	 * @param rawContactId
+	 * @param rcsNumber
+	 * @param mimeType
+	 * @return ContentProviderOperation to be done
+	 */
+	private ContentProviderOperation deleteMimeTypeForContact(long rawContactId, ContactId rcsNumber, String mimeType) {
+		// We have to remove a data from the raw contact
+		return ContentProviderOperation
+				.newDelete(Data.CONTENT_URI)
+				.withSelection(SELECTION_RAW_CONTACT_MIMETYPE_DATA1,
+						new String[] { String.valueOf(rawContactId), mimeType, rcsNumber.toString() }).build();
+	}
+	
+	/**
+	 * Modify the registration state for the contact
+	 * 
+	 * @param rawContactId Raw contact id of the RCS contact
+	 * @param number RCS number of the contact
+	 * @param newRegistrationState
+	 * @param oldRegistrationState
+	 * @param newFreeText
+	 * @param oldFreeText
+	 * @return list of ContentProviderOperations to be done
+	 */
+	private List<ContentProviderOperation> modifyContactRegistrationState(long rawContactId, ContactId rcsNumber, RegistrationState newRegistrationState, RegistrationState oldRegistrationState, String newFreeText, String oldFreeText){
+		
+		List<ContentProviderOperation> ops = new ArrayList<ContentProviderOperation>();
+		boolean registrationChanged = true;
+		if ((newRegistrationState == oldRegistrationState || RegistrationState.UNKNOWN == newRegistrationState)){
+			registrationChanged = false;			
+		}
+		
+		if (registrationChanged){
+			// Modify registration status
+			ops.add(ContentProviderOperation.newUpdate(Data.CONTENT_URI)
+					.withSelection(SELECTION_RAW_CONTACT_MIMETYPE_DATA1, new String[]{Long.toString(rawContactId), MIMETYPE_REGISTRATION_STATE, rcsNumber.toString()})
+					.withValue(Data.DATA2, newRegistrationState)
+					.build());
+		}
+		
+		if (!StringUtils.equals(newFreeText, oldFreeText) || registrationChanged){
+			int availability = PRESENCE_STATUS_NOT_SET;
+			if (RegistrationState.ONLINE == newRegistrationState) {
+				availability = PRESENCE_STATUS_ONLINE;
+			} else if (RegistrationState.OFFLINE == newRegistrationState) {
+				availability = PRESENCE_STATUS_OFFLINE;
+			}
+
+			// Get the id of the status update data linked to this raw contact id
+			String[] projection = {Data._ID, Data.RAW_CONTACT_ID};
+
+			long dataId = INVALID_ID;
+			String[] selectionArgs = { Long.toString(rawContactId)};
+			Cursor cursor = null;
+			try {
+				cursor = mContentResolver.query(Data.CONTENT_URI, projection, SELECTION_RAW_CONTACT_ID, selectionArgs, null);
+				if (cursor.moveToNext()) {
+					dataId = cursor.getLong(cursor.getColumnIndexOrThrow(Data._ID));
+				}
+			} catch (Exception e) {
+				if (logger.isActivated()) {
+					logger.error("Cannot get linked ID", e);
+				}
+			} finally {
+				if (cursor != null) {
+					cursor.close();
+				}
+			}
+
+			ops.add(ContentProviderOperation.newInsert(StatusUpdates.CONTENT_URI)
+					.withValue(StatusUpdates.DATA_ID, dataId)
+					.withValue(StatusUpdates.STATUS, newFreeText)
+					.withValue(StatusUpdates.STATUS_RES_PACKAGE, mContext.getPackageName())
+					.withValue(StatusUpdates.STATUS_LABEL, R.string.rcs_core_account_id)
+					.withValue(StatusUpdates.STATUS_ICON, R.drawable.rcs_icon)
+					.withValue(StatusUpdates.PRESENCE, availability)
+					// Needed for inserting PRESENCE
+					.withValue(StatusUpdates.PROTOCOL, Im.PROTOCOL_CUSTOM)
+					.withValue(StatusUpdates.CUSTOM_PROTOCOL, " " /* Intentional left blank */)
+					.withValue(StatusUpdates.STATUS_TIMESTAMP, System.currentTimeMillis())
+					.build());
+		}
+		
+		return ops;
+	}
+	
+	/**
+	 * Modify the registration state for the contact
+	 * 
+	 * @param rawContactId Raw contact id of the RCS contact
+	 * @param newRegistrationState
+	 * @param oldRegistrationState
+	 * @param newFreeText
+	 * @param oldFreeText
+	 * @return list of ContentProviderOperations to be done
+	 */
+	private List<ContentProviderOperation> modifyContactRegistrationStateForMyself(long rawContactId,
+			RegistrationState newRegistrationState, RegistrationState oldRegistrationState, String newFreeText, String oldFreeText) {
+
+		List<ContentProviderOperation> ops = new ArrayList<ContentProviderOperation>();
+		boolean registrationChanged = true;
+		if (newRegistrationState == oldRegistrationState || RegistrationState.UNKNOWN.equals(newRegistrationState)) {
+			registrationChanged = false;
+		}
+
+		if (registrationChanged) {
+			// Modify registration status
+			ops.add(ContentProviderOperation
+					.newUpdate(Data.CONTENT_URI)
+					.withSelection(SELECTION_RAW_CONTACT_MIMETYPE_DATA1,
+							new String[] { Long.toString(rawContactId), MIMETYPE_REGISTRATION_STATE, MYSELF })
+					.withValue(Data.DATA2, newRegistrationState).build());
+		}
+
+		if (!StringUtils.equals(newFreeText, oldFreeText) || registrationChanged) {
+			int availability = PRESENCE_STATUS_NOT_SET;
+			if (RegistrationState.ONLINE.equals(newRegistrationState)) {
+				availability = PRESENCE_STATUS_ONLINE;
+			} else if (RegistrationState.OFFLINE.equals(newRegistrationState)) {
+				availability = PRESENCE_STATUS_OFFLINE;
+			}
+
+			// Get the id of the status update data linked to this raw contact id
+			long dataId = INVALID_ID;
+			Cursor cur = getRawContactDataCursor(rawContactId);
+			if (cur != null) {
+				dataId = cur.getLong(cur.getColumnIndex(Data._ID));
+			}
+
+			ops.add(ContentProviderOperation.newInsert(StatusUpdates.CONTENT_URI).withValue(StatusUpdates.DATA_ID, dataId)
+					.withValue(StatusUpdates.STATUS, newFreeText).withValue(StatusUpdates.STATUS_RES_PACKAGE, mContext.getPackageName())
+					.withValue(StatusUpdates.STATUS_LABEL, R.string.rcs_core_account_id)
+					.withValue(StatusUpdates.STATUS_ICON, R.drawable.rcs_icon).withValue(StatusUpdates.PRESENCE, availability)
+					// Needed for inserting PRESENCE
+					.withValue(StatusUpdates.PROTOCOL, Im.PROTOCOL_CUSTOM).withValue(StatusUpdates.CUSTOM_PROTOCOL,
+					// Intentional left blank
+							" ").withValue(StatusUpdates.STATUS_TIMESTAMP, System.currentTimeMillis()).build());
+		}
+		return ops;
+	}
+	
+	/**
+	 * Modify the RCS extensions capability for the contact
+	 * 
+	 * @param rawContactId Raw contact id of the RCS contact
+	 * @param contact RCS number of the contact
+	 * @param newExtensions New extensions capabilities
+	 * @param oldExtensions Old extensions capabilities 
+	 * @return list of contentProviderOperation to be done
+	 */
+	private List<ContentProviderOperation> modifyExtensionsCapabilityForContact(long rawContactId, ContactId contact,
+			Set<String> newExtensions, Set<String> oldExtensions) {
+		List<ContentProviderOperation> ops = new ArrayList<ContentProviderOperation>();
+		// Compare the two lists of extensions
+		if (newExtensions.containsAll(oldExtensions) && oldExtensions.containsAll(newExtensions)) {
+			// Both lists have the same tags, no need to update
+			return ops;
+		}
 
-        // Save RCS status
-        values.put(RichAddressBookData.KEY_RCS_STATUS, newInfo.getRcsStatus().toInt());
-        values.put(RichAddressBookData.KEY_RCS_STATUS_TIMESTAMP, newInfo.getRcsStatusTimestamp());
-
-		// Save capabilities, if the contact is not registered, do not set the capability to true
-		boolean isRegistered = RegistrationState.ONLINE.equals(newInfo.getRegistrationState());
-		Capabilities newCapabilities = newInfo.getCapabilities();
-
-		boolean support = newCapabilities.isCsVideoSupported() && isRegistered;
-		values.put(RichAddressBookData.KEY_CAPABILITY_CS_VIDEO, support);
-
-		support = newCapabilities.isFileTransferSupported() && isRegistered;
-		values.put(RichAddressBookData.KEY_CAPABILITY_FILE_TRANSFER, support);
-
-		support = newCapabilities.isImageSharingSupported() && isRegistered;
-		values.put(RichAddressBookData.KEY_CAPABILITY_IMAGE_SHARING, support);
-
-		support = (newCapabilities.isImSessionSupported() && isRegistered)
-				|| (RcsSettings.getInstance().isImAlwaysOn() && newInfo.isRcsContact());
-		values.put(RichAddressBookData.KEY_CAPABILITY_IM_SESSION, support);
-
-		support = newCapabilities.isPresenceDiscoverySupported() && isRegistered;
-		values.put(RichAddressBookData.KEY_CAPABILITY_PRESENCE_DISCOVERY, support);
-
-		support = newCapabilities.isSocialPresenceSupported() && isRegistered;
-		values.put(RichAddressBookData.KEY_CAPABILITY_SOCIAL_PRESENCE, support);
-
-		support = newCapabilities.isVideoSharingSupported() && isRegistered;
-		values.put(RichAddressBookData.KEY_CAPABILITY_VIDEO_SHARING, support);
-
-		support = newCapabilities.isGeolocationPushSupported() && isRegistered;
-		values.put(RichAddressBookData.KEY_CAPABILITY_GEOLOCATION_PUSH, support);
-
-		support = newCapabilities.isFileTransferHttpSupported() && isRegistered;
-		values.put(RichAddressBookData.KEY_CAPABILITY_FILE_TRANSFER_HTTP, support);
-
-		support = newCapabilities.isFileTransferThumbnailSupported() && isRegistered;
-		values.put(RichAddressBookData.KEY_CAPABILITY_FILE_TRANSFER_THUMBNAIL, support);
-
-		support = newCapabilities.isIPVoiceCallSupported() && isRegistered;
-		values.put(RichAddressBookData.KEY_CAPABILITY_IP_VOICE_CALL, support);
-
-		support = newCapabilities.isIPVideoCallSupported() && isRegistered;
-		values.put(RichAddressBookData.KEY_CAPABILITY_IP_VIDEO_CALL, support);
-
-		support = (newCapabilities.isFileTransferStoreForwardSupported() && isRegistered)
-				|| (RcsSettings.getInstance().isFtAlwaysOn() && newInfo.isRcsContact());
-		values.put(RichAddressBookData.KEY_CAPABILITY_FILE_TRANSFER_SF, support);
-
-		support = newCapabilities.isSipAutomata() && isRegistered;
-		values.put(RichAddressBookData.KEY_AUTOMATA, support);
-
-		support = newCapabilities.isGroupChatStoreForwardSupported() && isRegistered;
-		values.put(RichAddressBookData.KEY_CAPABILITY_GROUP_CHAT_SF, support);
-
-		// Save the capabilities extensions
-		values.put(RichAddressBookData.KEY_CAPABILITY_EXTENSIONS,
-				ServiceExtensionManager.getInstance().getExtensions(newCapabilities.getSupportedExtensions()));
-
-		// Save capabilities timestamp
-		values.put(RichAddressBookData.KEY_CAPABILITY_TIME_LAST_RQST, newCapabilities.getTimestampOfLastRequest());
-		values.put(RichAddressBookData.KEY_CAPABILITY_TIME_LAST_REFRESH, newCapabilities.getTimestampOfLastRefresh());
-
-		PhotoIcon photoIcon = null;
-		
-		// Save presence information
-        PresenceInfo newPresenceInfo = newInfo.getPresenceInfo();
-		if (newPresenceInfo != null) {
-			values.put(RichAddressBookData.KEY_PRESENCE_SHARING_STATUS, newPresenceInfo.getPresenceStatus());
-			values.put(RichAddressBookData.KEY_PRESENCE_FREE_TEXT, newPresenceInfo.getFreetext());
-			FavoriteLink favLink = newPresenceInfo.getFavoriteLink();
-			if (favLink == null) {
-				values.put(RichAddressBookData.KEY_PRESENCE_WEBLINK_NAME, "");
-				values.put(RichAddressBookData.KEY_PRESENCE_WEBLINK_URL, "");
-			} else {
-				values.put(RichAddressBookData.KEY_PRESENCE_WEBLINK_NAME, favLink.getName());
-				values.put(RichAddressBookData.KEY_PRESENCE_WEBLINK_URL, favLink.getLink());
-			}
-
-			Geoloc geoloc = newPresenceInfo.getGeoloc();
-			if (geoloc == null) {
-				values.put(RichAddressBookData.KEY_PRESENCE_GEOLOC_EXIST_FLAG, RichAddressBookData.FALSE_VALUE);
-				values.put(RichAddressBookData.KEY_PRESENCE_GEOLOC_LATITUDE, 0);
-				values.put(RichAddressBookData.KEY_PRESENCE_GEOLOC_LONGITUDE, 0);
-				values.put(RichAddressBookData.KEY_PRESENCE_GEOLOC_ALTITUDE, 0);
-			} else {
-				values.put(RichAddressBookData.KEY_PRESENCE_GEOLOC_EXIST_FLAG, RichAddressBookData.TRUE_VALUE);
-				values.put(RichAddressBookData.KEY_PRESENCE_GEOLOC_LATITUDE, geoloc.getLatitude());
-				values.put(RichAddressBookData.KEY_PRESENCE_GEOLOC_LONGITUDE, geoloc.getLongitude());
-				values.put(RichAddressBookData.KEY_PRESENCE_GEOLOC_ALTITUDE, geoloc.getAltitude());
-			}
-			values.put(RichAddressBookData.KEY_PRESENCE_TIMESTAMP, newPresenceInfo.getTimestamp());
-
-			photoIcon = newPresenceInfo.getPhotoIcon();
-			if (photoIcon == null) {
-				values.put(RichAddressBookData.KEY_PRESENCE_PHOTO_ETAG, "");
-				values.put(RichAddressBookData.KEY_PRESENCE_PHOTO_EXIST_FLAG, RichAddressBookData.FALSE_VALUE);
-			} else {
-				if (photoIcon.getContent() != null) {
-					values.put(RichAddressBookData.KEY_PRESENCE_PHOTO_EXIST_FLAG, RichAddressBookData.TRUE_VALUE);
-				} else {
-					values.put(RichAddressBookData.KEY_PRESENCE_PHOTO_EXIST_FLAG, RichAddressBookData.FALSE_VALUE);
-				}
-				values.put(RichAddressBookData.KEY_PRESENCE_PHOTO_ETAG, photoIcon.getEtag());
-			}
-		}
-		
-		// Save registration state
-		values.put(RichAddressBookData.KEY_REGISTRATION_STATE, newInfo.getRegistrationState().toInt());
-
-        if (hasEntryInRichAddressBook) {
-            // Update RABP
-        	Uri uri = Uri.withAppendedPath(RichAddressBookData.CONTENT_URI, contact.toString());
-			mLocalContentResolver.update(uri, values, null, null);
-        } else {
-            // Insert
-            mLocalContentResolver.insert(RichAddressBookData.CONTENT_URI, values);
-        }
-
-<<<<<<< HEAD
-		// Save presence photo content
-		if (photoIcon != null) {
-			savePhotoIcon(photoIcon, contact);
-		}
-=======
-        // Save presence photo content
-        if (photoIcon != null) {
-            byte photoContent[] = photoIcon.getContent();
-            if (photoContent != null) {
-                Uri photoUri = Uri.withAppendedPath(RichAddressBookData.CONTENT_URI,
-                        contact.toString());
-                OutputStream outstream = null;
-                try {
-                    outstream = mLocalContentResolver.openContentOutputStream(photoUri);
-                    outstream.write(photoContent);
-                    outstream.flush();
-                } catch (IOException e) {
-                    if (logger.isActivated()){
-                        logger.error("Photo can't be saved",e);
-                    }
-                } finally {
-                	if (outstream != null) {
-                		try {
-							outstream.close();
-						} catch (Exception e2) {
-						}
-                	}
-                }
-            }
-        }
->>>>>>> c489abe3
-
-        // Get all the Ids from raw contacts that have this phone number
-        List<Long> rawContactIds = getRawContactIdsFromPhoneNumber(contact);
-        if (rawContactIds.isEmpty()) {
-            // If the number is not in the native address book, we are done.
-            return;
-        }
-
-        // For each, prepare the modifications
-        ArrayList<ContentProviderOperation> ops = new ArrayList<ContentProviderOperation>();
-        for (Long rawContactId : rawContactIds) {
-            // Get the associated RCS raw contact id
-            long rcsRawContactId = getAssociatedRcsRawContact(rawContactId, contact);
-
-			if (!newInfo.isRcsContact()) {
-				// If the contact is not a RCS contact anymore, we have to delete the corresponding native raw contacts
-    			ops.add(ContentProviderOperation.newDelete(RawContacts.CONTENT_URI)
-    					.withSelection(SELECTION_RAW_CONTACT, new String[]{Long.toString(rcsRawContactId)})
-    					.build());
-        		// Also delete the corresponding entries in the aggregation provider
-				mLocalContentResolver.delete(AggregationData.CONTENT_URI, WHERE_RCS_RAW_CONTACT_ID,
-						new String[] { Long.toString(rcsRawContactId) });
-			} else {
-    			// If the contact is still a RCS contact, we have to update the native raw contacts
-    			if (rcsRawContactId == INVALID_ID) {
-    				// If no RCS raw contact id is associated to the raw contact, create one with the right infos
-    				rcsRawContactId = createRcsContact(newInfo, rawContactId);
-    				// Nothing to modify, as the new contact will have taken the new infos
-    				continue;
-    			}
-    			
-    			// Modify the contact type
-    			if (newInfo.getRcsStatus() != oldInfo.getRcsStatus()){
-    				// Update data in rich address book provider
-    				modifyRcsContactInProvider(contact, newInfo.getRcsStatus());
-    			}
-    			
-    			// Modify the capabilities
-    			// If the contact is not registered, do not set the capability to true
-    			
-    			// File transfer
-    			// For FT, also check if the FT S&F is activated, for RCS contacts
-    			ContentProviderOperation op = modifyMimeTypeForContact(rcsRawContactId, contact, MIMETYPE_CAPABILITY_FILE_TRANSFER, (newInfo.getCapabilities().isFileTransferSupported() && isRegistered)||(RcsSettings.getInstance().isFileTransferStoreForwardSupported() && newInfo.isRcsContact()), oldInfo.getCapabilities().isFileTransferSupported());
-    			if (op!=null){
-    				ops.add(op);
-    			}
-    			// Image sharing
-    			op = modifyMimeTypeForContact(rcsRawContactId, contact, MIMETYPE_CAPABILITY_IMAGE_SHARING, newInfo.getCapabilities().isImageSharingSupported() && isRegistered, oldInfo.getCapabilities().isImageSharingSupported());
-    			if (op!=null){
-    				ops.add(op);
-    			}
-    			// IM session
-    			// For IM, also check if the IM capability always on is activated, for RCS contacts
-    			op = modifyMimeTypeForContact(rcsRawContactId, contact, MIMETYPE_CAPABILITY_IM_SESSION, (newInfo.getCapabilities().isImSessionSupported() && isRegistered)||(RcsSettings.getInstance().isImAlwaysOn() && newInfo.isRcsContact()), oldInfo.getCapabilities().isImSessionSupported());
-    			if (op!=null){
-    				ops.add(op);
-    			}
-    			// Video sharing
-    			op = modifyMimeTypeForContact(rcsRawContactId, contact, MIMETYPE_CAPABILITY_VIDEO_SHARING, newInfo.getCapabilities().isVideoSharingSupported() && isRegistered, oldInfo.getCapabilities().isVideoSharingSupported());
-    			if (op!=null){
-    				ops.add(op);
-    			}
-    			// IP Voice call
-    			op = modifyMimeTypeForContact(rcsRawContactId, contact, MIMETYPE_CAPABILITY_IP_VOICE_CALL, newInfo.getCapabilities().isIPVoiceCallSupported() && isRegistered, oldInfo.getCapabilities().isIPVoiceCallSupported());
-    			if (op!=null){
-    				ops.add(op);
-    			}
-    			// IP video call
-    			op = modifyMimeTypeForContact(rcsRawContactId, contact, MIMETYPE_CAPABILITY_IP_VIDEO_CALL, newInfo.getCapabilities().isIPVideoCallSupported() && isRegistered, oldInfo.getCapabilities().isIPVideoCallSupported());
-    			if (op!=null){
-    				ops.add(op);
-    			}
-    			// Geolocation push
-    			op = modifyMimeTypeForContact(rcsRawContactId, contact, MIMETYPE_CAPABILITY_GEOLOCATION_PUSH, newInfo.getCapabilities().isGeolocationPushSupported() && isRegistered, oldInfo.getCapabilities().isGeolocationPushSupported());
-    			if (op!=null){
-    				ops.add(op);
-    			}
-    			// RCS extensions
-    			Set<String> extensions = newInfo.getCapabilities().getSupportedExtensions();
-    			if (!isRegistered){
-    				// If contact is not registered, do not put any extensions
-    				extensions.clear();
-    			}
-    			List<ContentProviderOperation> extensionOps = modifyExtensionsCapabilityForContact(rcsRawContactId, contact, extensions, oldInfo.getCapabilities().getSupportedExtensions());
-    			for (ContentProviderOperation extensionOperation : extensionOps) {
-    				if (extensionOperation != null) {
-						ops.add(extensionOperation);
-					}
-				}
-    			
-    			// New contact registration state
-    			String newFreeText = "";
-    			if (newInfo.getPresenceInfo()!=null){
-    				newFreeText = newInfo.getPresenceInfo().getFreetext();
-    			}
-    			// Old contact registration state
-    			String oldFreeText = "";
-    			if (oldInfo.getPresenceInfo()!=null){
-    				oldFreeText = oldInfo.getPresenceInfo().getFreetext();
-    			}
-    			List<ContentProviderOperation> registrationOps = modifyContactRegistrationState(rcsRawContactId, contact, newInfo.getRegistrationState(), oldInfo.getRegistrationState(), newFreeText, oldFreeText);
-				for (ContentProviderOperation registrationOperation : registrationOps) {
-					if (registrationOperation != null) {
-						ops.add(registrationOperation);
-					}
-				}
-    
-    			// Presence fields
-    			List<ContentProviderOperation> presenceOps = modifyPresenceForContact(rcsRawContactId, contact, newInfo.getPresenceInfo(), oldInfo.getPresenceInfo());
-				for (ContentProviderOperation presenceOperation : presenceOps) {
-					if (presenceOperation != null) {
-						ops.add(presenceOperation);
-					}
-				}
-			}
-		}
-		
-		if (!ops.isEmpty()){
-			// Do the actual database modifications
-			try {
-				mContentResolver.applyBatch(ContactsContract.AUTHORITY, ops);
-			} catch (RemoteException e) {
-				if (logger.isActivated()){
-					logger.error("Something went wrong when updating the database with the contact info",e);
-				}
-				throw new ContactsManagerException(e.getMessage());
-			} catch (OperationApplicationException e) {
-				if (logger.isActivated()){
-					logger.error("Something went wrong when updating the database with the contact info",e);
-				}
-				throw new ContactsManagerException(e.getMessage());
-			}
-		}
-	}
-
-	/**
-	 * Get the infos of a contact in the EAB
-	 *  	
-	 * @param contact Contact
-	 * @return Contact info
-	 */
-	public ContactInfo getContactInfo(ContactId contact) {
-		ContactInfo infos = new ContactInfo();
-		infos.setRcsStatus(RcsStatus.NO_INFO);
-		infos.setRcsStatusTimestamp(System.currentTimeMillis());
-		infos.setContact(contact);
-		
-		// Try get capabilities from cache
-		Capabilities capabilities = mCapabilitiesCache.get(contact);
-	
-		PresenceInfo presenceInfo = new PresenceInfo();
-		
-		infos.setRegistrationState(RegistrationState.UNKNOWN);
-
-		Cursor cursor = null;
-		try {
-			Uri uri = Uri.withAppendedPath(RichAddressBookData.CONTENT_URI, contact.toString());
-			cursor = mLocalContentResolver.query(uri, null, null, null, null);
-			if (cursor.moveToFirst()) {
-				// Get RCS display name
-				infos.setDisplayName(cursor.getString(cursor.getColumnIndexOrThrow(RichAddressBookData.KEY_DISPLAY_NAME)));
-				
-				// Get RCS Status
-				int rcsStatus = cursor.getInt(cursor.getColumnIndexOrThrow(RichAddressBookData.KEY_RCS_STATUS));
-				infos.setRcsStatus(RcsStatus.valueOf(rcsStatus));
-				
-				infos.setRcsStatusTimestamp(cursor.getLong(cursor.getColumnIndexOrThrow(RichAddressBookData.KEY_RCS_STATUS_TIMESTAMP)));
-				
-				int registrationState = cursor.getInt(cursor.getColumnIndexOrThrow(RichAddressBookData.KEY_REGISTRATION_STATE));
-				infos.setRegistrationState(RegistrationState.valueOf(registrationState));
-
-				// Get Presence info
-				presenceInfo.setPresenceStatus(cursor.getString(cursor.getColumnIndexOrThrow(RichAddressBookData.KEY_PRESENCE_SHARING_STATUS)));
-
-<<<<<<< HEAD
-				FavoriteLink favLink = new FavoriteLink(cursor.getString(cursor
-						.getColumnIndexOrThrow(RichAddressBookData.KEY_PRESENCE_WEBLINK_NAME)), cursor.getString(cursor
-						.getColumnIndexOrThrow(RichAddressBookData.KEY_PRESENCE_WEBLINK_URL)));
-				presenceInfo.setFavoriteLink(favLink);
-				presenceInfo.setFavoriteLinkUrl(favLink.getLink());
-=======
-					PhotoIcon photoIcon = null;
-					if (Boolean.parseBoolean(cursor.getString(cursor.getColumnIndex(RichAddressBookData.KEY_PRESENCE_PHOTO_EXIST_FLAG)))) {
-						try {
-                            Uri photoUri = Uri.withAppendedPath(RichAddressBookData.CONTENT_URI,
-                                    contact.toString());
-							String etag = cursor.getString(cursor.getColumnIndex(RichAddressBookData.KEY_PRESENCE_PHOTO_ETAG));
-							InputStream stream = mLocalContentResolver.openContentInputStream(photoUri);
-							byte[] content = new byte[stream.available()];
-							stream.read(content, 0, content.length);
-							Bitmap bmp = BitmapFactory.decodeByteArray(content, 0, content.length);
-							if (bmp != null) {
-								photoIcon = new PhotoIcon(content, bmp.getWidth(), bmp.getHeight(), etag);
-							}
-						} catch (IOException e) {
-							if (logger.isActivated()) {
-								logger.error("Can't get the photo", e);
-							}
-						}
-					}
-					presenceInfo.setPhotoIcon(photoIcon);
->>>>>>> c489abe3
-
-				presenceInfo.setFreetext(cursor.getString(cursor.getColumnIndexOrThrow(RichAddressBookData.KEY_PRESENCE_FREE_TEXT)));
-
-				Geoloc geoloc = null;
-				if (Boolean.parseBoolean(cursor.getString(cursor.getColumnIndexOrThrow(RichAddressBookData.KEY_PRESENCE_GEOLOC_EXIST_FLAG)))) {
-					geoloc = new Geoloc(cursor.getDouble(cursor.getColumnIndexOrThrow(RichAddressBookData.KEY_PRESENCE_GEOLOC_LATITUDE)),
-							cursor.getDouble(cursor.getColumnIndexOrThrow(RichAddressBookData.KEY_PRESENCE_GEOLOC_LONGITUDE)), cursor.getDouble(cursor
-									.getColumnIndexOrThrow(RichAddressBookData.KEY_PRESENCE_GEOLOC_ALTITUDE)));
-				}
-				presenceInfo.setGeoloc(geoloc);
-
-				presenceInfo.setTimestamp(cursor.getLong(cursor.getColumnIndexOrThrow(RichAddressBookData.KEY_PRESENCE_TIMESTAMP)));
-
-				if (Boolean.parseBoolean(cursor.getString(cursor
-						.getColumnIndexOrThrow(RichAddressBookData.KEY_PRESENCE_PHOTO_EXIST_FLAG)))) {
-					presenceInfo.setPhotoIcon(getPhotoIcon(cursor, contact));
-				}
-
-				if (capabilities == null) {
-					// Capabilities are not cached for this contact
-					capabilities = new Capabilities();
-					// Get the capabilities infos
-					capabilities.setCsVideoSupport(isCapabilitySupported(cursor, RichAddressBookData.KEY_CAPABILITY_CS_VIDEO));
-					capabilities.setFileTransferSupport(isCapabilitySupported(cursor,
-							RichAddressBookData.KEY_CAPABILITY_FILE_TRANSFER));
-					capabilities.setImageSharingSupport(isCapabilitySupported(cursor,
-							RichAddressBookData.KEY_CAPABILITY_IMAGE_SHARING));
-					capabilities.setImSessionSupport(isCapabilitySupported(cursor, RichAddressBookData.KEY_CAPABILITY_IM_SESSION));
-					capabilities.setPresenceDiscoverySupport(isCapabilitySupported(cursor,
-							RichAddressBookData.KEY_CAPABILITY_PRESENCE_DISCOVERY));
-					capabilities.setSocialPresenceSupport(isCapabilitySupported(cursor,
-							RichAddressBookData.KEY_CAPABILITY_SOCIAL_PRESENCE));
-					capabilities.setGeolocationPushSupport(isCapabilitySupported(cursor,
-							RichAddressBookData.KEY_CAPABILITY_GEOLOCATION_PUSH));
-					capabilities.setVideoSharingSupport(isCapabilitySupported(cursor,
-							RichAddressBookData.KEY_CAPABILITY_VIDEO_SHARING));
-					capabilities.setFileTransferThumbnailSupport(isCapabilitySupported(cursor,
-							RichAddressBookData.KEY_CAPABILITY_FILE_TRANSFER_THUMBNAIL));
-					capabilities.setFileTransferHttpSupport(isCapabilitySupported(cursor,
-							RichAddressBookData.KEY_CAPABILITY_FILE_TRANSFER_HTTP));
-					capabilities.setIPVoiceCallSupport(isCapabilitySupported(cursor,
-							RichAddressBookData.KEY_CAPABILITY_IP_VOICE_CALL));
-					capabilities.setIPVideoCallSupport(isCapabilitySupported(cursor,
-							RichAddressBookData.KEY_CAPABILITY_IP_VIDEO_CALL));
-					capabilities.setFileTransferStoreForwardSupport(isCapabilitySupported(cursor,
-							RichAddressBookData.KEY_CAPABILITY_FILE_TRANSFER_SF));
-					capabilities.setGroupChatStoreForwardSupport(isCapabilitySupported(cursor,
-							RichAddressBookData.KEY_CAPABILITY_GROUP_CHAT_SF));
-					capabilities.setSipAutomata(isCapabilitySupported(cursor, RichAddressBookData.KEY_AUTOMATA));
-
-					// Set RCS extensions capability
-					capabilities.setSupportedExtensions(ServiceExtensionManager.getInstance().getExtensions(
-							cursor.getString(cursor.getColumnIndexOrThrow(RichAddressBookData.KEY_CAPABILITY_EXTENSIONS))));
-
-					// Set time of last request
-					capabilities.setTimestampOfLastRequest(cursor.getLong(cursor
-							.getColumnIndexOrThrow(RichAddressBookData.KEY_CAPABILITY_TIME_LAST_RQST)));
-					// Set time of last refresh
-					capabilities.setTimestampOfLastRefresh(cursor.getLong(cursor
-							.getColumnIndexOrThrow(RichAddressBookData.KEY_CAPABILITY_TIME_LAST_REFRESH)));
-					
-					// Insert into cache
-					mCapabilitiesCache.put(contact, capabilities);
-				}
-			}
-		} catch (Exception e) {
-			if (logger.isActivated()) {
-				logger.error("Internal exception for contact "+contact, e);
-			}
-			// Clear cache entry
-			mCapabilitiesCache.remove(contact);
-		} finally {
-			if (cursor != null) {
-				cursor.close();
-			}
-		}
-		infos.setPresenceInfo(presenceInfo);
-		infos.setCapabilities(capabilities);
-
-		return infos;
-	}
-	
-	/**
-	 * Save photo icon
-	 * @param photoIcon
-	 * @param contact
-	 */
-	private void savePhotoIcon(PhotoIcon photoIcon, ContactId contact) {
-		byte photoContent[] = photoIcon.getContent();
-		if (photoContent == null) {
-			return;
-		}
-		Uri photoUri = Uri.withAppendedPath(RichAddressBookData.CONTENT_URI, contact.toString());
-		OutputStream outstream = null;
-		try {
-			// TODO replace by local resolver
-			outstream = mContentResolver.openOutputStream(photoUri);
-			outstream.write(photoContent);
-			outstream.flush();
-		} catch (IOException e) {
-			if (logger.isActivated()) {
-				logger.error("Photo can't be saved", e);
-			}
-		} finally {
-			if (outstream != null) {
-				try {
-					outstream.close();
-				} catch (Exception e2) {
-				}
-			}
-		}
-	}
-
-	/**
-	 * Get photo icon from rich address book
-	 * 
-	 * @param cursor
-	 * @param contact
-	 * @return PhotoIcon or null
-	 */
-	private PhotoIcon getPhotoIcon(Cursor cursor, ContactId contact) {
-		Uri photoUri = Uri.withAppendedPath(RichAddressBookData.CONTENT_URI, contact.toString());
-		try {
-			String etag = cursor.getString(cursor.getColumnIndexOrThrow(RichAddressBookData.KEY_PRESENCE_PHOTO_ETAG));
-			// TODO replace by local resolver
-			InputStream stream = mContentResolver.openInputStream(photoUri);
-			byte[] content = new byte[stream.available()];
-			stream.read(content, 0, content.length);
-			Bitmap bmp = BitmapFactory.decodeByteArray(content, 0, content.length);
-			if (bmp != null) {
-				return new PhotoIcon(content, bmp.getWidth(), bmp.getHeight(), etag);
-			}
-		} catch (Exception e) {
-			if (logger.isActivated()) {
-				logger.error("Can't get the photo", e);
-			}
-		}
-		return null;
-	}
-	
-	/**
-	 * Get sharing status of a contact
-	 *  
-	 * @param contact Contact
-	 * @return sharing status or NO_INFO if cannot be retrieved
-	 */
-	private RcsStatus getContactSharingStatus(ContactId contact) {
-		if (logger.isActivated()) {
-			logger.info("Get sharing status for contact " + contact);
-		}
-
-		Cursor cursor = null;
-		try {
-			// Get this number status in address book provider
-			Uri uri = Uri.withAppendedPath(RichAddressBookData.CONTENT_URI, contact.toString());
-			cursor = mLocalContentResolver.query(uri, PROJECTION_PRESENCE_SHARING_STATUS, null, null, null);
-			if (!cursor.moveToFirst()) {
-				return RcsStatus.NO_INFO;
-			}
-			int status = cursor.getInt(cursor.getColumnIndexOrThrow(RichAddressBookData.KEY_PRESENCE_SHARING_STATUS));
-			return RcsStatus.valueOf(status);
-		} catch (Exception e) {
-			if (logger.isActivated()) {
-				logger.error("Internal exception", e);
-			}
-			return RcsStatus.NO_INFO;
-		} finally {
-			if (cursor != null) {
-				cursor.close();
-			}
-		}
-	}
-
-	/**
-	 * Block a contact
-	 * 
-	 * @param contact Contact
-	 * @throws ContactsManagerException
-	 */	
-	public void blockContact(ContactId contact) throws ContactsManagerException {
-		if (logger.isActivated()) {
-			logger.info("Block contact " + contact);
-		}
-		try{
-			// Go to RCS_BLOCKED state
-			ContactInfo oldInfo = getContactInfo(contact);
-			ContactInfo newInfo = new ContactInfo(oldInfo);
-			newInfo.setRcsStatus(RcsStatus.BLOCKED);
-			setContactInfo(newInfo, oldInfo);
-		} catch (Exception e) {
-			if (logger.isActivated()) {
-				logger.error("Internal exception", e);
-			}
-			throw new ContactsManagerException(e.getMessage());
-		}
-	}
-
-	/**
-	 * Flush the rich address book provider
-	 */
-	public void flushContactProvider() {
-		mCapabilitiesCache.clear();
-		mLocalContentResolver.delete(RichAddressBookData.CONTENT_URI, null, null);
-	}
-	
-	/**
-	 * Add or modify a contact number to the rich address book provider
-	 * 
-	 * @param contact Contact ID
-	 * @param RCS status
-	 */
-	public void modifyRcsContactInProvider(ContactId contact, RcsStatus rcsStatus) {
-		ContentValues values = new ContentValues();
-		values.put(RichAddressBookData.KEY_PRESENCE_SHARING_STATUS, rcsStatus.toInt());
-		values.put(RichAddressBookData.KEY_TIMESTAMP, System.currentTimeMillis());
-		if (!isContactIdAssociatedWithContactInRichAddressBook(contact)) {
-			values.put(RichAddressBookData.KEY_CONTACT, contact.toString());
-			// Contact not present in provider, insert
-			mLocalContentResolver.insert(RichAddressBookData.CONTENT_URI, values);
-		} else {
-			// Contact already present, update
-			Uri uri = Uri.withAppendedPath(RichAddressBookData.CONTENT_URI, contact.toString());
-			mLocalContentResolver.update(uri, values, null,	null);
-		}
-	}
-
-	/**
-	 * Get the RCS contacts in the rich address book provider which have a presence relationship with the user
-	 * 
-	 * @return set containing all RCS contacts, "Me" item excluded 
-	 */
-	public Set<ContactId> getRcsContactsWithSocialPresence() {
-		Set<ContactId> rcsNumbers = new HashSet<ContactId>();
-		// Filter the RCS status
-		Cursor cursor = null;
-		try {
-			cursor = mLocalContentResolver.query(RichAddressBookData.CONTENT_URI, PROJECTION_RABP, WHERE_RCS_STATUS_WITH_SOCIAL_PRESENCE, null, null);
-			if (!cursor.moveToFirst()) {
-				return rcsNumbers;
-			}
-			int contactColumnIdx = cursor.getColumnIndexOrThrow(RichAddressBookData.KEY_CONTACT);
-			do {
-				try {
-					rcsNumbers.add(ContactUtils.createContactId(cursor.getString(contactColumnIdx)));
-				} catch (RcsContactFormatException e1) {
-					if (logger.isActivated()) {
-						logger.warn("Cannot parse number "+cursor.getString(contactColumnIdx));
-					}
-				}
-			} while (cursor.moveToNext());
-		} catch (Exception e) {
-			if (logger.isActivated()) {
-				logger.error("Exception occurred", e);
-			}
-		} finally {
-			if (cursor != null) {
-				cursor.close();
-			}
-		}
-		return rcsNumbers;
-	}
-
-	/**
-	 * Get the RCS contacts in the contact contract provider
-	 *
-	 * @return set containing all RCS contacts 
-	 */
-	public Set<ContactId> getRcsContacts() {
-		Set<ContactId> rcsNumbers = new HashSet<ContactId>();
-		// Filter the RCS status
-		Cursor cursor = null;
-		try {
-			cursor = mLocalContentResolver.query(RichAddressBookData.CONTENT_URI, PROJECTION_RABP, WHERE_RCS_STATUS_RCS, null, null);
-			if (!cursor.moveToFirst()) {
-				return rcsNumbers;
-			}
-			int contactColumnIdx = cursor.getColumnIndexOrThrow(RichAddressBookData.KEY_CONTACT);
-			do {
-				try {
-					rcsNumbers.add(ContactUtils.createContactId(cursor.getString(contactColumnIdx)));
-				} catch (RcsContactFormatException e1) {
-					if (logger.isActivated()) {
-						logger.warn("Cannot parse number " + cursor.getString(contactColumnIdx));
-					}
-				}
-			} while (cursor.moveToNext());
-		} catch (Exception e) {
-			if (logger.isActivated()) {
-				logger.error("Exception occurred", e);
-			}
-		} finally {
-			if (cursor != null) {
-				cursor.close();
-			}
-		}
-		return rcsNumbers;
-	}
-
-	/**
-	 * Get all the contacts in the rich address book provider
-	 *
-	 * @return set containing all contacts that have been at least queried once for capabilities
-	 */
-	public Set<ContactId> getAllContacts() {
-		Set<ContactId> numbers = new HashSet<ContactId>();
-		Cursor cursor = null;
-		try {
-			cursor = mLocalContentResolver.query(RichAddressBookData.CONTENT_URI, PROJECTION_RABP, null, null, null);
-			if (!cursor.moveToFirst()) {
-				return numbers;
-			}
-			int contactColumnIdx = cursor.getColumnIndexOrThrow(RichAddressBookData.KEY_CONTACT);
-			do {
-				try {
-					numbers.add(ContactUtils.createContactId(cursor.getString(contactColumnIdx)));
-				} catch (RcsContactFormatException e1) {
-					if (logger.isActivated()) {
-						logger.warn("Cannot parse contact " + cursor.getString(contactColumnIdx));
-					}
-				}
-			} while (cursor.moveToNext());
-		} catch (Exception e) {
-			if (logger.isActivated()) {
-				logger.error("Exception occurred", e);
-			}
-		} finally {
-			if (cursor != null) {
-				cursor.close();
-			}
-		}
-		return numbers;
-	}
-	
-	/**
-	 * Is the number in the RCS blocked list
-	 * 
-	 * @param contact contact to check
-	 * @return boolean
-	 */
-	public boolean isNumberBlocked(ContactId contact) {
-		return RcsStatus.BLOCKED.equals(getContactSharingStatus(contact));
-	}
-	
-	/**
-	 * Is the number in the RCS buddy list
-	 * 
-	 * @param contact contact to check
-	 * @return boolean
-	 */
-	public boolean isNumberShared(ContactId contact) {
-		return RcsStatus.ACTIVE.equals(getContactSharingStatus(contact));
-	}
-
-	/**
-	 * Has the number been invited to RCS
-	 * 
-	 * @param contact contact to check
-	 * @return boolean
-	 */
-	public boolean isNumberInvited(ContactId contact) {
-		return RcsStatus.PENDING.equals(getContactSharingStatus(contact));
-	}
-
-	/**
-	 * Has the number invited us to RCS
-	 * 
-	 * @param contact contact to check
-	 * @return boolean
-	 */
-	public boolean isNumberWilling(ContactId contact) {
-		return RcsStatus.PENDING_OUT.equals(getContactSharingStatus(contact));
-	}
-	
-	/**
-	 * Has the number invited us to RCS then be cancelled
-	 * 
-	 * @param contact contact to check
-	 * @return boolean
-	 */
-	public boolean isNumberCancelled(ContactId contact) {
-		return RcsStatus.CANCELLED.equals(getContactSharingStatus(contact));
-	}
-    
-	/**
-	 * Modify the corresponding mimetype row for the contact
-	 * 
-	 * @param rawContactId Raw contact id of the RCS contact
-	 * @param number RCS number of the contact
-	 * @param mimeType Mime type associated to the capability
-	 * @param newState True if the capability must be enabled, else false
-	 * @param oldState True if the capability was enabled, else false
-	 * @return ContentProviderOperation to be done
-	 */
-	private ContentProviderOperation modifyMimeTypeForContact(long rawContactId, ContactId rcsNumber, String mimeType,
-			boolean newState, boolean oldState) {
-
-		if (newState == oldState) {
-			// Nothing to do
-			return null;
-		}
-		if (newState == true) {
-			// We have to insert a new data in the raw contact
-			return insertMimeTypeForContact(rawContactId, rcsNumber, mimeType);
-		} else {
-			// We have to remove the data from the raw contact
-			return deleteMimeTypeForContact(rawContactId, rcsNumber, mimeType);
-		}
-	}
-
-    /**
-     * Create (first time) the corresponding mimetype row for the contact
-     *
-     * @param rawContactId
-     * @param rcsNumber
-     * @param mimeType
-     * @return ContentProviderOperation to be done
-     */
-    private ContentProviderOperation createMimeTypeForContact(int rawContactId, ContactId rcsNumber, String mimeType) {
-        String mimeTypeDescription = getMimeTypeDescription(mimeType);
-        if (mimeTypeDescription != null) {
-            // Check if there is a mimetype description to be added
-            return ContentProviderOperation.newInsert(Data.CONTENT_URI)
-                    .withValueBackReference(Data.RAW_CONTACT_ID, rawContactId)
-                    .withValue(Data.MIMETYPE, mimeType)
-                    .withValue(Data.DATA1, rcsNumber.toString())
-                    .withValue(Data.DATA2, mimeTypeDescription)
-                    .withValue(Data.DATA3, rcsNumber.toString())
-                    .build();
-        } else {
-            return ContentProviderOperation.newInsert(Data.CONTENT_URI)
-                    .withValueBackReference(Data.RAW_CONTACT_ID, rawContactId)
-                    .withValue(Data.MIMETYPE, mimeType)
-                    .withValue(Data.DATA1, rcsNumber.toString())
-                    .build();
-        }
-    }
-
-    /**
-     * Insert the corresponding mimetype row for the contact
-     *
-     * @param rawContactId
-     * @param rcsNumber
-     * @param mimeType
-     * @return ContentProviderOperation to be done
-     */
-    private ContentProviderOperation insertMimeTypeForContact(long rawContactId, ContactId rcsNumber, String mimeType) {
-        String mimeTypeDescription = getMimeTypeDescription(mimeType);
-        if (mimeTypeDescription != null) {
-            // Check if there is a mimetype description to be added
-            return ContentProviderOperation.newInsert(Data.CONTENT_URI)
-                    .withValue(Data.RAW_CONTACT_ID, rawContactId)
-                    .withValue(Data.MIMETYPE, mimeType)
-                    .withValue(Data.DATA1, rcsNumber.toString())
-                    .withValue(Data.DATA2, mimeTypeDescription)
-                    .withValue(Data.DATA3, rcsNumber.toString())
-                    .build();
-        } else {
-            return ContentProviderOperation.newInsert(Data.CONTENT_URI)
-                    .withValue(Data.RAW_CONTACT_ID, rawContactId)
-                    .withValue(Data.MIMETYPE, mimeType)
-                    .withValue(Data.DATA1, rcsNumber.toString())
-                    .build();
-        }
-    }
-
-	/**
-	 * Remove the corresponding mimetype row for the contact
-	 * 
-	 * @param rawContactId
-	 * @param rcsNumber
-	 * @param mimeType
-	 * @return ContentProviderOperation to be done
-	 */
-	private ContentProviderOperation deleteMimeTypeForContact(long rawContactId, ContactId rcsNumber, String mimeType) {
-		// We have to remove a data from the raw contact
-		return ContentProviderOperation
-				.newDelete(Data.CONTENT_URI)
-				.withSelection(SELECTION_RAW_CONTACT_MIMETYPE_DATA1,
-						new String[] { String.valueOf(rawContactId), mimeType, rcsNumber.toString() }).build();
-	}
-	
-	/**
-	 * Modify the registration state for the contact
-	 * 
-	 * @param rawContactId Raw contact id of the RCS contact
-	 * @param number RCS number of the contact
-	 * @param newRegistrationState
-	 * @param oldRegistrationState
-	 * @param newFreeText
-	 * @param oldFreeText
-	 * @return list of ContentProviderOperations to be done
-	 */
-	private List<ContentProviderOperation> modifyContactRegistrationState(long rawContactId, ContactId rcsNumber, RegistrationState newRegistrationState, RegistrationState oldRegistrationState, String newFreeText, String oldFreeText){
-		
-		List<ContentProviderOperation> ops = new ArrayList<ContentProviderOperation>();
-		boolean registrationChanged = true;
-		if ((newRegistrationState == oldRegistrationState || RegistrationState.UNKNOWN == newRegistrationState)){
-			registrationChanged = false;			
-		}
-		
-		if (registrationChanged){
-			// Modify registration status
-			ops.add(ContentProviderOperation.newUpdate(Data.CONTENT_URI)
-					.withSelection(SELECTION_RAW_CONTACT_MIMETYPE_DATA1, new String[]{Long.toString(rawContactId), MIMETYPE_REGISTRATION_STATE, rcsNumber.toString()})
-					.withValue(Data.DATA2, newRegistrationState)
-					.build());
-		}
-		
-		if (!StringUtils.equals(newFreeText, oldFreeText) || registrationChanged){
-			int availability = PRESENCE_STATUS_NOT_SET;
-			if (RegistrationState.ONLINE == newRegistrationState) {
-				availability = PRESENCE_STATUS_ONLINE;
-			} else if (RegistrationState.OFFLINE == newRegistrationState) {
-				availability = PRESENCE_STATUS_OFFLINE;
-			}
-
-			// Get the id of the status update data linked to this raw contact id
-			String[] projection = {Data._ID, Data.RAW_CONTACT_ID};
-
-			long dataId = INVALID_ID;
-			String[] selectionArgs = { Long.toString(rawContactId)};
-			Cursor cursor = null;
-			try {
-				cursor = mContentResolver.query(Data.CONTENT_URI, projection, SELECTION_RAW_CONTACT_ID, selectionArgs, null);
-				if (cursor.moveToNext()) {
-					dataId = cursor.getLong(cursor.getColumnIndexOrThrow(Data._ID));
-				}
-			} catch (Exception e) {
-				if (logger.isActivated()) {
-					logger.error("Cannot get linked ID", e);
-				}
-			} finally {
-				if (cursor != null) {
-					cursor.close();
-				}
-			}
-
-			ops.add(ContentProviderOperation.newInsert(StatusUpdates.CONTENT_URI)
-					.withValue(StatusUpdates.DATA_ID, dataId)
-					.withValue(StatusUpdates.STATUS, newFreeText)
-					.withValue(StatusUpdates.STATUS_RES_PACKAGE, mContext.getPackageName())
-					.withValue(StatusUpdates.STATUS_LABEL, R.string.rcs_core_account_id)
-					.withValue(StatusUpdates.STATUS_ICON, R.drawable.rcs_icon)
-					.withValue(StatusUpdates.PRESENCE, availability)
-					// Needed for inserting PRESENCE
-					.withValue(StatusUpdates.PROTOCOL, Im.PROTOCOL_CUSTOM)
-					.withValue(StatusUpdates.CUSTOM_PROTOCOL, " " /* Intentional left blank */)
-					.withValue(StatusUpdates.STATUS_TIMESTAMP, System.currentTimeMillis())
-					.build());
-		}
-		
-		return ops;
-	}
-	
-	/**
-	 * Modify the registration state for the contact
-	 * 
-	 * @param rawContactId Raw contact id of the RCS contact
-	 * @param newRegistrationState
-	 * @param oldRegistrationState
-	 * @param newFreeText
-	 * @param oldFreeText
-	 * @return list of ContentProviderOperations to be done
-	 */
-	private List<ContentProviderOperation> modifyContactRegistrationStateForMyself(long rawContactId,
-			RegistrationState newRegistrationState, RegistrationState oldRegistrationState, String newFreeText, String oldFreeText) {
-
-		List<ContentProviderOperation> ops = new ArrayList<ContentProviderOperation>();
-		boolean registrationChanged = true;
-		if (newRegistrationState == oldRegistrationState || RegistrationState.UNKNOWN.equals(newRegistrationState)) {
-			registrationChanged = false;
-		}
-
-		if (registrationChanged) {
-			// Modify registration status
-			ops.add(ContentProviderOperation
-					.newUpdate(Data.CONTENT_URI)
-					.withSelection(SELECTION_RAW_CONTACT_MIMETYPE_DATA1,
-							new String[] { Long.toString(rawContactId), MIMETYPE_REGISTRATION_STATE, MYSELF })
-					.withValue(Data.DATA2, newRegistrationState).build());
-		}
-
-		if (!StringUtils.equals(newFreeText, oldFreeText) || registrationChanged) {
-			int availability = PRESENCE_STATUS_NOT_SET;
-			if (RegistrationState.ONLINE.equals(newRegistrationState)) {
-				availability = PRESENCE_STATUS_ONLINE;
-			} else if (RegistrationState.OFFLINE.equals(newRegistrationState)) {
-				availability = PRESENCE_STATUS_OFFLINE;
-			}
-
-			// Get the id of the status update data linked to this raw contact id
-			long dataId = INVALID_ID;
-			Cursor cur = getRawContactDataCursor(rawContactId);
-			if (cur != null) {
-				dataId = cur.getLong(cur.getColumnIndex(Data._ID));
-			}
-
-			ops.add(ContentProviderOperation.newInsert(StatusUpdates.CONTENT_URI).withValue(StatusUpdates.DATA_ID, dataId)
-					.withValue(StatusUpdates.STATUS, newFreeText).withValue(StatusUpdates.STATUS_RES_PACKAGE, mContext.getPackageName())
-					.withValue(StatusUpdates.STATUS_LABEL, R.string.rcs_core_account_id)
-					.withValue(StatusUpdates.STATUS_ICON, R.drawable.rcs_icon).withValue(StatusUpdates.PRESENCE, availability)
-					// Needed for inserting PRESENCE
-					.withValue(StatusUpdates.PROTOCOL, Im.PROTOCOL_CUSTOM).withValue(StatusUpdates.CUSTOM_PROTOCOL,
-					// Intentional left blank
-							" ").withValue(StatusUpdates.STATUS_TIMESTAMP, System.currentTimeMillis()).build());
-		}
-		return ops;
-	}
-	
-	/**
-	 * Modify the RCS extensions capability for the contact
-	 * 
-	 * @param rawContactId Raw contact id of the RCS contact
-	 * @param contact RCS number of the contact
-	 * @param newExtensions New extensions capabilities
-	 * @param oldExtensions Old extensions capabilities 
-	 * @return list of contentProviderOperation to be done
-	 */
-	private List<ContentProviderOperation> modifyExtensionsCapabilityForContact(long rawContactId, ContactId contact,
-			Set<String> newExtensions, Set<String> oldExtensions) {
-		List<ContentProviderOperation> ops = new ArrayList<ContentProviderOperation>();
-		// Compare the two lists of extensions
-		if (newExtensions.containsAll(oldExtensions) && oldExtensions.containsAll(newExtensions)) {
-			// Both lists have the same tags, no need to update
-			return ops;
-		}
-
-		// Update extensions
-		ops.add(ContentProviderOperation
-				.newUpdate(Data.CONTENT_URI)
-				.withSelection(SELECTION_RAW_CONTACT_MIMETYPE_DATA1,
-						new String[] { String.valueOf(rawContactId), MIMETYPE_CAPABILITY_EXTENSIONS, contact.toString() })
-				.withValue(Data.DATA2, ServiceExtensionManager.getInstance().getExtensions(newExtensions)).build());
-		return ops;
-	}
-	
-	/**
-	 * Modify the presence info for a contact
-	 * 
-	 * @param rawContactId Raw contact id of the RCS contact
-	 * @param contact RCS number of the contact
-	 * @param newPresenceInfo
-	 * @param oldPresenceInfo
-	 * @return list of ContentProviderOperation to be done
-	 */
-	private List<ContentProviderOperation> modifyPresenceForContact(long rawContactId, ContactId contact, PresenceInfo newPresenceInfo, PresenceInfo oldPresenceInfo){
-    	List<ContentProviderOperation> ops = new ArrayList<ContentProviderOperation>();
-
-    	if (newPresenceInfo!=null && oldPresenceInfo!=null){
-
-			if (!StringUtils.equals(newPresenceInfo.getFavoriteLinkUrl(), oldPresenceInfo.getFavoriteLinkUrl())) {
-    			
-        		//Add the weblink to the native @book
-    			ContentValues values = new ContentValues();
-    			values.put(Data.RAW_CONTACT_ID, rawContactId);
-    			values.put(Website.URL, newPresenceInfo.getFavoriteLinkUrl());
-    			values.put(Website.TYPE, Website.TYPE_HOMEPAGE);
-    			values.put(Data.IS_PRIMARY, 1);
-   				values.put(Data.IS_SUPER_PRIMARY, 1);
-
-				// Get the id of the current weblink mimetype
-				long currentNativeWebLinkDataId = getCurrentNativeWebLinkDataId(rawContactId);
-   				
-				if (oldPresenceInfo.getFavoriteLinkUrl() == null) {
-					// There was no weblink, insert
-					ops.add(ContentProviderOperation.newInsert(Data.CONTENT_URI).withValues(values).build());
-				} else if (newPresenceInfo.getFavoriteLinkUrl() != null) {
-					// Update the existing weblink
-					ops.add(ContentProviderOperation.newUpdate(Data.CONTENT_URI)
-							.withSelection(SELECTION_DATA_ID, new String[] { String.valueOf(currentNativeWebLinkDataId) })
-							.withValues(values).build());
-				} else {
-					// Remove the existing weblink
-					ops.add(ContentProviderOperation.newDelete(Data.CONTENT_URI)
-							.withSelection(SELECTION_DATA_ID, new String[] { String.valueOf(currentNativeWebLinkDataId) }).build());
-				}
-    		}
-
-    		// Set the photo-icon
-    		PhotoIcon oldPhotoIcon = oldPresenceInfo.getPhotoIcon();
-    		PhotoIcon newPhotoIcon = newPresenceInfo.getPhotoIcon();
-    		// Check if photo etags are the same between the two presenceInfo
-    		boolean haveSameEtags = false;
-    		String oldPhotoIconEtag = null;
-    		String newPhotoIconEtag = null;
-			if (oldPhotoIcon != null) {
-				oldPhotoIconEtag = oldPhotoIcon.getEtag();
-			}
-			if (newPhotoIcon != null) {
-				newPhotoIconEtag = newPhotoIcon.getEtag();
-			}
-			if (oldPhotoIconEtag == null && newPhotoIconEtag == null) {
-				haveSameEtags = true;
-			} else if (oldPhotoIconEtag != null && newPhotoIconEtag != null) {
-				haveSameEtags = (oldPhotoIconEtag.equalsIgnoreCase(newPhotoIconEtag));
-			}
-
-			if (!haveSameEtags) {
-				// Not the same etag, so photo changed
-				// Replace photo and etag
-				List<ContentProviderOperation> photoOps = setContactPhoto(rawContactId, newPhotoIcon, true);
-				for (ContentProviderOperation photoOp : photoOps) {
-					if (photoOp != null) {
-						ops.add(photoOp);
-					}
-				}
-			}
-
-    	} else if (newPresenceInfo != null) {
-			// The new presence info is not null but the old one was, add new fields
-			RegistrationState availability = RegistrationState.UNKNOWN;
-			if (newPresenceInfo.isOnline()) {
-				availability = RegistrationState.ONLINE;
-			} else if (newPresenceInfo.isOffline()) {
-				availability = RegistrationState.OFFLINE;
-			}
-    		
-    		// Add the presence status to native address book
-			List<ContentProviderOperation> registrationStateOps = modifyContactRegistrationState(rawContactId, contact,
-					availability, RegistrationState.UNKNOWN, newPresenceInfo.getFreetext(), "");
-			for (ContentProviderOperation registrationStateOp : registrationStateOps) {
-				if (registrationStateOp != null){
-    				ops.add(registrationStateOp);
-    			}
-			}
-
-    		//Add the weblink to the native @book
-			ContentValues values = new ContentValues();
-			values.put(Data.RAW_CONTACT_ID, rawContactId);
-			values.put(Website.URL, newPresenceInfo.getFavoriteLinkUrl());
-			values.put(Website.TYPE, Website.TYPE_HOMEPAGE);
-			values.put(Data.IS_PRIMARY, 1);
-			values.put(Data.IS_SUPER_PRIMARY, 1);
-
-			// Get the id of the current weblink mimetype
-			long currentNativeWebLinkDataId = getCurrentNativeWebLinkDataId(rawContactId);
-				
-			if (oldPresenceInfo.getFavoriteLinkUrl() == null) {
-				// There was no weblink, insert
-				ops.add(ContentProviderOperation.newInsert(Data.CONTENT_URI).withValues(values).build());
-			} else if (newPresenceInfo.getFavoriteLinkUrl() != null) {
-				// Update the existing weblink
-				ops.add(ContentProviderOperation.newUpdate(Data.CONTENT_URI)
-						.withSelection(SELECTION_DATA_ID, new String[] { String.valueOf(currentNativeWebLinkDataId) })
-						.withValues(values).build());
-			} else {
-				// Remove the existing weblink
-				ops.add(ContentProviderOperation.newDelete(Data.CONTENT_URI)
-						.withSelection(SELECTION_DATA_ID, new String[] { String.valueOf(currentNativeWebLinkDataId) }).build());
-			}
-
-			// Set the photo
-			List<ContentProviderOperation> photoOps = setContactPhoto(rawContactId, newPresenceInfo.getPhotoIcon(), true);
-			for (ContentProviderOperation photoOp : photoOps) {
-				if (photoOp != null) {
-					ops.add(photoOp);
-				}
-			}
-
-		} else {
-			if (oldPresenceInfo != null) {
-				// The new presence info is null but the old one was not, remove fields
-
-				// Remove the presence status to native address book
-				// Force presence status to offline and free text to null
-				List<ContentProviderOperation> registrationStateOps = modifyContactRegistrationState(rawContactId, contact,
-						RegistrationState.OFFLINE, RegistrationState.UNKNOWN, "", oldPresenceInfo.getFreetext());
-				for (ContentProviderOperation registrationStateOp : registrationStateOps) {
-					if (registrationStateOp != null) {
-						ops.add(registrationStateOp);
-					}
-				}
-
-				// Remove presence web link in native address book
-				// Add the weblink to the native @book
-				// Get the id of the current weblink mimetype
-				long currentNativeWebLinkDataId = getCurrentNativeWebLinkDataId(rawContactId);
-				ops.add(ContentProviderOperation.newDelete(Data.CONTENT_URI)
-						.withSelection(SELECTION_DATA_ID, new String[] { String.valueOf(currentNativeWebLinkDataId) }).build());
-
-				// Set the photo
-				List<ContentProviderOperation> photoOps = setContactPhoto(rawContactId, null, true);
-				for (ContentProviderOperation photoOp : photoOps) {
-					if (photoOp != null) {
-						ops.add(photoOp);
-					}
-				}
-			}
-		}
-    	
-    	return ops;
-	}
-	
-	/**
-	 * Get the id of the current weblink mimetype
-	 * @param rawContactId
-	 * @return id
-	 */
-	private long getCurrentNativeWebLinkDataId(long rawContactId) {
-		Cursor cur = null;
-		try {
-			cur = mContentResolver.query(Data.CONTENT_URI, PROJECTION_DATA_ID, SELECTION_RAW_CONTACT_WITH_WEBLINK, new String[] {
-					Long.toString(rawContactId), String.valueOf(Website.TYPE_HOMEPAGE) }, null);
-			if (cur.moveToNext()) {
-				return cur.getLong(cur.getColumnIndexOrThrow(Data._ID));
-			}
-			return INVALID_ID;
-		} catch (Exception e) {
-			if (logger.isActivated()) {
-				logger.error("Exception occurred", e);
-			}
-			return INVALID_ID;
-		} finally {
-			if (cur != null) {
-				cur.close();
-			}
-		}
-	}
-	
-	/**
-	 * Get description associated to a MIME type. This string will be visible in the contact card
-	 * 
-	 * @param mimeType MIME type
-	 * @return String
-	 */
-	private String getMimeTypeDescription(String mimeType) {
-		if (mimeType.equalsIgnoreCase(MIMETYPE_CAPABILITY_FILE_TRANSFER)) {
-			return mContext.getString(R.string.rcs_core_contact_file_transfer);
-		} else if (mimeType.equalsIgnoreCase(MIMETYPE_CAPABILITY_IM_SESSION)) {
-			return mContext.getString(R.string.rcs_core_contact_im_session);
-		} else if (mimeType.equalsIgnoreCase(MIMETYPE_CAPABILITY_IP_VOICE_CALL)) {
-			return mContext.getString(R.string.rcs_core_contact_ip_voice_call);
-		} else if (mimeType.equalsIgnoreCase(MIMETYPE_CAPABILITY_IP_VIDEO_CALL)) {
-			return mContext.getString(R.string.rcs_core_contact_ip_video_call);
-		} else
-			return null;
-	}
-	
-	/**
-	 * Set contact capabilities
-	 * 
-	 * @param contact Contact Id
-	 * @param capabilities Capabilities
-	 * @param contactType Contact type
-	 * @param registrationState Three possible values : online/offline/unknown
-	 */
-	public void setContactCapabilities(ContactId contact, Capabilities capabilities, RcsStatus contactType, RegistrationState registrationState) {
-		// Get the current information on this contact 
-		ContactInfo oldInfo = getContactInfo(contact);
-		ContactInfo newInfo = new ContactInfo(oldInfo);
-		
-		// Set the contact type 
-		newInfo.setRcsStatus(contactType);
-		
-		// Set the registration state
-		newInfo.setRegistrationState(registrationState);
-
-		// Modify the capabilities regarding the registration state		
-		boolean isRegistered = RegistrationState.ONLINE.equals(registrationState);
-		// Cs Video
-		capabilities.setCsVideoSupport(capabilities.isCsVideoSupported() && isRegistered);
-
-		// File transfer. This capability is enabled:
-		// - if the capability is present and the contact is registered
-		// - if the FT S&F is enabled and the contact is RCS capable		
-		capabilities.setFileTransferSupport((capabilities.isFileTransferSupported() && isRegistered) ||
-				(RcsSettings.getInstance().isFileTransferStoreForwardSupported() && newInfo.isRcsContact()));
-		
-		// Image sharing
-		capabilities.setImageSharingSupport(capabilities.isImageSharingSupported() && isRegistered);
-
-		// IM session
-		// This capability is enabled:
-		// - if the capability is present and the contact is registered
-		// - if the IM store&forward is enabled and the contact is RCS capable
-		capabilities.setImSessionSupport((capabilities.isImSessionSupported() && isRegistered) 
-				|| (RcsSettings.getInstance().isImAlwaysOn() && newInfo.isRcsContact()));
-		
-		// IM session. This capability is enabled:
-		// - if the capability is present and the contact is registered
-		// - if the IM S&F is enabled and the contact is RCS capable
-		// - if the IM store&forward is enabled and the contact is RCS capable
-		capabilities.setImSessionSupport((capabilities.isImSessionSupported() && isRegistered) 
-				|| (RcsSettings.getInstance().isImAlwaysOn() && newInfo.isRcsContact()));
-		
-		// Video sharing
-		capabilities.setVideoSharingSupport(capabilities.isVideoSharingSupported() && isRegistered);
-		
-		// Geolocation push
-		capabilities.setGeolocationPushSupport(capabilities.isGeolocationPushSupported() && isRegistered);
-
-		// FT thumbnail
-		capabilities.setFileTransferThumbnailSupport(capabilities.isFileTransferThumbnailSupported() && isRegistered);
-
-		// FT HTTP
-		capabilities.setFileTransferHttpSupport(capabilities.isFileTransferHttpSupported() && isRegistered);
-		
-		// FT S&F
-		capabilities.setFileTransferStoreForwardSupport((capabilities.isFileTransferStoreForwardSupported() && isRegistered)||
-				(RcsSettings.getInstance().isFtAlwaysOn() && newInfo.isRcsContact()));
-
-		// Group chat S&F
-		capabilities.setGroupChatStoreForwardSupport(capabilities.isGroupChatStoreForwardSupported() && isRegistered);
-		
-		// IP voice call
-		capabilities.setIPVoiceCallSupport(capabilities.isIPVoiceCallSupported() && isRegistered);
-		
-		// IP video call
-		capabilities.setIPVideoCallSupport(capabilities.isIPVideoCallSupported() && isRegistered);
-		
-		// Add the capabilities
-		newInfo.setCapabilities(capabilities);
-
-		// Save the modifications
-		try {
-			setContactInfo(newInfo, oldInfo);
-		} catch (ContactsManagerException e) {
-			if (logger.isActivated()){
-				logger.error("Could not save the contact modifications",e);
-			}
-		}
-	}
-	
-	/**
-	 * Set contact capabilities
-	 * 
-	 * @param contact Contact Id
-	 * @param caps Capabilities
-	 */
-	public void setContactCapabilities(ContactId contact, Capabilities caps) {
-		// contact exists in RAB : we can update it
-		RcsStatus rcsStatus = getContactStatus(contact);
-		boolean isRcsContact = (!RcsStatus.NO_INFO.equals(rcsStatus) && !RcsStatus.NOT_RCS.equals(rcsStatus));
-
-		RegistrationState registration = getRegistrationState(contact);
-		boolean isRegistered = RegistrationState.ONLINE.equals(registration);
-
-		// Update cache
-		mCapabilitiesCache.put(contact, caps);
-		
-		ContentValues values = new ContentValues();
-		
-		boolean supported = caps.isCsVideoSupported() && isRegistered;
-		caps.setCsVideoSupport(supported);
-		values.put(RichAddressBookData.KEY_CAPABILITY_CS_VIDEO, supported);
-
-		supported = caps.isFileTransferSupported() && isRegistered;
-		caps.setFileTransferSupport(supported);
-		values.put(RichAddressBookData.KEY_CAPABILITY_FILE_TRANSFER, supported);
-
-		supported = caps.isImageSharingSupported() && isRegistered;
-		caps.setImageSharingSupport(supported);
-		values.put(RichAddressBookData.KEY_CAPABILITY_IMAGE_SHARING, supported);
-		
-		supported = (caps.isImSessionSupported() && isRegistered) || (RcsSettings.getInstance().isImAlwaysOn() && isRcsContact);
-		caps.setImSessionSupport(supported);
-		values.put(RichAddressBookData.KEY_CAPABILITY_IM_SESSION, supported);
-
-		supported = caps.isPresenceDiscoverySupported() && isRegistered;
-		caps.setPresenceDiscoverySupport(supported);
-		values.put(RichAddressBookData.KEY_CAPABILITY_PRESENCE_DISCOVERY, supported);
-
-		supported = caps.isSocialPresenceSupported() && isRegistered;
-		caps.setSocialPresenceSupport(supported);
-		values.put(RichAddressBookData.KEY_CAPABILITY_SOCIAL_PRESENCE, supported);
-
-		supported = caps.isVideoSharingSupported() && isRegistered;
-		caps.setVideoSharingSupport(supported);
-		values.put(RichAddressBookData.KEY_CAPABILITY_VIDEO_SHARING, supported);
-
-		supported = caps.isGeolocationPushSupported() && isRegistered;
-		caps.setGeolocationPushSupport(supported);
-		values.put(RichAddressBookData.KEY_CAPABILITY_GEOLOCATION_PUSH, supported);
-
-		supported = caps.isFileTransferHttpSupported() && isRegistered;
-		caps.setFileTransferHttpSupport(supported);
-		values.put(RichAddressBookData.KEY_CAPABILITY_FILE_TRANSFER_HTTP, supported);
-
-		supported = caps.isFileTransferThumbnailSupported() && isRegistered;
-		caps.setFileTransferThumbnailSupport(supported);
-		values.put(RichAddressBookData.KEY_CAPABILITY_FILE_TRANSFER_THUMBNAIL, supported);
-
-		supported = caps.isIPVoiceCallSupported() && isRegistered;
-		caps.setIPVoiceCallSupport(supported);
-		values.put(RichAddressBookData.KEY_CAPABILITY_IP_VOICE_CALL, supported);
-
-		supported = caps.isIPVideoCallSupported() && isRegistered;
-		caps.setIPVideoCallSupport(supported);
-		values.put(RichAddressBookData.KEY_CAPABILITY_IP_VIDEO_CALL, supported);
-
-		supported = (caps.isFileTransferStoreForwardSupported() && isRegistered)
-				|| (RcsSettings.getInstance().isFtAlwaysOn() && isRcsContact);
-		caps.setFileTransferStoreForwardSupport(supported);
-		values.put(RichAddressBookData.KEY_CAPABILITY_FILE_TRANSFER_SF, supported);
-		
-		supported = caps.isSipAutomata() && isRegistered;
-		caps.setSipAutomata(supported);
-		values.put(RichAddressBookData.KEY_AUTOMATA, supported);
-		
-		supported = caps.isGroupChatStoreForwardSupported() && isRegistered;
-		caps.setGroupChatStoreForwardSupport(supported);
-		values.put(RichAddressBookData.KEY_CAPABILITY_GROUP_CHAT_SF, supported);
-		
-		String extensions = ServiceExtensionManager.getInstance().getExtensions(caps.getSupportedExtensions());
-		// Save the capabilities extensions
-		values.put(RichAddressBookData.KEY_CAPABILITY_EXTENSIONS, extensions);
-		
-		// Save capabilities timestamp
-		values.put(RichAddressBookData.KEY_CAPABILITY_TIME_LAST_RQST, caps.getTimestampOfLastRequest());
-		values.put(RichAddressBookData.KEY_CAPABILITY_TIME_LAST_REFRESH, caps.getTimestampOfLastRefresh());
-		
-		Uri uri = Uri.withAppendedPath(RichAddressBookData.CONTENT_URI, contact.toString());
-		mLocalContentResolver.update(uri, values, null, null);
-	}
-	
-	/**
-	 * Get the RCS status for contact
-	 * @param contact
-	 * @return status
-	 */
-	private RcsStatus getContactStatus(ContactId contact) {
-		Cursor cursor = null;
-		try {
-			Uri uri = Uri.withAppendedPath(RichAddressBookData.CONTENT_URI, contact.toString());
-			cursor = mLocalContentResolver.query(uri, PROJECTION_RCS_STATUS, null, null, null);
-			if (!cursor.moveToFirst()) {
-				return RcsStatus.NO_INFO;
-			}
-			// Get the RCS status
-			int rcsStatus = cursor.getInt(cursor.getColumnIndexOrThrow(RichAddressBookData.KEY_RCS_STATUS));
-			return RcsStatus.valueOf(rcsStatus);
-		} catch (Exception e) {
-			if (logger.isActivated()) {
-				logger.error("Internal exception", e);
-			}
-			return RcsStatus.NO_INFO;
-		} finally {
-			if (cursor != null) {
-				cursor.close();
-			}
-		}
-	}
-	
-	/**
-	 * Get the registration state for contact
-	 * @param contact
-	 * @return registration state
-	 */
-	private RegistrationState getRegistrationState(ContactId contact) {
-		Cursor cursor = null;
-		try {
-			Uri uri = Uri.withAppendedPath(RichAddressBookData.CONTENT_URI, contact.toString());
-			cursor = mLocalContentResolver.query(uri, PROJECTION_REGISTRATION_STATE, null, null, null);
-			if (!cursor.moveToFirst()) {
-				return RegistrationState.UNKNOWN;
-			}
-			// Get the RCS status
-			int registrationState = cursor.getInt(cursor.getColumnIndexOrThrow(RichAddressBookData.KEY_REGISTRATION_STATE));
-			return RegistrationState.valueOf(registrationState);
-		} catch (Exception e) {
-			if (logger.isActivated()) {
-				logger.error("Internal exception", e);
-			}
-			return RegistrationState.UNKNOWN;
-		} finally {
-			if (cursor != null) {
-				cursor.close();
-			}
-		}
-	}
-	
-	/**
-	 * Get contact capabilities
-	 * <br>If contact has never been enriched with capability, returns null
-	 * 
-	 * @param contact Contact Id
-	 * @return capabilities
-	 */
-	public Capabilities getContactCapabilities(ContactId contact) {
-		if (RcsStatus.NO_INFO.equals(getContactStatus(contact))) {
-			return null;
-		}
-		// Try first to read from cache
-		Capabilities caps = mCapabilitiesCache.get(contact);
-		if (caps != null) {
-			return caps;
-		}
-		// Not in cache then read from provider
-		caps = new Capabilities();
-		Cursor cursor = null;
-		try {
-			Uri uri = Uri.withAppendedPath(RichAddressBookData.CONTENT_URI, contact.toString());
-			cursor = mLocalContentResolver.query(uri, PROJECTION_RABP_CAPABILITIES, null, null, null);
-			if (!cursor.moveToFirst()) {
-				return caps;
-			}
-			// Get the capabilities infos
-			caps.setCsVideoSupport(isCapabilitySupported(cursor, RichAddressBookData.KEY_CAPABILITY_CS_VIDEO));
-			caps.setFileTransferSupport(isCapabilitySupported(cursor, RichAddressBookData.KEY_CAPABILITY_FILE_TRANSFER));
-			caps.setImageSharingSupport(isCapabilitySupported(cursor, RichAddressBookData.KEY_CAPABILITY_IMAGE_SHARING));
-			caps.setImSessionSupport(isCapabilitySupported(cursor, RichAddressBookData.KEY_CAPABILITY_IM_SESSION));
-			caps.setPresenceDiscoverySupport(isCapabilitySupported(cursor, RichAddressBookData.KEY_CAPABILITY_PRESENCE_DISCOVERY));
-			caps.setSocialPresenceSupport(isCapabilitySupported(cursor, RichAddressBookData.KEY_CAPABILITY_SOCIAL_PRESENCE));
-			caps.setGeolocationPushSupport(isCapabilitySupported(cursor, RichAddressBookData.KEY_CAPABILITY_GEOLOCATION_PUSH));
-			caps.setVideoSharingSupport(isCapabilitySupported(cursor, RichAddressBookData.KEY_CAPABILITY_VIDEO_SHARING));
-			caps.setFileTransferThumbnailSupport(isCapabilitySupported(cursor,
-					RichAddressBookData.KEY_CAPABILITY_FILE_TRANSFER_THUMBNAIL));
-			caps.setFileTransferHttpSupport(isCapabilitySupported(cursor, RichAddressBookData.KEY_CAPABILITY_FILE_TRANSFER_HTTP));
-			caps.setIPVoiceCallSupport(isCapabilitySupported(cursor, RichAddressBookData.KEY_CAPABILITY_IP_VOICE_CALL));
-			caps.setIPVideoCallSupport(isCapabilitySupported(cursor, RichAddressBookData.KEY_CAPABILITY_IP_VIDEO_CALL));
-			caps.setFileTransferStoreForwardSupport(isCapabilitySupported(cursor,
-					RichAddressBookData.KEY_CAPABILITY_FILE_TRANSFER_SF));
-			caps.setGroupChatStoreForwardSupport(isCapabilitySupported(cursor, RichAddressBookData.KEY_CAPABILITY_GROUP_CHAT_SF));
-			caps.setSipAutomata(isCapabilitySupported(cursor, RichAddressBookData.KEY_AUTOMATA));
-
-			// Set RCS extensions capability
-			caps.setSupportedExtensions(ServiceExtensionManager.getInstance().getExtensions(
-					cursor.getString(cursor.getColumnIndexOrThrow(RichAddressBookData.KEY_CAPABILITY_EXTENSIONS))));
-
-			// Set time of last request
-			caps.setTimestampOfLastRequest(cursor.getLong(cursor
-					.getColumnIndexOrThrow(RichAddressBookData.KEY_CAPABILITY_TIME_LAST_RQST)));
-			// Set time of last refresh
-			caps.setTimestampOfLastRefresh(cursor.getLong(cursor
-					.getColumnIndexOrThrow(RichAddressBookData.KEY_CAPABILITY_TIME_LAST_REFRESH)));
-			// Insert capabilities into cache
-			mCapabilitiesCache.put(contact, caps);
-			return caps;
-		} catch (Exception e) {
-			if (logger.isActivated()) {
-				logger.error("Internal exception", e);
-			}
-			// remove entry from cache
-			mCapabilitiesCache.remove(contact);
-			return caps;
-		} finally {
-			if (cursor != null) {
-				cursor.close();
-			}
-		}
-	}
-	
-	/**
-	 * Update time of last capabilities request for contact
-	 * 
-	 * @param contact
-	 *            Contact Id
-	 */
-	public void updateCapabilitiesTimeLastRequest(ContactId contact) {
-		if (logger.isActivated()) {
-			logger.debug("Update time of last capabilities request for " + contact);
-		}
-		Capabilities capabilities = getContactCapabilities(contact);
-		if (capabilities == null) {
-			return;
-		}
-		long now = System.currentTimeMillis();
-		// Update the cache
-		capabilities.setTimestampOfLastRequest(now);
-		ContentValues values = new ContentValues();
-		values.put(RichAddressBookData.KEY_CAPABILITY_TIME_LAST_RQST, now);
-		Uri uri = Uri.withAppendedPath(RichAddressBookData.CONTENT_URI, contact.toString());
-		mLocalContentResolver.update(uri, values, null, null);
-	}
-
-    /**
-     * Utility method to create new "RCS" raw contact, that aggregates with other raw contact
-     *
-     * @param contact info for the RCS raw contact
-     * @param id of the raw contact we want to aggregate the RCS infos to
-     * @return the RCS rawContactId concerning this newly created contact
-     */
-    public long createRcsContact(final ContactInfo info, final long rawContactId) {
-        if (logger.isActivated()){
-        	logger.debug("Creating new RCS rawcontact for "+info.getContact()+" to be associated to rawContactId "+rawContactId);
-        }
-        
-        ArrayList<ContentProviderOperation> ops = new ArrayList<ContentProviderOperation>();
-
-        //Create rawcontact for RCS
-        int rawContactRefIms = ops.size();
-        ops.add(ContentProviderOperation.newInsert(RawContacts.CONTENT_URI)
-        		 .withValue(RawContacts.AGGREGATION_MODE, RawContacts.AGGREGATION_MODE_SUSPENDED)
-                 .withValue(RawContacts.ACCOUNT_TYPE, AuthenticationService.ACCOUNT_MANAGER_TYPE)
-                 .withValue(RawContacts.ACCOUNT_NAME, mContext.getString(R.string.rcs_core_account_username))
-                 .build());
-
-        // Insert number
-        ops.add(ContentProviderOperation.newInsert(Data.CONTENT_URI)
-                 .withValueBackReference(Data.RAW_CONTACT_ID, rawContactRefIms)
-                 .withValue(Data.MIMETYPE, MIMETYPE_NUMBER)
-                 .withValue(Data.DATA1, info.getContact().toString())
-                 .build());
-        
-        // Create RCS status row
-        ops.add(ContentProviderOperation.newInsert(Data.CONTENT_URI)
-                .withValueBackReference(Data.RAW_CONTACT_ID, rawContactRefIms)
-                .withValue(Data.MIMETYPE, ContactsManager.MIMETYPE_RCS_STATUS)
-                .withValue(Data.DATA1, info.getContact().toString())
-                .withValue(Data.DATA2, info.getRcsStatus().toInt())
-                .build());
-        
-        // Insert capabilities if present
-        Capabilities capabilities = info.getCapabilities();
-        
-        // File transfer
-        if (capabilities.isFileTransferSupported()) {
-            ops.add(createMimeTypeForContact(rawContactRefIms, info.getContact(), MIMETYPE_CAPABILITY_FILE_TRANSFER));
-        }
-        // Image sharing
-        if (capabilities.isImageSharingSupported()) {
-            ops.add(createMimeTypeForContact(rawContactRefIms, info.getContact(), MIMETYPE_CAPABILITY_IMAGE_SHARING));
-        }
-        // IM session
-        if (capabilities.isImSessionSupported()) {
-            ops.add(createMimeTypeForContact(rawContactRefIms, info.getContact(), MIMETYPE_CAPABILITY_IM_SESSION));
-        }
-        // Video sharing
-        if (capabilities.isVideoSharingSupported()) {
-            ops.add(createMimeTypeForContact(rawContactRefIms, info.getContact(), MIMETYPE_CAPABILITY_VIDEO_SHARING));
-        }
-        // IP Voice call
-        if (capabilities.isIPVoiceCallSupported()) {
-            ops.add(createMimeTypeForContact(rawContactRefIms, info.getContact(), MIMETYPE_CAPABILITY_IP_VOICE_CALL));
-        }
-        // IP Video call
-        if (capabilities.isIPVideoCallSupported()) {
-            ops.add(createMimeTypeForContact(rawContactRefIms, info.getContact(), MIMETYPE_CAPABILITY_IP_VIDEO_CALL));
-        }
-        // Geolocation push
-        if (capabilities.isGeolocationPushSupported()) {
-            ops.add(createMimeTypeForContact(rawContactRefIms, info.getContact(), MIMETYPE_CAPABILITY_GEOLOCATION_PUSH));
-        }
+		// Update extensions
+		ops.add(ContentProviderOperation
+				.newUpdate(Data.CONTENT_URI)
+				.withSelection(SELECTION_RAW_CONTACT_MIMETYPE_DATA1,
+						new String[] { String.valueOf(rawContactId), MIMETYPE_CAPABILITY_EXTENSIONS, contact.toString() })
+				.withValue(Data.DATA2, ServiceExtensionManager.getInstance().getExtensions(newExtensions)).build());
+		return ops;
+	}
+	
+	/**
+	 * Modify the presence info for a contact
+	 * 
+	 * @param rawContactId Raw contact id of the RCS contact
+	 * @param contact RCS number of the contact
+	 * @param newPresenceInfo
+	 * @param oldPresenceInfo
+	 * @return list of ContentProviderOperation to be done
+	 */
+	private List<ContentProviderOperation> modifyPresenceForContact(long rawContactId, ContactId contact, PresenceInfo newPresenceInfo, PresenceInfo oldPresenceInfo){
+    	List<ContentProviderOperation> ops = new ArrayList<ContentProviderOperation>();
+
+    	if (newPresenceInfo!=null && oldPresenceInfo!=null){
+
+			if (!StringUtils.equals(newPresenceInfo.getFavoriteLinkUrl(), oldPresenceInfo.getFavoriteLinkUrl())) {
+    			
+        		//Add the weblink to the native @book
+    			ContentValues values = new ContentValues();
+    			values.put(Data.RAW_CONTACT_ID, rawContactId);
+    			values.put(Website.URL, newPresenceInfo.getFavoriteLinkUrl());
+    			values.put(Website.TYPE, Website.TYPE_HOMEPAGE);
+    			values.put(Data.IS_PRIMARY, 1);
+   				values.put(Data.IS_SUPER_PRIMARY, 1);
+
+				// Get the id of the current weblink mimetype
+				long currentNativeWebLinkDataId = getCurrentNativeWebLinkDataId(rawContactId);
+   				
+				if (oldPresenceInfo.getFavoriteLinkUrl() == null) {
+					// There was no weblink, insert
+					ops.add(ContentProviderOperation.newInsert(Data.CONTENT_URI).withValues(values).build());
+				} else if (newPresenceInfo.getFavoriteLinkUrl() != null) {
+					// Update the existing weblink
+					ops.add(ContentProviderOperation.newUpdate(Data.CONTENT_URI)
+							.withSelection(SELECTION_DATA_ID, new String[] { String.valueOf(currentNativeWebLinkDataId) })
+							.withValues(values).build());
+				} else {
+					// Remove the existing weblink
+					ops.add(ContentProviderOperation.newDelete(Data.CONTENT_URI)
+							.withSelection(SELECTION_DATA_ID, new String[] { String.valueOf(currentNativeWebLinkDataId) }).build());
+				}
+    		}
+
+    		// Set the photo-icon
+    		PhotoIcon oldPhotoIcon = oldPresenceInfo.getPhotoIcon();
+    		PhotoIcon newPhotoIcon = newPresenceInfo.getPhotoIcon();
+    		// Check if photo etags are the same between the two presenceInfo
+    		boolean haveSameEtags = false;
+    		String oldPhotoIconEtag = null;
+    		String newPhotoIconEtag = null;
+			if (oldPhotoIcon != null) {
+				oldPhotoIconEtag = oldPhotoIcon.getEtag();
+			}
+			if (newPhotoIcon != null) {
+				newPhotoIconEtag = newPhotoIcon.getEtag();
+			}
+			if (oldPhotoIconEtag == null && newPhotoIconEtag == null) {
+				haveSameEtags = true;
+			} else if (oldPhotoIconEtag != null && newPhotoIconEtag != null) {
+				haveSameEtags = (oldPhotoIconEtag.equalsIgnoreCase(newPhotoIconEtag));
+			}
+
+			if (!haveSameEtags) {
+				// Not the same etag, so photo changed
+				// Replace photo and etag
+				List<ContentProviderOperation> photoOps = setContactPhoto(rawContactId, newPhotoIcon, true);
+				for (ContentProviderOperation photoOp : photoOps) {
+					if (photoOp != null) {
+						ops.add(photoOp);
+					}
+				}
+			}
+
+    	} else if (newPresenceInfo != null) {
+			// The new presence info is not null but the old one was, add new fields
+			RegistrationState availability = RegistrationState.UNKNOWN;
+			if (newPresenceInfo.isOnline()) {
+				availability = RegistrationState.ONLINE;
+			} else if (newPresenceInfo.isOffline()) {
+				availability = RegistrationState.OFFLINE;
+			}
+    		
+    		// Add the presence status to native address book
+			List<ContentProviderOperation> registrationStateOps = modifyContactRegistrationState(rawContactId, contact,
+					availability, RegistrationState.UNKNOWN, newPresenceInfo.getFreetext(), "");
+			for (ContentProviderOperation registrationStateOp : registrationStateOps) {
+				if (registrationStateOp != null){
+    				ops.add(registrationStateOp);
+    			}
+			}
+
+    		//Add the weblink to the native @book
+			ContentValues values = new ContentValues();
+			values.put(Data.RAW_CONTACT_ID, rawContactId);
+			values.put(Website.URL, newPresenceInfo.getFavoriteLinkUrl());
+			values.put(Website.TYPE, Website.TYPE_HOMEPAGE);
+			values.put(Data.IS_PRIMARY, 1);
+			values.put(Data.IS_SUPER_PRIMARY, 1);
+
+			// Get the id of the current weblink mimetype
+			long currentNativeWebLinkDataId = getCurrentNativeWebLinkDataId(rawContactId);
+				
+			if (oldPresenceInfo.getFavoriteLinkUrl() == null) {
+				// There was no weblink, insert
+				ops.add(ContentProviderOperation.newInsert(Data.CONTENT_URI).withValues(values).build());
+			} else if (newPresenceInfo.getFavoriteLinkUrl() != null) {
+				// Update the existing weblink
+				ops.add(ContentProviderOperation.newUpdate(Data.CONTENT_URI)
+						.withSelection(SELECTION_DATA_ID, new String[] { String.valueOf(currentNativeWebLinkDataId) })
+						.withValues(values).build());
+			} else {
+				// Remove the existing weblink
+				ops.add(ContentProviderOperation.newDelete(Data.CONTENT_URI)
+						.withSelection(SELECTION_DATA_ID, new String[] { String.valueOf(currentNativeWebLinkDataId) }).build());
+			}
+
+			// Set the photo
+			List<ContentProviderOperation> photoOps = setContactPhoto(rawContactId, newPresenceInfo.getPhotoIcon(), true);
+			for (ContentProviderOperation photoOp : photoOps) {
+				if (photoOp != null) {
+					ops.add(photoOp);
+				}
+			}
+
+		} else {
+			if (oldPresenceInfo != null) {
+				// The new presence info is null but the old one was not, remove fields
+
+				// Remove the presence status to native address book
+				// Force presence status to offline and free text to null
+				List<ContentProviderOperation> registrationStateOps = modifyContactRegistrationState(rawContactId, contact,
+						RegistrationState.OFFLINE, RegistrationState.UNKNOWN, "", oldPresenceInfo.getFreetext());
+				for (ContentProviderOperation registrationStateOp : registrationStateOps) {
+					if (registrationStateOp != null) {
+						ops.add(registrationStateOp);
+					}
+				}
+
+				// Remove presence web link in native address book
+				// Add the weblink to the native @book
+				// Get the id of the current weblink mimetype
+				long currentNativeWebLinkDataId = getCurrentNativeWebLinkDataId(rawContactId);
+				ops.add(ContentProviderOperation.newDelete(Data.CONTENT_URI)
+						.withSelection(SELECTION_DATA_ID, new String[] { String.valueOf(currentNativeWebLinkDataId) }).build());
+
+				// Set the photo
+				List<ContentProviderOperation> photoOps = setContactPhoto(rawContactId, null, true);
+				for (ContentProviderOperation photoOp : photoOps) {
+					if (photoOp != null) {
+						ops.add(photoOp);
+					}
+				}
+			}
+		}
+    	
+    	return ops;
+	}
+	
+	/**
+	 * Get the id of the current weblink mimetype
+	 * @param rawContactId
+	 * @return id
+	 */
+	private long getCurrentNativeWebLinkDataId(long rawContactId) {
+		Cursor cur = null;
+		try {
+			cur = mContentResolver.query(Data.CONTENT_URI, PROJECTION_DATA_ID, SELECTION_RAW_CONTACT_WITH_WEBLINK, new String[] {
+					Long.toString(rawContactId), String.valueOf(Website.TYPE_HOMEPAGE) }, null);
+			if (cur.moveToNext()) {
+				return cur.getLong(cur.getColumnIndexOrThrow(Data._ID));
+			}
+			return INVALID_ID;
+		} catch (Exception e) {
+			if (logger.isActivated()) {
+				logger.error("Exception occurred", e);
+			}
+			return INVALID_ID;
+		} finally {
+			if (cur != null) {
+				cur.close();
+			}
+		}
+	}
+	
+	/**
+	 * Get description associated to a MIME type. This string will be visible in the contact card
+	 * 
+	 * @param mimeType MIME type
+	 * @return String
+	 */
+	private String getMimeTypeDescription(String mimeType) {
+		if (mimeType.equalsIgnoreCase(MIMETYPE_CAPABILITY_FILE_TRANSFER)) {
+			return mContext.getString(R.string.rcs_core_contact_file_transfer);
+		} else if (mimeType.equalsIgnoreCase(MIMETYPE_CAPABILITY_IM_SESSION)) {
+			return mContext.getString(R.string.rcs_core_contact_im_session);
+		} else if (mimeType.equalsIgnoreCase(MIMETYPE_CAPABILITY_IP_VOICE_CALL)) {
+			return mContext.getString(R.string.rcs_core_contact_ip_voice_call);
+		} else if (mimeType.equalsIgnoreCase(MIMETYPE_CAPABILITY_IP_VIDEO_CALL)) {
+			return mContext.getString(R.string.rcs_core_contact_ip_video_call);
+		} else
+			return null;
+	}
+	
+	/**
+	 * Set contact capabilities
+	 * 
+	 * @param contact Contact Id
+	 * @param capabilities Capabilities
+	 * @param contactType Contact type
+	 * @param registrationState Three possible values : online/offline/unknown
+	 */
+	public void setContactCapabilities(ContactId contact, Capabilities capabilities, RcsStatus contactType, RegistrationState registrationState) {
+		// Get the current information on this contact 
+		ContactInfo oldInfo = getContactInfo(contact);
+		ContactInfo newInfo = new ContactInfo(oldInfo);
+		
+		// Set the contact type 
+		newInfo.setRcsStatus(contactType);
+		
+		// Set the registration state
+		newInfo.setRegistrationState(registrationState);
+
+		// Modify the capabilities regarding the registration state		
+		boolean isRegistered = RegistrationState.ONLINE.equals(registrationState);
+		// Cs Video
+		capabilities.setCsVideoSupport(capabilities.isCsVideoSupported() && isRegistered);
+
+		// File transfer. This capability is enabled:
+		// - if the capability is present and the contact is registered
+		// - if the FT S&F is enabled and the contact is RCS capable		
+		capabilities.setFileTransferSupport((capabilities.isFileTransferSupported() && isRegistered) ||
+				(RcsSettings.getInstance().isFileTransferStoreForwardSupported() && newInfo.isRcsContact()));
+		
+		// Image sharing
+		capabilities.setImageSharingSupport(capabilities.isImageSharingSupported() && isRegistered);
+
+		// IM session
+		// This capability is enabled:
+		// - if the capability is present and the contact is registered
+		// - if the IM store&forward is enabled and the contact is RCS capable
+		capabilities.setImSessionSupport((capabilities.isImSessionSupported() && isRegistered) 
+				|| (RcsSettings.getInstance().isImAlwaysOn() && newInfo.isRcsContact()));
+		
+		// IM session. This capability is enabled:
+		// - if the capability is present and the contact is registered
+		// - if the IM S&F is enabled and the contact is RCS capable
+		// - if the IM store&forward is enabled and the contact is RCS capable
+		capabilities.setImSessionSupport((capabilities.isImSessionSupported() && isRegistered) 
+				|| (RcsSettings.getInstance().isImAlwaysOn() && newInfo.isRcsContact()));
+		
+		// Video sharing
+		capabilities.setVideoSharingSupport(capabilities.isVideoSharingSupported() && isRegistered);
+		
+		// Geolocation push
+		capabilities.setGeolocationPushSupport(capabilities.isGeolocationPushSupported() && isRegistered);
+
+		// FT thumbnail
+		capabilities.setFileTransferThumbnailSupport(capabilities.isFileTransferThumbnailSupported() && isRegistered);
+
+		// FT HTTP
+		capabilities.setFileTransferHttpSupport(capabilities.isFileTransferHttpSupported() && isRegistered);
+		
+		// FT S&F
+		capabilities.setFileTransferStoreForwardSupport((capabilities.isFileTransferStoreForwardSupported() && isRegistered)||
+				(RcsSettings.getInstance().isFtAlwaysOn() && newInfo.isRcsContact()));
+
+		// Group chat S&F
+		capabilities.setGroupChatStoreForwardSupport(capabilities.isGroupChatStoreForwardSupported() && isRegistered);
+		
+		// IP voice call
+		capabilities.setIPVoiceCallSupport(capabilities.isIPVoiceCallSupported() && isRegistered);
+		
+		// IP video call
+		capabilities.setIPVideoCallSupport(capabilities.isIPVideoCallSupported() && isRegistered);
+		
+		// Add the capabilities
+		newInfo.setCapabilities(capabilities);
+
+		// Save the modifications
+		try {
+			setContactInfo(newInfo, oldInfo);
+		} catch (ContactsManagerException e) {
+			if (logger.isActivated()){
+				logger.error("Could not save the contact modifications",e);
+			}
+		}
+	}
+	
+	/**
+	 * Set contact capabilities
+	 * 
+	 * @param contact Contact Id
+	 * @param caps Capabilities
+	 */
+	public void setContactCapabilities(ContactId contact, Capabilities caps) {
+		// contact exists in RAB : we can update it
+		RcsStatus rcsStatus = getContactStatus(contact);
+		boolean isRcsContact = (!RcsStatus.NO_INFO.equals(rcsStatus) && !RcsStatus.NOT_RCS.equals(rcsStatus));
+
+		RegistrationState registration = getRegistrationState(contact);
+		boolean isRegistered = RegistrationState.ONLINE.equals(registration);
+
+		// Update cache
+		mCapabilitiesCache.put(contact, caps);
+		
+		ContentValues values = new ContentValues();
+		
+		boolean supported = caps.isCsVideoSupported() && isRegistered;
+		caps.setCsVideoSupport(supported);
+		values.put(RichAddressBookData.KEY_CAPABILITY_CS_VIDEO, supported);
+
+		supported = caps.isFileTransferSupported() && isRegistered;
+		caps.setFileTransferSupport(supported);
+		values.put(RichAddressBookData.KEY_CAPABILITY_FILE_TRANSFER, supported);
+
+		supported = caps.isImageSharingSupported() && isRegistered;
+		caps.setImageSharingSupport(supported);
+		values.put(RichAddressBookData.KEY_CAPABILITY_IMAGE_SHARING, supported);
+		
+		supported = (caps.isImSessionSupported() && isRegistered) || (RcsSettings.getInstance().isImAlwaysOn() && isRcsContact);
+		caps.setImSessionSupport(supported);
+		values.put(RichAddressBookData.KEY_CAPABILITY_IM_SESSION, supported);
+
+		supported = caps.isPresenceDiscoverySupported() && isRegistered;
+		caps.setPresenceDiscoverySupport(supported);
+		values.put(RichAddressBookData.KEY_CAPABILITY_PRESENCE_DISCOVERY, supported);
+
+		supported = caps.isSocialPresenceSupported() && isRegistered;
+		caps.setSocialPresenceSupport(supported);
+		values.put(RichAddressBookData.KEY_CAPABILITY_SOCIAL_PRESENCE, supported);
+
+		supported = caps.isVideoSharingSupported() && isRegistered;
+		caps.setVideoSharingSupport(supported);
+		values.put(RichAddressBookData.KEY_CAPABILITY_VIDEO_SHARING, supported);
+
+		supported = caps.isGeolocationPushSupported() && isRegistered;
+		caps.setGeolocationPushSupport(supported);
+		values.put(RichAddressBookData.KEY_CAPABILITY_GEOLOCATION_PUSH, supported);
+
+		supported = caps.isFileTransferHttpSupported() && isRegistered;
+		caps.setFileTransferHttpSupport(supported);
+		values.put(RichAddressBookData.KEY_CAPABILITY_FILE_TRANSFER_HTTP, supported);
+
+		supported = caps.isFileTransferThumbnailSupported() && isRegistered;
+		caps.setFileTransferThumbnailSupport(supported);
+		values.put(RichAddressBookData.KEY_CAPABILITY_FILE_TRANSFER_THUMBNAIL, supported);
+
+		supported = caps.isIPVoiceCallSupported() && isRegistered;
+		caps.setIPVoiceCallSupport(supported);
+		values.put(RichAddressBookData.KEY_CAPABILITY_IP_VOICE_CALL, supported);
+
+		supported = caps.isIPVideoCallSupported() && isRegistered;
+		caps.setIPVideoCallSupport(supported);
+		values.put(RichAddressBookData.KEY_CAPABILITY_IP_VIDEO_CALL, supported);
+
+		supported = (caps.isFileTransferStoreForwardSupported() && isRegistered)
+				|| (RcsSettings.getInstance().isFtAlwaysOn() && isRcsContact);
+		caps.setFileTransferStoreForwardSupport(supported);
+		values.put(RichAddressBookData.KEY_CAPABILITY_FILE_TRANSFER_SF, supported);
+		
+		supported = caps.isSipAutomata() && isRegistered;
+		caps.setSipAutomata(supported);
+		values.put(RichAddressBookData.KEY_AUTOMATA, supported);
+		
+		supported = caps.isGroupChatStoreForwardSupported() && isRegistered;
+		caps.setGroupChatStoreForwardSupport(supported);
+		values.put(RichAddressBookData.KEY_CAPABILITY_GROUP_CHAT_SF, supported);
+		
+		String extensions = ServiceExtensionManager.getInstance().getExtensions(caps.getSupportedExtensions());
+		// Save the capabilities extensions
+		values.put(RichAddressBookData.KEY_CAPABILITY_EXTENSIONS, extensions);
+		
+		// Save capabilities timestamp
+		values.put(RichAddressBookData.KEY_CAPABILITY_TIME_LAST_RQST, caps.getTimestampOfLastRequest());
+		values.put(RichAddressBookData.KEY_CAPABILITY_TIME_LAST_REFRESH, caps.getTimestampOfLastRefresh());
+		
+		Uri uri = Uri.withAppendedPath(RichAddressBookData.CONTENT_URI, contact.toString());
+		mLocalContentResolver.update(uri, values, null, null);
+	}
+	
+	/**
+	 * Get the RCS status for contact
+	 * @param contact
+	 * @return status
+	 */
+	private RcsStatus getContactStatus(ContactId contact) {
+		Cursor cursor = null;
+		try {
+			Uri uri = Uri.withAppendedPath(RichAddressBookData.CONTENT_URI, contact.toString());
+			cursor = mLocalContentResolver.query(uri, PROJECTION_RCS_STATUS, null, null, null);
+			if (!cursor.moveToFirst()) {
+				return RcsStatus.NO_INFO;
+			}
+			// Get the RCS status
+			int rcsStatus = cursor.getInt(cursor.getColumnIndexOrThrow(RichAddressBookData.KEY_RCS_STATUS));
+			return RcsStatus.valueOf(rcsStatus);
+		} catch (Exception e) {
+			if (logger.isActivated()) {
+				logger.error("Internal exception", e);
+			}
+			return RcsStatus.NO_INFO;
+		} finally {
+			if (cursor != null) {
+				cursor.close();
+			}
+		}
+	}
+	
+	/**
+	 * Get the registration state for contact
+	 * @param contact
+	 * @return registration state
+	 */
+	private RegistrationState getRegistrationState(ContactId contact) {
+		Cursor cursor = null;
+		try {
+			Uri uri = Uri.withAppendedPath(RichAddressBookData.CONTENT_URI, contact.toString());
+			cursor = mLocalContentResolver.query(uri, PROJECTION_REGISTRATION_STATE, null, null, null);
+			if (!cursor.moveToFirst()) {
+				return RegistrationState.UNKNOWN;
+			}
+			// Get the RCS status
+			int registrationState = cursor.getInt(cursor.getColumnIndexOrThrow(RichAddressBookData.KEY_REGISTRATION_STATE));
+			return RegistrationState.valueOf(registrationState);
+		} catch (Exception e) {
+			if (logger.isActivated()) {
+				logger.error("Internal exception", e);
+			}
+			return RegistrationState.UNKNOWN;
+		} finally {
+			if (cursor != null) {
+				cursor.close();
+			}
+		}
+	}
+	
+	/**
+	 * Get contact capabilities
+	 * <br>If contact has never been enriched with capability, returns null
+	 * 
+	 * @param contact Contact Id
+	 * @return capabilities
+	 */
+	public Capabilities getContactCapabilities(ContactId contact) {
+		if (RcsStatus.NO_INFO.equals(getContactStatus(contact))) {
+			return null;
+		}
+		// Try first to read from cache
+		Capabilities caps = mCapabilitiesCache.get(contact);
+		if (caps != null) {
+			return caps;
+		}
+		// Not in cache then read from provider
+		caps = new Capabilities();
+		Cursor cursor = null;
+		try {
+			Uri uri = Uri.withAppendedPath(RichAddressBookData.CONTENT_URI, contact.toString());
+			cursor = mLocalContentResolver.query(uri, PROJECTION_RABP_CAPABILITIES, null, null, null);
+			if (!cursor.moveToFirst()) {
+				return caps;
+			}
+			// Get the capabilities infos
+			caps.setCsVideoSupport(isCapabilitySupported(cursor, RichAddressBookData.KEY_CAPABILITY_CS_VIDEO));
+			caps.setFileTransferSupport(isCapabilitySupported(cursor, RichAddressBookData.KEY_CAPABILITY_FILE_TRANSFER));
+			caps.setImageSharingSupport(isCapabilitySupported(cursor, RichAddressBookData.KEY_CAPABILITY_IMAGE_SHARING));
+			caps.setImSessionSupport(isCapabilitySupported(cursor, RichAddressBookData.KEY_CAPABILITY_IM_SESSION));
+			caps.setPresenceDiscoverySupport(isCapabilitySupported(cursor, RichAddressBookData.KEY_CAPABILITY_PRESENCE_DISCOVERY));
+			caps.setSocialPresenceSupport(isCapabilitySupported(cursor, RichAddressBookData.KEY_CAPABILITY_SOCIAL_PRESENCE));
+			caps.setGeolocationPushSupport(isCapabilitySupported(cursor, RichAddressBookData.KEY_CAPABILITY_GEOLOCATION_PUSH));
+			caps.setVideoSharingSupport(isCapabilitySupported(cursor, RichAddressBookData.KEY_CAPABILITY_VIDEO_SHARING));
+			caps.setFileTransferThumbnailSupport(isCapabilitySupported(cursor,
+					RichAddressBookData.KEY_CAPABILITY_FILE_TRANSFER_THUMBNAIL));
+			caps.setFileTransferHttpSupport(isCapabilitySupported(cursor, RichAddressBookData.KEY_CAPABILITY_FILE_TRANSFER_HTTP));
+			caps.setIPVoiceCallSupport(isCapabilitySupported(cursor, RichAddressBookData.KEY_CAPABILITY_IP_VOICE_CALL));
+			caps.setIPVideoCallSupport(isCapabilitySupported(cursor, RichAddressBookData.KEY_CAPABILITY_IP_VIDEO_CALL));
+			caps.setFileTransferStoreForwardSupport(isCapabilitySupported(cursor,
+					RichAddressBookData.KEY_CAPABILITY_FILE_TRANSFER_SF));
+			caps.setGroupChatStoreForwardSupport(isCapabilitySupported(cursor, RichAddressBookData.KEY_CAPABILITY_GROUP_CHAT_SF));
+			caps.setSipAutomata(isCapabilitySupported(cursor, RichAddressBookData.KEY_AUTOMATA));
+
+			// Set RCS extensions capability
+			caps.setSupportedExtensions(ServiceExtensionManager.getInstance().getExtensions(
+					cursor.getString(cursor.getColumnIndexOrThrow(RichAddressBookData.KEY_CAPABILITY_EXTENSIONS))));
+
+			// Set time of last request
+			caps.setTimestampOfLastRequest(cursor.getLong(cursor
+					.getColumnIndexOrThrow(RichAddressBookData.KEY_CAPABILITY_TIME_LAST_RQST)));
+			// Set time of last refresh
+			caps.setTimestampOfLastRefresh(cursor.getLong(cursor
+					.getColumnIndexOrThrow(RichAddressBookData.KEY_CAPABILITY_TIME_LAST_REFRESH)));
+			// Insert capabilities into cache
+			mCapabilitiesCache.put(contact, caps);
+			return caps;
+		} catch (Exception e) {
+			if (logger.isActivated()) {
+				logger.error("Internal exception", e);
+			}
+			// remove entry from cache
+			mCapabilitiesCache.remove(contact);
+			return caps;
+		} finally {
+			if (cursor != null) {
+				cursor.close();
+			}
+		}
+	}
+	
+	/**
+	 * Update time of last capabilities request for contact
+	 * 
+	 * @param contact
+	 *            Contact Id
+	 */
+	public void updateCapabilitiesTimeLastRequest(ContactId contact) {
+		if (logger.isActivated()) {
+			logger.debug("Update time of last capabilities request for " + contact);
+		}
+		Capabilities capabilities = getContactCapabilities(contact);
+		if (capabilities == null) {
+			return;
+		}
+		long now = System.currentTimeMillis();
+		// Update the cache
+		capabilities.setTimestampOfLastRequest(now);
+		ContentValues values = new ContentValues();
+		values.put(RichAddressBookData.KEY_CAPABILITY_TIME_LAST_RQST, now);
+		Uri uri = Uri.withAppendedPath(RichAddressBookData.CONTENT_URI, contact.toString());
+		mLocalContentResolver.update(uri, values, null, null);
+	}
+
+    /**
+     * Utility method to create new "RCS" raw contact, that aggregates with other raw contact
+     *
+     * @param contact info for the RCS raw contact
+     * @param id of the raw contact we want to aggregate the RCS infos to
+     * @return the RCS rawContactId concerning this newly created contact
+     */
+    public long createRcsContact(final ContactInfo info, final long rawContactId) {
+        if (logger.isActivated()){
+        	logger.debug("Creating new RCS rawcontact for "+info.getContact()+" to be associated to rawContactId "+rawContactId);
+        }
+        
+        ArrayList<ContentProviderOperation> ops = new ArrayList<ContentProviderOperation>();
+
+        //Create rawcontact for RCS
+        int rawContactRefIms = ops.size();
+        ops.add(ContentProviderOperation.newInsert(RawContacts.CONTENT_URI)
+        		 .withValue(RawContacts.AGGREGATION_MODE, RawContacts.AGGREGATION_MODE_SUSPENDED)
+                 .withValue(RawContacts.ACCOUNT_TYPE, AuthenticationService.ACCOUNT_MANAGER_TYPE)
+                 .withValue(RawContacts.ACCOUNT_NAME, mContext.getString(R.string.rcs_core_account_username))
+                 .build());
+
+        // Insert number
+        ops.add(ContentProviderOperation.newInsert(Data.CONTENT_URI)
+                 .withValueBackReference(Data.RAW_CONTACT_ID, rawContactRefIms)
+                 .withValue(Data.MIMETYPE, MIMETYPE_NUMBER)
+                 .withValue(Data.DATA1, info.getContact().toString())
+                 .build());
+        
+        // Create RCS status row
+        ops.add(ContentProviderOperation.newInsert(Data.CONTENT_URI)
+                .withValueBackReference(Data.RAW_CONTACT_ID, rawContactRefIms)
+                .withValue(Data.MIMETYPE, ContactsManager.MIMETYPE_RCS_STATUS)
+                .withValue(Data.DATA1, info.getContact().toString())
+                .withValue(Data.DATA2, info.getRcsStatus().toInt())
+                .build());
+        
+        // Insert capabilities if present
+        Capabilities capabilities = info.getCapabilities();
+        
+        // File transfer
+        if (capabilities.isFileTransferSupported()) {
+            ops.add(createMimeTypeForContact(rawContactRefIms, info.getContact(), MIMETYPE_CAPABILITY_FILE_TRANSFER));
+        }
+        // Image sharing
+        if (capabilities.isImageSharingSupported()) {
+            ops.add(createMimeTypeForContact(rawContactRefIms, info.getContact(), MIMETYPE_CAPABILITY_IMAGE_SHARING));
+        }
+        // IM session
+        if (capabilities.isImSessionSupported()) {
+            ops.add(createMimeTypeForContact(rawContactRefIms, info.getContact(), MIMETYPE_CAPABILITY_IM_SESSION));
+        }
+        // Video sharing
+        if (capabilities.isVideoSharingSupported()) {
+            ops.add(createMimeTypeForContact(rawContactRefIms, info.getContact(), MIMETYPE_CAPABILITY_VIDEO_SHARING));
+        }
+        // IP Voice call
+        if (capabilities.isIPVoiceCallSupported()) {
+            ops.add(createMimeTypeForContact(rawContactRefIms, info.getContact(), MIMETYPE_CAPABILITY_IP_VOICE_CALL));
+        }
+        // IP Video call
+        if (capabilities.isIPVideoCallSupported()) {
+            ops.add(createMimeTypeForContact(rawContactRefIms, info.getContact(), MIMETYPE_CAPABILITY_IP_VIDEO_CALL));
+        }
+        // Geolocation push
+        if (capabilities.isGeolocationPushSupported()) {
+            ops.add(createMimeTypeForContact(rawContactRefIms, info.getContact(), MIMETYPE_CAPABILITY_GEOLOCATION_PUSH));
+        }
         // Insert extensions
-		ops.add(ContentProviderOperation.newInsert(Data.CONTENT_URI)
-				.withValueBackReference(Data.RAW_CONTACT_ID, rawContactRefIms)
-				.withValue(Data.MIMETYPE, MIMETYPE_CAPABILITY_EXTENSIONS)
-				.withValue(Data.DATA1, info.getContact().toString())
-				.withValue(Data.DATA2, ServiceExtensionManager.getInstance().getExtensions(info.getCapabilities().getSupportedExtensions()))
-				.withValue(Data.DATA3, info.getContact().toString())
-				.build());
-
-    	// Insert registration status
-    	ops.add(ContentProviderOperation.newInsert(Data.CONTENT_URI)
-    			.withValueBackReference(Data.RAW_CONTACT_ID, rawContactRefIms)
-    			.withValue(Data.MIMETYPE, MIMETYPE_REGISTRATION_STATE)
-    			.withValue(Data.DATA1, info.getContact().toString())
-    			.withValue(Data.DATA2, info.getRegistrationState().toInt())
-    			.build());
-    	
-        // Create the RCS raw contact and get its id        
-        long rcsRawContactId = INVALID_ID;
-        try {
-        	ContentProviderResult[] results;
-        	results = mContentResolver.applyBatch(ContactsContract.AUTHORITY, ops);
-        	rcsRawContactId =  ContentUris.parseId(results[rawContactRefIms].uri);
-        } catch (RemoteException e) {
-        } catch (OperationApplicationException e) {
-        	if (logger.isActivated()) {
-        		logger.debug("Operation exception => "+e);
-			}
-        	return INVALID_ID;
-        }
-
-        // Aggregate the newly RCS raw contact and the raw contact that has the phone number
-        ops.clear();
-        ops.add(ContentProviderOperation.newUpdate(ContactsContract.AggregationExceptions.CONTENT_URI)
-        		.withValue(AggregationExceptions.TYPE, AggregationExceptions.TYPE_KEEP_TOGETHER)
-        		.withValue(AggregationExceptions.RAW_CONTACT_ID1, rcsRawContactId)
-        		.withValue(AggregationExceptions.RAW_CONTACT_ID2, rawContactId).build());
-
-        try {
-        	mContentResolver.applyBatch(ContactsContract.AUTHORITY, ops);
-        	// Add to exception provider
-        	ContentValues values = new ContentValues();
-        	values.put(AggregationData.KEY_RAW_CONTACT_ID, rawContactId);
-        	values.put(AggregationData.KEY_RCS_RAW_CONTACT_ID, rcsRawContactId);
-        	values.put(AggregationData.KEY_RCS_NUMBER, info.getContact().toString());
-        	mLocalContentResolver.insert(AggregationData.CONTENT_URI, values);
-        } catch (RemoteException e) {
-        	if (logger.isActivated()){
-        		logger.debug("Remote exception => "+e);
-        	}
-        	return INVALID_ID;
-        } catch (OperationApplicationException e) {
-        	if (logger.isActivated()){
-        		logger.debug("Operation exception => "+e);
-        	}
-        	return INVALID_ID;
-        }
-
-        return rcsRawContactId;
-    }
-
-    /**
-     * Converts the specified bitmap to a byte array.
-     *
-     * @param bitmap the Bitmap to convert
-     * @return the bitmap as bytes, null if converting fails.
-     */
-    private byte[] convertBitmapToBytes(final Bitmap bitmap) {
-        byte[] iconData = null;
-        int size = bitmap.getRowBytes() * bitmap.getHeight();
-
-        ByteArrayOutputStream out = new ByteArrayOutputStream(size);
-        try {
-            if (bitmap.compress(Bitmap.CompressFormat.PNG, 0 /* quality ignored for PNG */, out)) {
-                out.close();
-                iconData = out.toByteArray();
-            } else {
-                out.close();
-                if (logger.isActivated()){
-                	logger.debug("Unable to convert bitmap, compression failed");
-                }
-            }
-        } catch (IOException e) {
-        	if (logger.isActivated()){
-        		logger.error("Unable to convert bitmap", e);
-        	}
-            iconData = null;
-        }
-
-        return iconData;
-    }
-    
-    /**
-     * Utility method to create the "Me" raw contact.
-     *
-     * @param context The application context.
-     * @return the rawContactId of the newly created contact
-     */
-    public long createMyContact() {
-    	RcsSettings.createInstance(mContext);
-		if (!RcsSettings.getInstance().isSocialPresenceSupported()){
-			return INVALID_ID;
-		}
-
-        // Check if IMS account exists before continue
-        AccountManager am = AccountManager.get(mContext);
-        if (am.getAccountsByType(AuthenticationService.ACCOUNT_MANAGER_TYPE).length == 0) {
-        	if (logger.isActivated()){
-        		logger.error("Could not create \"Me\" contact, no RCS account found");
-        	}
-            throw new IllegalStateException("No RCS account found");
-        }
-
-        // Check if RCS raw contact for "Me" does not already exist
-        long imsRawContactId = getRawContactIdForMe();
-        
-        if (imsRawContactId != INVALID_ID) {
-        	if (logger.isActivated()){
-        		logger.error("\"Me\" contact already exists, no need to recreate");
-        	}
-        }else{
-        	if (logger.isActivated()){
-        		logger.error("\"Me\" contact does not already exists, creating it");
-        	}
-        	
-            ArrayList<ContentProviderOperation> ops = new ArrayList<ContentProviderOperation>();
-
-            //Create rawcontact for RCS
-            int rawContactRefIms = ops.size();
-            ops.add(ContentProviderOperation.newInsert(RawContacts.CONTENT_URI)
-                     .withValue(RawContacts.ACCOUNT_TYPE, AuthenticationService.ACCOUNT_MANAGER_TYPE)
-                     .withValue(RawContacts.ACCOUNT_NAME, mContext.getString(R.string.rcs_core_account_username))
-                     .withValue(RawContacts.SOURCE_ID, MYSELF)                     
-                     .withValue(RawContacts.AGGREGATION_MODE, RawContacts.AGGREGATION_MODE_DISABLED)
-                     .build());
-
-            // Set name
-            ops.add(ContentProviderOperation.newInsert(Data.CONTENT_URI)
-                    .withValueBackReference(Data.RAW_CONTACT_ID, rawContactRefIms)
-                    .withValue(Data.MIMETYPE, StructuredName.CONTENT_ITEM_TYPE)
-                    .withValue(StructuredName.DISPLAY_NAME, mContext.getString(R.string.rcs_core_my_profile))
-                    .build());
-            
-            try {
-                ContentProviderResult[] results;
-                results = mContentResolver.applyBatch(ContactsContract.AUTHORITY, ops);
-                imsRawContactId = ContentUris.parseId(results[rawContactRefIms].uri);
-            } catch (RemoteException e) {
-            	imsRawContactId = INVALID_ID;
-            } catch (OperationApplicationException e) {
-            	imsRawContactId =  INVALID_ID;
-            }
-            
-            ops.clear();
-            
-            // Set default free text to null and availability to online
-			List<ContentProviderOperation> registrationStateOps = modifyContactRegistrationStateForMyself(imsRawContactId,
-					RegistrationState.ONLINE, RegistrationState.UNKNOWN, "", "");
-			for (ContentProviderOperation registrationStateOp : registrationStateOps) {
-				if (registrationStateOp != null) {
-					ops.add(registrationStateOp);
-				}
-			}
-    		
-            try {
-                mContentResolver.applyBatch(ContactsContract.AUTHORITY, ops);
-            } catch (RemoteException e) {
-            	imsRawContactId = INVALID_ID;
-            } catch (OperationApplicationException e) {
-            	imsRawContactId =  INVALID_ID;
-            }
-        }
-
-        return imsRawContactId;
-    }
-
-    /**
-     * Utility to find the rawContactIds for a specific phone number.
-     *
-     * @param contact the contact ID to search for
-     * @return list of contact Ids
-     */
-    private List<Long> getRawContactIdsFromPhoneNumber(ContactId contact) {
-        List<Long> rawContactsIds = new ArrayList<Long>(); 
-    	String[] projection = { Data.RAW_CONTACT_ID };
-        String[] selectionArgs = { Phone.CONTENT_ITEM_TYPE, contact.toString() };
-        String sortOrder = Data.RAW_CONTACT_ID;
-
-		// Starting LOOSE equal
-		Cursor cursor = null;
-		try {
-			cursor = mContentResolver.query(Data.CONTENT_URI, projection, SELECTION_RAW_CONTACT_FROM_NUMBER, selectionArgs, sortOrder);
-			if (cursor.moveToFirst()) {
-				int contactColumnIdx = cursor.getColumnIndexOrThrow(Data.RAW_CONTACT_ID);
-				do {
-					long rawContactId = cursor.getLong(contactColumnIdx);
-					if (!rawContactsIds.contains(rawContactId) && (!isSimAccount(rawContactId) || (Build.VERSION.SDK_INT > 10))) { // Build.VERSION_CODES.GINGERBREAD_MR1
-						// We exclude the SIM only contacts, as they cannot be aggregated to a RCS raw contact
-						// only if OS version if gingerbread or fewer
-						rawContactsIds.add(rawContactId);
-					}
-				} while (cursor.moveToNext());
-			}
-		} catch (Exception e) {
-			if (logger.isActivated()){
-				logger.error("Exception occurred",e);
-			}
-		} finally {
-			if (cursor != null) {
-				cursor.close();
-			}
-		}
-
-        /* No match found using LOOSE equals, starting STRICT equals.
-         *
-         * This is done because of that the PHONE_NUMBERS_EQUAL function in Android
-         * doesn't always return true when doing loose lookup of a phone number
-         * against itself
-         */
-        String[] selectionArgsStrict = { Phone.CONTENT_ITEM_TYPE, contact.toString(), contact.toString() };
-        cursor = null;
-		try {
-			cursor = mContentResolver.query(Data.CONTENT_URI, projection, STRICT_SELECTION_RAW_CONTACT_FROM_NUMBER, selectionArgsStrict, sortOrder);
-			if (!cursor.moveToFirst()) {
-				 return rawContactsIds;
-			}
-			int contactColumnIdx = cursor.getColumnIndexOrThrow(Data.RAW_CONTACT_ID);
-			do {
-				long rawContactId = cursor.getLong(contactColumnIdx);
-				if (!rawContactsIds.contains(rawContactId) && (!isSimAccount(rawContactId) || (Build.VERSION.SDK_INT > 10))) { 
-					// Build.VERSION_CODES.GINGERBREAD_MR1
-					// We exclude the SIM only contacts, as they cannot be aggregated to a RCS raw contact
-					// only if OS version if gingerbread or fewer
-					rawContactsIds.add(rawContactId);
-				}
-			} while (cursor.moveToNext());
-		} catch (Exception e) {
-			if (logger.isActivated()){
-				logger.error("Exception occurred",e);
-			}
-		} finally {
-			if (cursor != null) {
-				cursor.close();
-			}
-		}
-        
-        return rawContactsIds;
-    }
-    
-    /**
-     * Utility to get the RCS rawContact associated to a raw contact
-     *
-     * @param rawContactId the id of the rawContact
-     * @param contact The contact ID
-     * @return the id of the associated RCS rawContact
-     */
-	public long getAssociatedRcsRawContact(final long rawContactId, final ContactId contact) {
-		Cursor cursor = null;
-		try {
-			cursor = mLocalContentResolver.query(AggregationData.CONTENT_URI, PROJECTION_RCS_RAW_CONTACT_ID,
-					WHERE_RCS_RAW_CONTACT_ID_AND_RCS_NUMBER, new String[] { contact.toString(), String.valueOf(rawContactId) },
-					null);
-			if (cursor.moveToFirst()) {
-				return cursor.getLong(cursor.getColumnIndexOrThrow(AggregationData.KEY_RCS_RAW_CONTACT_ID));
-			}
-		} catch (Exception e) {
-			if (logger.isActivated()){
-				logger.error("Exception occurred",e);
-			}
-		} finally {
-			if (cursor != null) {
-				cursor.close();
-			}
-		}
-		return INVALID_ID;
-	}
+		ops.add(ContentProviderOperation.newInsert(Data.CONTENT_URI)
+				.withValueBackReference(Data.RAW_CONTACT_ID, rawContactRefIms)
+				.withValue(Data.MIMETYPE, MIMETYPE_CAPABILITY_EXTENSIONS)
+				.withValue(Data.DATA1, info.getContact().toString())
+				.withValue(Data.DATA2, ServiceExtensionManager.getInstance().getExtensions(info.getCapabilities().getSupportedExtensions()))
+				.withValue(Data.DATA3, info.getContact().toString())
+				.build());
+
+    	// Insert registration status
+    	ops.add(ContentProviderOperation.newInsert(Data.CONTENT_URI)
+    			.withValueBackReference(Data.RAW_CONTACT_ID, rawContactRefIms)
+    			.withValue(Data.MIMETYPE, MIMETYPE_REGISTRATION_STATE)
+    			.withValue(Data.DATA1, info.getContact().toString())
+    			.withValue(Data.DATA2, info.getRegistrationState().toInt())
+    			.build());
+    	
+        // Create the RCS raw contact and get its id        
+        long rcsRawContactId = INVALID_ID;
+        try {
+        	ContentProviderResult[] results;
+        	results = mContentResolver.applyBatch(ContactsContract.AUTHORITY, ops);
+        	rcsRawContactId =  ContentUris.parseId(results[rawContactRefIms].uri);
+        } catch (RemoteException e) {
+        } catch (OperationApplicationException e) {
+        	if (logger.isActivated()) {
+        		logger.debug("Operation exception => "+e);
+			}
+        	return INVALID_ID;
+        }
+
+        // Aggregate the newly RCS raw contact and the raw contact that has the phone number
+        ops.clear();
+        ops.add(ContentProviderOperation.newUpdate(ContactsContract.AggregationExceptions.CONTENT_URI)
+        		.withValue(AggregationExceptions.TYPE, AggregationExceptions.TYPE_KEEP_TOGETHER)
+        		.withValue(AggregationExceptions.RAW_CONTACT_ID1, rcsRawContactId)
+        		.withValue(AggregationExceptions.RAW_CONTACT_ID2, rawContactId).build());
+
+        try {
+        	mContentResolver.applyBatch(ContactsContract.AUTHORITY, ops);
+        	// Add to exception provider
+        	ContentValues values = new ContentValues();
+        	values.put(AggregationData.KEY_RAW_CONTACT_ID, rawContactId);
+        	values.put(AggregationData.KEY_RCS_RAW_CONTACT_ID, rcsRawContactId);
+        	values.put(AggregationData.KEY_RCS_NUMBER, info.getContact().toString());
+        	mLocalContentResolver.insert(AggregationData.CONTENT_URI, values);
+        } catch (RemoteException e) {
+        	if (logger.isActivated()){
+        		logger.debug("Remote exception => "+e);
+        	}
+        	return INVALID_ID;
+        } catch (OperationApplicationException e) {
+        	if (logger.isActivated()){
+        		logger.debug("Operation exception => "+e);
+        	}
+        	return INVALID_ID;
+        }
+
+        return rcsRawContactId;
+    }
+
+    /**
+     * Converts the specified bitmap to a byte array.
+     *
+     * @param bitmap the Bitmap to convert
+     * @return the bitmap as bytes, null if converting fails.
+     */
+    private byte[] convertBitmapToBytes(final Bitmap bitmap) {
+        byte[] iconData = null;
+        int size = bitmap.getRowBytes() * bitmap.getHeight();
+
+        ByteArrayOutputStream out = new ByteArrayOutputStream(size);
+        try {
+            if (bitmap.compress(Bitmap.CompressFormat.PNG, 0 /* quality ignored for PNG */, out)) {
+                out.close();
+                iconData = out.toByteArray();
+            } else {
+                out.close();
+                if (logger.isActivated()){
+                	logger.debug("Unable to convert bitmap, compression failed");
+                }
+            }
+        } catch (IOException e) {
+        	if (logger.isActivated()){
+        		logger.error("Unable to convert bitmap", e);
+        	}
+            iconData = null;
+        }
+
+        return iconData;
+    }
+    
+    /**
+     * Utility method to create the "Me" raw contact.
+     *
+     * @param context The application context.
+     * @return the rawContactId of the newly created contact
+     */
+    public long createMyContact() {
+    	RcsSettings.createInstance(mContext);
+		if (!RcsSettings.getInstance().isSocialPresenceSupported()){
+			return INVALID_ID;
+		}
+
+        // Check if IMS account exists before continue
+        AccountManager am = AccountManager.get(mContext);
+        if (am.getAccountsByType(AuthenticationService.ACCOUNT_MANAGER_TYPE).length == 0) {
+        	if (logger.isActivated()){
+        		logger.error("Could not create \"Me\" contact, no RCS account found");
+        	}
+            throw new IllegalStateException("No RCS account found");
+        }
+
+        // Check if RCS raw contact for "Me" does not already exist
+        long imsRawContactId = getRawContactIdForMe();
+        
+        if (imsRawContactId != INVALID_ID) {
+        	if (logger.isActivated()){
+        		logger.error("\"Me\" contact already exists, no need to recreate");
+        	}
+        }else{
+        	if (logger.isActivated()){
+        		logger.error("\"Me\" contact does not already exists, creating it");
+        	}
+        	
+            ArrayList<ContentProviderOperation> ops = new ArrayList<ContentProviderOperation>();
+
+            //Create rawcontact for RCS
+            int rawContactRefIms = ops.size();
+            ops.add(ContentProviderOperation.newInsert(RawContacts.CONTENT_URI)
+                     .withValue(RawContacts.ACCOUNT_TYPE, AuthenticationService.ACCOUNT_MANAGER_TYPE)
+                     .withValue(RawContacts.ACCOUNT_NAME, mContext.getString(R.string.rcs_core_account_username))
+                     .withValue(RawContacts.SOURCE_ID, MYSELF)                     
+                     .withValue(RawContacts.AGGREGATION_MODE, RawContacts.AGGREGATION_MODE_DISABLED)
+                     .build());
+
+            // Set name
+            ops.add(ContentProviderOperation.newInsert(Data.CONTENT_URI)
+                    .withValueBackReference(Data.RAW_CONTACT_ID, rawContactRefIms)
+                    .withValue(Data.MIMETYPE, StructuredName.CONTENT_ITEM_TYPE)
+                    .withValue(StructuredName.DISPLAY_NAME, mContext.getString(R.string.rcs_core_my_profile))
+                    .build());
+            
+            try {
+                ContentProviderResult[] results;
+                results = mContentResolver.applyBatch(ContactsContract.AUTHORITY, ops);
+                imsRawContactId = ContentUris.parseId(results[rawContactRefIms].uri);
+            } catch (RemoteException e) {
+            	imsRawContactId = INVALID_ID;
+            } catch (OperationApplicationException e) {
+            	imsRawContactId =  INVALID_ID;
+            }
+            
+            ops.clear();
+            
+            // Set default free text to null and availability to online
+			List<ContentProviderOperation> registrationStateOps = modifyContactRegistrationStateForMyself(imsRawContactId,
+					RegistrationState.ONLINE, RegistrationState.UNKNOWN, "", "");
+			for (ContentProviderOperation registrationStateOp : registrationStateOps) {
+				if (registrationStateOp != null) {
+					ops.add(registrationStateOp);
+				}
+			}
+    		
+            try {
+                mContentResolver.applyBatch(ContactsContract.AUTHORITY, ops);
+            } catch (RemoteException e) {
+            	imsRawContactId = INVALID_ID;
+            } catch (OperationApplicationException e) {
+            	imsRawContactId =  INVALID_ID;
+            }
+        }
+
+        return imsRawContactId;
+    }
+
+    /**
+     * Utility to find the rawContactIds for a specific phone number.
+     *
+     * @param contact the contact ID to search for
+     * @return list of contact Ids
+     */
+    private List<Long> getRawContactIdsFromPhoneNumber(ContactId contact) {
+        List<Long> rawContactsIds = new ArrayList<Long>(); 
+    	String[] projection = { Data.RAW_CONTACT_ID };
+        String[] selectionArgs = { Phone.CONTENT_ITEM_TYPE, contact.toString() };
+        String sortOrder = Data.RAW_CONTACT_ID;
+
+		// Starting LOOSE equal
+		Cursor cursor = null;
+		try {
+			cursor = mContentResolver.query(Data.CONTENT_URI, projection, SELECTION_RAW_CONTACT_FROM_NUMBER, selectionArgs, sortOrder);
+			if (cursor.moveToFirst()) {
+				int contactColumnIdx = cursor.getColumnIndexOrThrow(Data.RAW_CONTACT_ID);
+				do {
+					long rawContactId = cursor.getLong(contactColumnIdx);
+					if (!rawContactsIds.contains(rawContactId) && (!isSimAccount(rawContactId) || (Build.VERSION.SDK_INT > 10))) { // Build.VERSION_CODES.GINGERBREAD_MR1
+						// We exclude the SIM only contacts, as they cannot be aggregated to a RCS raw contact
+						// only if OS version if gingerbread or fewer
+						rawContactsIds.add(rawContactId);
+					}
+				} while (cursor.moveToNext());
+			}
+		} catch (Exception e) {
+			if (logger.isActivated()){
+				logger.error("Exception occurred",e);
+			}
+		} finally {
+			if (cursor != null) {
+				cursor.close();
+			}
+		}
+
+        /* No match found using LOOSE equals, starting STRICT equals.
+         *
+         * This is done because of that the PHONE_NUMBERS_EQUAL function in Android
+         * doesn't always return true when doing loose lookup of a phone number
+         * against itself
+         */
+        String[] selectionArgsStrict = { Phone.CONTENT_ITEM_TYPE, contact.toString(), contact.toString() };
+        cursor = null;
+		try {
+			cursor = mContentResolver.query(Data.CONTENT_URI, projection, STRICT_SELECTION_RAW_CONTACT_FROM_NUMBER, selectionArgsStrict, sortOrder);
+			if (!cursor.moveToFirst()) {
+				 return rawContactsIds;
+			}
+			int contactColumnIdx = cursor.getColumnIndexOrThrow(Data.RAW_CONTACT_ID);
+			do {
+				long rawContactId = cursor.getLong(contactColumnIdx);
+				if (!rawContactsIds.contains(rawContactId) && (!isSimAccount(rawContactId) || (Build.VERSION.SDK_INT > 10))) { 
+					// Build.VERSION_CODES.GINGERBREAD_MR1
+					// We exclude the SIM only contacts, as they cannot be aggregated to a RCS raw contact
+					// only if OS version if gingerbread or fewer
+					rawContactsIds.add(rawContactId);
+				}
+			} while (cursor.moveToNext());
+		} catch (Exception e) {
+			if (logger.isActivated()){
+				logger.error("Exception occurred",e);
+			}
+		} finally {
+			if (cursor != null) {
+				cursor.close();
+			}
+		}
+        
+        return rawContactsIds;
+    }
+    
+    /**
+     * Utility to get the RCS rawContact associated to a raw contact
+     *
+     * @param rawContactId the id of the rawContact
+     * @param contact The contact ID
+     * @return the id of the associated RCS rawContact
+     */
+	public long getAssociatedRcsRawContact(final long rawContactId, final ContactId contact) {
+		Cursor cursor = null;
+		try {
+			cursor = mLocalContentResolver.query(AggregationData.CONTENT_URI, PROJECTION_RCS_RAW_CONTACT_ID,
+					WHERE_RCS_RAW_CONTACT_ID_AND_RCS_NUMBER, new String[] { contact.toString(), String.valueOf(rawContactId) },
+					null);
+			if (cursor.moveToFirst()) {
+				return cursor.getLong(cursor.getColumnIndexOrThrow(AggregationData.KEY_RCS_RAW_CONTACT_ID));
+			}
+		} catch (Exception e) {
+			if (logger.isActivated()){
+				logger.error("Exception occurred",e);
+			}
+		} finally {
+			if (cursor != null) {
+				cursor.close();
+			}
+		}
+		return INVALID_ID;
+	}
 
 	/**
 	 * Utility to check if a phone number is associated to an entry in the rich
@@ -2292,687 +2239,687 @@
 	 * @return true if contact has an entry in the rich address book provider,
 	 *         else false
 	 */
-	public boolean isContactIdAssociatedWithContactInRichAddressBook(final ContactId contact) {
-		Cursor cursor = null;
-		try {
-			Uri uri = Uri.withAppendedPath(RichAddressBookData.CONTENT_URI, contact.toString());
-			cursor = mLocalContentResolver.query(uri, PROJECTION_RABP, null, null, null);
-			return cursor.moveToFirst();
-		} catch (Exception e) {
-			if (logger.isActivated()){
-				logger.error("Exception occurred",e);
-			}
-			return false;
-		} finally {
-			if (cursor != null) {
-				cursor.close();
-			}
-		}
+	public boolean isContactIdAssociatedWithContactInRichAddressBook(final ContactId contact) {
+		Cursor cursor = null;
+		try {
+			Uri uri = Uri.withAppendedPath(RichAddressBookData.CONTENT_URI, contact.toString());
+			cursor = mLocalContentResolver.query(uri, PROJECTION_RABP, null, null, null);
+			return cursor.moveToFirst();
+		} catch (Exception e) {
+			if (logger.isActivated()){
+				logger.error("Exception occurred",e);
+			}
+			return false;
+		} finally {
+			if (cursor != null) {
+				cursor.close();
+			}
+		}
 	}
-
-    /**
-     * Utility method to check if a raw contact is only associated to a SIM account
-     *
-     * @param contact the contact Identifier
-     * @return true if the raw contact is only associated to a SIM account, else false
-     */
-	public boolean isOnlySimAssociated(final ContactId contact) {
-		List<Long> rawContactIds = getRawContactIdsFromPhoneNumber(contact);
-		for (Long rawContactId : rawContactIds) {
-			String[] selectionArgs = new String[] { Long.toString(rawContactId) };
-			Cursor cursor = null;
-			try {
-				cursor = mContentResolver.query(RawContacts.CONTENT_URI, PROJECTION_RAW_CONTACT_ID,
-						NOT_SIM_ACCOUNT_SELECTION, selectionArgs, null);
-				if (cursor.moveToFirst()) {
-					return false;
-				}
-			} finally {
-				if (cursor != null) {
-					cursor.close();
-				}
-			}
-		}
-		return true;
-	}
-    
-    /**
-     * Utility method to check if a raw contact id is a SIM account
-     * 
-     * @param rawContactId
-     * @return
-     */
-	public boolean isSimAccount(final long rawContactId) {
-		Cursor cursor = null;
-		try {
-			String[] selectionArgs = new String[] { String.valueOf(rawContactId) };
-			cursor = mContentResolver.query(RawContacts.CONTENT_URI, PROJECTION_RAW_CONTACT_ID, SIM_ACCOUNT_SELECTION,
-					selectionArgs, null);
-			return cursor.moveToFirst();
-
-		} catch (Exception e) {
-			if (logger.isActivated()){
-				logger.error("Exception occurred",e);
-			}
-			return false;
-		} finally {
-			if (cursor != null) {
-				cursor.close();
-			}
-		}
-	}
-       
-    /**
-     * Utility to set the photo icon attribute on a RCS contact.
-     *
-     * @param rawContactId RCS rawcontact
-     * @param photoIcon The photoIcon
-     * @param makeSuperPrimary whether or not to set the super primary flag
-     * @return 
-     */
-    private List<ContentProviderOperation> setContactPhoto(Long rawContactId, PhotoIcon photoIcon, boolean makeSuperPrimary) {
-
-    	List<ContentProviderOperation> ops = new ArrayList<ContentProviderOperation>();
-    	
-    	// Get the photo data id
-    	String[] selectionArgs = { Long.toString(rawContactId), Photo.CONTENT_ITEM_TYPE };
-    	String sortOrder = new StringBuilder(Data._ID).append(" DESC").toString();
-
-		Cursor cursor = mContentResolver.query(Data.CONTENT_URI, PROJECTION_DATA_ID, SELECTION_RAW_CONTACT_WITH_MIMETYPE, selectionArgs,
-				sortOrder);
-    	if (cursor == null) {
-    		return ops;
-    	}
-
-    	byte[] iconData = null;
-    	if (photoIcon!=null){
-    		iconData = photoIcon.getContent();	
-    	}         
-
-    	// Insert default avatar if icon is null and it is not for myself
-    	if (iconData == null
-    			&& rawContactId != getRawContactIdForMe()) {
-    		Bitmap rcsAvatar = BitmapFactory.decodeResource(mContext.getResources(), R.drawable.rcs_core_default_portrait_icon);
-    		iconData = convertBitmapToBytes(rcsAvatar);
-    	}
-
-    	try {
-    		long dataId = INVALID_ID;
-    		if (iconData == null) {
-    			// May happen only for myself
-    			// Remove photoIcon if no data
-    			if (cursor.moveToNext()) {
-    				dataId = cursor.getLong(cursor.getColumnIndex(Data._ID));
-    				// Add delete operation
-					ops.add(ContentProviderOperation.newDelete(Data.CONTENT_URI)
-							.withSelection(SELECTION_DATA_ID, new String[] { String.valueOf(dataId) }).build());
-    			}
-    		} else {
-    			ContentValues values = new ContentValues();
-    			values.put(Data.RAW_CONTACT_ID, rawContactId);
-    			values.put(Photo.PHOTO, iconData);
-    			values.put(Data.IS_PRIMARY, 1);
-    			if (makeSuperPrimary) {
-    				values.put(Data.IS_SUPER_PRIMARY, 1);
-    			}
-    			if (cursor.moveToNext()) {
-    				// We already had an icon, update it
-    				dataId = cursor.getLong(cursor.getColumnIndex(Data._ID));
-    				ops.add(ContentProviderOperation.newUpdate(Data.CONTENT_URI)
-    	        			.withSelection(Data._ID+"=?", new String[]{String.valueOf(dataId)})
-    	        			.withValues(values)
-    	        			.build());
-    			} else {
-    				// We did not have an icon, insert a new one
-    				ops.add(ContentProviderOperation.newInsert(Data.CONTENT_URI)
-    	        			.withValues(values)
-    	        			.build());
-    			}
-
-    			values.clear();
-
-    			// Set etag
-    			values.put(Data.RAW_CONTACT_ID, rawContactId);
-    			String etag = null;
-    			if (photoIcon!=null){
-    				etag = photoIcon.getEtag();
-    			}
-    			values.put(Data.DATA2, etag);
-
-    			String[] projection2 = { Data._ID, Data.RAW_CONTACT_ID, Data.MIMETYPE };
-    			String[] selectionArgs2 = { Long.toString(rawContactId) };
-
-				Cursor cur2 = null;
-				try {
-					cur2 = mContentResolver.query(Data.CONTENT_URI, projection2, SELECTION_RAW_CONTACT_ID, selectionArgs2, null);
-					if (cur2.moveToNext()) {
-						dataId = cur2.getLong(cur2.getColumnIndexOrThrow(Data._ID));
-						// We already had an etag, update it
-						dataId = cursor.getLong(cursor.getColumnIndexOrThrow(Data._ID));
-						ops.add(ContentProviderOperation.newUpdate(Data.CONTENT_URI)
-								.withSelection(SELECTION_DATA_ID, new String[] { String.valueOf(dataId) }).withValues(values).build());
-					} else {
-						// Insert etag
-						ops.add(ContentProviderOperation.newInsert(Data.CONTENT_URI).withValues(values).build());
-					}
-				} catch (Exception e) {
-					if (logger.isActivated()){
-		        		logger.error("Cannot add/update etag", e);
-		        	}
-				} finally {
-					if (cur2 != null) {
-						cur2.close();
-					}
-				}
-    		}
-    	} finally {
-    		cursor.close();
-    	}
-    	return ops;
-    }
-
-    /**
-     * Get the raw contact id of the "Me" contact.
-     *
-     * @return rawContactId
-     */
-	private long getRawContactIdForMe() {
-		Cursor cursor = null;
-		try {
-			cursor = mContentResolver.query(RawContacts.CONTENT_URI, PROJECTION_RAW_CONTACT_ID, SELECTION_RAW_CONTACT_ME, null,
-					null);
-			if (!cursor.moveToNext()) {
-				return INVALID_ID;
-			}
-			return cursor.getLong(cursor.getColumnIndexOrThrow(RawContacts._ID));
-		} catch (Exception e) {
-			if (logger.isActivated()){
-				logger.error("Exception occurred",e);
-			}
-			return INVALID_ID;
-		} finally {
-			if (cursor != null) {
-				cursor.close();
-			}
-		}
-	}
-    
-    /**
-     * Get whether the "IM" feature is enabled or not for the contact
-     * 
-     * @param contact
-     * @return flag indicating if IM sessions with the contact are enabled or not
-     */
-    public boolean isImBlockedForContact(ContactId contact){
-		Cursor cursor = null;
-		try {
-			Uri uri = Uri.withAppendedPath(RichAddressBookData.CONTENT_URI, contact.toString());
-			cursor = mLocalContentResolver.query(uri, PROJECTION_RABP, SELECTION_RAPB_IM_BLOCKED, null, null);
-			return cursor.moveToFirst();
-		} catch (Exception e) {
-			if (logger.isActivated()){
-				logger.error("Exception occurred",e);
-			}
-			return false;
-		} finally {
-			if (cursor != null) {
-				cursor.close();
-			}
-		}
-    }
-    
-    /**
-     * Get whether the "FT" feature is enabled or not for the contact
-     * 
-     * @param contact
-     * @return flag indicating if FT sessions with the contact are enabled or not
-     */
-	public boolean isFtBlockedForContact(ContactId contact) {
-		Cursor cursor = null;
-		try {
-			Uri uri = Uri.withAppendedPath(RichAddressBookData.CONTENT_URI, contact.toString());
-			cursor = mContentResolver.query(uri, PROJECTION_RABP, SELECTION_RABP_FT_BLOCKED, null, null);
-			return cursor.moveToFirst();
-		} catch (Exception e) {
-			if (logger.isActivated()){
-				logger.error("Exception occurred",e);
-			}
-			return false;
-		} finally {
-			if (cursor != null) {
-				cursor.close();
-			}
-		}
-	}
-    
-    /**
-     * Utility to create a ContactInfo object from a cursor containing data
-     * 
-     * @param cursor
-     * @return contactInfo
-     */
-	private ContactInfo getContactInfoFromCursor(Cursor cursor) {
-		ContactInfo contactInfo = new ContactInfo();
-		PresenceInfo presenceInfo = new PresenceInfo();
-		Capabilities capabilities = new Capabilities();
-
-		int idMimeTypeCOlumnIdx = cursor.getColumnIndexOrThrow(Data.MIMETYPE);
-		while (cursor.moveToNext()) {
-			String mimeTypeStr = cursor.getString(idMimeTypeCOlumnIdx);
-			try {
-				// Convert mime type string to enumerated
-				MimeType mimeType = MimeType.valueOf(mimeTypeStr);
-				switch (mimeType) {
-				case CAPABILITY_IMAGE_SHARING:
-					// Set capability image sharing
-					capabilities.setImageSharingSupport(true);
-					break;
-				case CAPABILITY_VIDEO_SHARING:
-					// Set capability video sharing
-					capabilities.setVideoSharingSupport(true);
-					break;
-				case CAPABILITY_IP_VOICE_CALL:
-					// Set capability ip voice call
-					capabilities.setIPVoiceCallSupport(true);
-					break;
-				case CAPABILITY_IP_VIDEO_CALL:
-					// Set capability ip video call
-					capabilities.setIPVideoCallSupport(true);
-					break;
-				case CAPABILITY_IM_SESSION:
-					// Set capability IM session
-					capabilities.setImSessionSupport(true);
-					break;
-				case CAPABILITY_FILE_TRANSFER:
-					// Set capability file transfer
-					capabilities.setFileTransferSupport(true);
-					break;
-				case CAPABILITY_GEOLOCATION_PUSH:
-					// Set capability geoloc push
-					capabilities.setGeolocationPushSupport(true);
-					break;
-				case CAPABILITY_EXTENSIONS: {
-					// Set RCS extensions capability
-					int columnIndex = cursor.getColumnIndex(Data.DATA2);
-					if (columnIndex != -1) {
-						capabilities.setSupportedExtensions(ServiceExtensionManager.getInstance().getExtensions(
-								cursor.getString(columnIndex)));
-					}
-				}
-					break;
-				case REGISTRATION_STATE: {
-					// Set registration state
-					int columnIndex = cursor.getColumnIndex(Data.DATA2);
-					if (columnIndex != -1) {
-						int registrationState = cursor.getInt(columnIndex);
-						contactInfo.setRegistrationState(RegistrationState.valueOf(registrationState));
-					}
-				}
-					break;
-				case NUMBER: {
-					// Set contact
-					int columnIndex = cursor.getColumnIndex(Data.DATA1);
-					if (columnIndex != -1) {
-						String contact = cursor.getString(columnIndex);
-						try {
-							contactInfo.setContact(ContactUtils.createContactId(contact));
+
+    /**
+     * Utility method to check if a raw contact is only associated to a SIM account
+     *
+     * @param contact the contact Identifier
+     * @return true if the raw contact is only associated to a SIM account, else false
+     */
+	public boolean isOnlySimAssociated(final ContactId contact) {
+		List<Long> rawContactIds = getRawContactIdsFromPhoneNumber(contact);
+		for (Long rawContactId : rawContactIds) {
+			String[] selectionArgs = new String[] { Long.toString(rawContactId) };
+			Cursor cursor = null;
+			try {
+				cursor = mContentResolver.query(RawContacts.CONTENT_URI, PROJECTION_RAW_CONTACT_ID,
+						NOT_SIM_ACCOUNT_SELECTION, selectionArgs, null);
+				if (cursor.moveToFirst()) {
+					return false;
+				}
+			} finally {
+				if (cursor != null) {
+					cursor.close();
+				}
+			}
+		}
+		return true;
+	}
+    
+    /**
+     * Utility method to check if a raw contact id is a SIM account
+     * 
+     * @param rawContactId
+     * @return
+     */
+	public boolean isSimAccount(final long rawContactId) {
+		Cursor cursor = null;
+		try {
+			String[] selectionArgs = new String[] { String.valueOf(rawContactId) };
+			cursor = mContentResolver.query(RawContacts.CONTENT_URI, PROJECTION_RAW_CONTACT_ID, SIM_ACCOUNT_SELECTION,
+					selectionArgs, null);
+			return cursor.moveToFirst();
+
+		} catch (Exception e) {
+			if (logger.isActivated()){
+				logger.error("Exception occurred",e);
+			}
+			return false;
+		} finally {
+			if (cursor != null) {
+				cursor.close();
+			}
+		}
+	}
+       
+    /**
+     * Utility to set the photo icon attribute on a RCS contact.
+     *
+     * @param rawContactId RCS rawcontact
+     * @param photoIcon The photoIcon
+     * @param makeSuperPrimary whether or not to set the super primary flag
+     * @return 
+     */
+    private List<ContentProviderOperation> setContactPhoto(Long rawContactId, PhotoIcon photoIcon, boolean makeSuperPrimary) {
+
+    	List<ContentProviderOperation> ops = new ArrayList<ContentProviderOperation>();
+    	
+    	// Get the photo data id
+    	String[] selectionArgs = { Long.toString(rawContactId), Photo.CONTENT_ITEM_TYPE };
+    	String sortOrder = new StringBuilder(Data._ID).append(" DESC").toString();
+
+		Cursor cursor = mContentResolver.query(Data.CONTENT_URI, PROJECTION_DATA_ID, SELECTION_RAW_CONTACT_WITH_MIMETYPE, selectionArgs,
+				sortOrder);
+    	if (cursor == null) {
+    		return ops;
+    	}
+
+    	byte[] iconData = null;
+    	if (photoIcon!=null){
+    		iconData = photoIcon.getContent();	
+    	}         
+
+    	// Insert default avatar if icon is null and it is not for myself
+    	if (iconData == null
+    			&& rawContactId != getRawContactIdForMe()) {
+    		Bitmap rcsAvatar = BitmapFactory.decodeResource(mContext.getResources(), R.drawable.rcs_core_default_portrait_icon);
+    		iconData = convertBitmapToBytes(rcsAvatar);
+    	}
+
+    	try {
+    		long dataId = INVALID_ID;
+    		if (iconData == null) {
+    			// May happen only for myself
+    			// Remove photoIcon if no data
+    			if (cursor.moveToNext()) {
+    				dataId = cursor.getLong(cursor.getColumnIndex(Data._ID));
+    				// Add delete operation
+					ops.add(ContentProviderOperation.newDelete(Data.CONTENT_URI)
+							.withSelection(SELECTION_DATA_ID, new String[] { String.valueOf(dataId) }).build());
+    			}
+    		} else {
+    			ContentValues values = new ContentValues();
+    			values.put(Data.RAW_CONTACT_ID, rawContactId);
+    			values.put(Photo.PHOTO, iconData);
+    			values.put(Data.IS_PRIMARY, 1);
+    			if (makeSuperPrimary) {
+    				values.put(Data.IS_SUPER_PRIMARY, 1);
+    			}
+    			if (cursor.moveToNext()) {
+    				// We already had an icon, update it
+    				dataId = cursor.getLong(cursor.getColumnIndex(Data._ID));
+    				ops.add(ContentProviderOperation.newUpdate(Data.CONTENT_URI)
+    	        			.withSelection(Data._ID+"=?", new String[]{String.valueOf(dataId)})
+    	        			.withValues(values)
+    	        			.build());
+    			} else {
+    				// We did not have an icon, insert a new one
+    				ops.add(ContentProviderOperation.newInsert(Data.CONTENT_URI)
+    	        			.withValues(values)
+    	        			.build());
+    			}
+
+    			values.clear();
+
+    			// Set etag
+    			values.put(Data.RAW_CONTACT_ID, rawContactId);
+    			String etag = null;
+    			if (photoIcon!=null){
+    				etag = photoIcon.getEtag();
+    			}
+    			values.put(Data.DATA2, etag);
+
+    			String[] projection2 = { Data._ID, Data.RAW_CONTACT_ID, Data.MIMETYPE };
+    			String[] selectionArgs2 = { Long.toString(rawContactId) };
+
+				Cursor cur2 = null;
+				try {
+					cur2 = mContentResolver.query(Data.CONTENT_URI, projection2, SELECTION_RAW_CONTACT_ID, selectionArgs2, null);
+					if (cur2.moveToNext()) {
+						dataId = cur2.getLong(cur2.getColumnIndexOrThrow(Data._ID));
+						// We already had an etag, update it
+						dataId = cursor.getLong(cursor.getColumnIndexOrThrow(Data._ID));
+						ops.add(ContentProviderOperation.newUpdate(Data.CONTENT_URI)
+								.withSelection(SELECTION_DATA_ID, new String[] { String.valueOf(dataId) }).withValues(values).build());
+					} else {
+						// Insert etag
+						ops.add(ContentProviderOperation.newInsert(Data.CONTENT_URI).withValues(values).build());
+					}
+				} catch (Exception e) {
+					if (logger.isActivated()){
+		        		logger.error("Cannot add/update etag", e);
+		        	}
+				} finally {
+					if (cur2 != null) {
+						cur2.close();
+					}
+				}
+    		}
+    	} finally {
+    		cursor.close();
+    	}
+    	return ops;
+    }
+
+    /**
+     * Get the raw contact id of the "Me" contact.
+     *
+     * @return rawContactId
+     */
+	private long getRawContactIdForMe() {
+		Cursor cursor = null;
+		try {
+			cursor = mContentResolver.query(RawContacts.CONTENT_URI, PROJECTION_RAW_CONTACT_ID, SELECTION_RAW_CONTACT_ME, null,
+					null);
+			if (!cursor.moveToNext()) {
+				return INVALID_ID;
+			}
+			return cursor.getLong(cursor.getColumnIndexOrThrow(RawContacts._ID));
+		} catch (Exception e) {
+			if (logger.isActivated()){
+				logger.error("Exception occurred",e);
+			}
+			return INVALID_ID;
+		} finally {
+			if (cursor != null) {
+				cursor.close();
+			}
+		}
+	}
+    
+    /**
+     * Get whether the "IM" feature is enabled or not for the contact
+     * 
+     * @param contact
+     * @return flag indicating if IM sessions with the contact are enabled or not
+     */
+    public boolean isImBlockedForContact(ContactId contact){
+		Cursor cursor = null;
+		try {
+			Uri uri = Uri.withAppendedPath(RichAddressBookData.CONTENT_URI, contact.toString());
+			cursor = mLocalContentResolver.query(uri, PROJECTION_RABP, SELECTION_RAPB_IM_BLOCKED, null, null);
+			return cursor.moveToFirst();
+		} catch (Exception e) {
+			if (logger.isActivated()){
+				logger.error("Exception occurred",e);
+			}
+			return false;
+		} finally {
+			if (cursor != null) {
+				cursor.close();
+			}
+		}
+    }
+    
+    /**
+     * Get whether the "FT" feature is enabled or not for the contact
+     * 
+     * @param contact
+     * @return flag indicating if FT sessions with the contact are enabled or not
+     */
+	public boolean isFtBlockedForContact(ContactId contact) {
+		Cursor cursor = null;
+		try {
+			Uri uri = Uri.withAppendedPath(RichAddressBookData.CONTENT_URI, contact.toString());
+			cursor = mContentResolver.query(uri, PROJECTION_RABP, SELECTION_RABP_FT_BLOCKED, null, null);
+			return cursor.moveToFirst();
+		} catch (Exception e) {
+			if (logger.isActivated()){
+				logger.error("Exception occurred",e);
+			}
+			return false;
+		} finally {
+			if (cursor != null) {
+				cursor.close();
+			}
+		}
+	}
+    
+    /**
+     * Utility to create a ContactInfo object from a cursor containing data
+     * 
+     * @param cursor
+     * @return contactInfo
+     */
+	private ContactInfo getContactInfoFromCursor(Cursor cursor) {
+		ContactInfo contactInfo = new ContactInfo();
+		PresenceInfo presenceInfo = new PresenceInfo();
+		Capabilities capabilities = new Capabilities();
+
+		int idMimeTypeCOlumnIdx = cursor.getColumnIndexOrThrow(Data.MIMETYPE);
+		while (cursor.moveToNext()) {
+			String mimeTypeStr = cursor.getString(idMimeTypeCOlumnIdx);
+			try {
+				// Convert mime type string to enumerated
+				MimeType mimeType = MimeType.valueOf(mimeTypeStr);
+				switch (mimeType) {
+				case CAPABILITY_IMAGE_SHARING:
+					// Set capability image sharing
+					capabilities.setImageSharingSupport(true);
+					break;
+				case CAPABILITY_VIDEO_SHARING:
+					// Set capability video sharing
+					capabilities.setVideoSharingSupport(true);
+					break;
+				case CAPABILITY_IP_VOICE_CALL:
+					// Set capability ip voice call
+					capabilities.setIPVoiceCallSupport(true);
+					break;
+				case CAPABILITY_IP_VIDEO_CALL:
+					// Set capability ip video call
+					capabilities.setIPVideoCallSupport(true);
+					break;
+				case CAPABILITY_IM_SESSION:
+					// Set capability IM session
+					capabilities.setImSessionSupport(true);
+					break;
+				case CAPABILITY_FILE_TRANSFER:
+					// Set capability file transfer
+					capabilities.setFileTransferSupport(true);
+					break;
+				case CAPABILITY_GEOLOCATION_PUSH:
+					// Set capability geoloc push
+					capabilities.setGeolocationPushSupport(true);
+					break;
+				case CAPABILITY_EXTENSIONS: {
+					// Set RCS extensions capability
+					int columnIndex = cursor.getColumnIndex(Data.DATA2);
+					if (columnIndex != -1) {
+						capabilities.setSupportedExtensions(ServiceExtensionManager.getInstance().getExtensions(
+								cursor.getString(columnIndex)));
+					}
+				}
+					break;
+				case REGISTRATION_STATE: {
+					// Set registration state
+					int columnIndex = cursor.getColumnIndex(Data.DATA2);
+					if (columnIndex != -1) {
+						int registrationState = cursor.getInt(columnIndex);
+						contactInfo.setRegistrationState(RegistrationState.valueOf(registrationState));
+					}
+				}
+					break;
+				case NUMBER: {
+					// Set contact
+					int columnIndex = cursor.getColumnIndex(Data.DATA1);
+					if (columnIndex != -1) {
+						String contact = cursor.getString(columnIndex);
+						try {
+							contactInfo.setContact(ContactUtils.createContactId(contact));
 						} catch (RcsContactFormatException e) {
-							if (logger.isActivated()) {
-								logger.warn("Cannot parse contact " + contact);
-							}
-						}
-					}
-				}
-					break;
-				default:
-					if (logger.isActivated()) {
-						logger.warn("Unhandled mimetype " + mimeTypeStr);
-					}
-					break;
-				}
-			} catch (Exception e) {
-				if (logger.isActivated()) {
-					logger.warn("Invalid mimetype " + mimeTypeStr);
-				}
-			}
-		}
-		cursor.close();
-		contactInfo.setPresenceInfo(presenceInfo);
-		contactInfo.setCapabilities(capabilities);
-
-		return contactInfo;
-	}
-    
-    /**
-     * Utility to extract data from a raw contact.
-     *
-     * @param rawContactId the rawContactId
-     * @return A cursor containing the requested data.
-     */
-    private Cursor getRawContactDataCursor(final long rawContactId) {
-        String[] projection = {
-                Data._ID, 
-                Data.MIMETYPE, 
-                Data.DATA1, 
-                Data.DATA2, 
-                Website.URL,
-                Photo.PHOTO          
-        };
-
-        // Filter the mime types 
-        String selection = "(" + Data.RAW_CONTACT_ID + " =?) AND (" 
-                + Data.MIMETYPE + "=? OR "
-                + Data.MIMETYPE + "=? OR "
-                + Data.MIMETYPE + "=? OR "
-                + Data.MIMETYPE + "=? OR "
-                + Data.MIMETYPE + "=? OR "
-                + Data.MIMETYPE + "=? OR "
-                + Data.MIMETYPE + "=? OR "
-                + Data.MIMETYPE + "=? OR "
-                + Data.MIMETYPE + "=? OR "
-                + Data.MIMETYPE + "=?)";
-        String[] selectionArgs = {
-                Long.toString(rawContactId), 
-                MIMETYPE_REGISTRATION_STATE,
-                MIMETYPE_NUMBER,
-                MIMETYPE_CAPABILITY_IMAGE_SHARING,
-                MIMETYPE_CAPABILITY_VIDEO_SHARING,
-                MIMETYPE_CAPABILITY_IP_VOICE_CALL,
-                MIMETYPE_CAPABILITY_IP_VIDEO_CALL,
-                MIMETYPE_CAPABILITY_IM_SESSION,
-                MIMETYPE_CAPABILITY_FILE_TRANSFER,
-                MIMETYPE_CAPABILITY_GEOLOCATION_PUSH,
-                MIMETYPE_CAPABILITY_EXTENSIONS
-        };
-
-        Cursor cur = mContentResolver.query(Data.CONTENT_URI,
-        		projection, 
-        		selection, 
-        		selectionArgs, 
-        		null);
-
-        return cur;
-    }
-    
-    /**
-     * Update UI strings when device's locale has changed
-     */
-    public void updateStrings(){
-    	
-		ArrayList<ContentProviderOperation> ops = new ArrayList<ContentProviderOperation>();
-    	
-    	// Update My profile display name
-    	ContentValues values = new ContentValues();
-    	values.put(StructuredName.DISPLAY_NAME, mContext.getString(R.string.rcs_core_my_profile));
-    	
-    	ops.add(ContentProviderOperation.newUpdate(Data.CONTENT_URI)
-    			.withSelection(SELECTION_RAW_CONTACT_WITH_MIMETYPE, new String[]{Long.toString(getRawContactIdForMe()), StructuredName.DISPLAY_NAME})
-    			.withValues(values)
-    			.build());
-    	
-    	// Update file transfer menu
-    	values.clear();
-    	values.put(Data.DATA2, getMimeTypeDescription(MIMETYPE_CAPABILITY_FILE_TRANSFER));
-		ops.add(ContentProviderOperation.newUpdate(Data.CONTENT_URI)
-				.withSelection(SELECTION_DATA_MIMETYPE_CAPABILITY_FILE_TRANSFER, null).withValues(values).build());
-    	
-    	// Update chat menu 
-    	values.clear();
-    	values.put(Data.DATA2, getMimeTypeDescription(MIMETYPE_CAPABILITY_IM_SESSION));
-		ops.add(ContentProviderOperation.newUpdate(Data.CONTENT_URI)
-				.withSelection(SELECTION_DATA_MIMETYPE_CAPABILITY_IM_SESSION, null).withValues(values).build());
-
-    	// Update image sharing menu 
-    	values.clear();
-    	values.put(Data.DATA2, getMimeTypeDescription(MIMETYPE_CAPABILITY_IMAGE_SHARING));
-		ops.add(ContentProviderOperation.newUpdate(Data.CONTENT_URI)
-				.withSelection(SELECTION_DATA_MIMETYPE_CAPABILITY_IMAGE_SHARING, null).withValues(values).build());
-
-    	// Update video sharing menu 
-    	values.clear();
-    	values.put(Data.DATA2, getMimeTypeDescription(MIMETYPE_CAPABILITY_VIDEO_SHARING));
-		ops.add(ContentProviderOperation.newUpdate(Data.CONTENT_URI)
-				.withSelection(SELECTION_DATA_MIMETYPE_CAPABILITY_VIDEO_SHARING, null).withValues(values).build());
-
-		// Update IP voice call menu
-		values.clear();
-		values.put(Data.DATA2, getMimeTypeDescription(MIMETYPE_CAPABILITY_IP_VOICE_CALL));
-		ops.add(ContentProviderOperation.newUpdate(Data.CONTENT_URI)
-				.withSelection(SELECTION_DATA_MIMETYPE_CAPABILITY_IP_VOICE_CALL, null).withValues(values).build());
-
-		// Update IP video call menu
-		values.clear();
-		values.put(Data.DATA2, getMimeTypeDescription(MIMETYPE_CAPABILITY_IP_VIDEO_CALL));
-		ops.add(ContentProviderOperation.newUpdate(Data.CONTENT_URI)
-				.withSelection(SELECTION_DATA_MIMETYPE_CAPABILITY_IP_VIDEO_CALL, null).withValues(values).build());
-
-    	if (!ops.isEmpty()){
-			// Do the actual database modifications
-			try {
-				mContentResolver.applyBatch(ContactsContract.AUTHORITY, ops);
-			} catch (RemoteException e) {
-				if (logger.isActivated()){
-					logger.error("Something went wrong when updating the database strings",e);
-				}
-			} catch (OperationApplicationException e) {
-				if (logger.isActivated()){
-					logger.error("Something went wrong when updating the database strings",e);
-				}
-			}
-		}
-    }
-
-    /**
-     * Clean the RCS entries
-     *
-     * <br>This removes the RCS entries that are associated to numbers not present in the address book anymore
-     * <br>This also creates a RCS raw contact for numbers that are present, have RCS raw contact but not on all raw contacts 
-     * (typical example: a RCS number is present in the address book and another contact is created using the same number)
-     */
-    public void cleanRCSEntries() {
-        cleanRCSRawContactsInAB();
-        cleanEntriesInRichAB();
-    }
-
-    /**
-     * Clean AB
-     */
-    private void cleanRCSRawContactsInAB() {
-		// Get all RCS raw contacts id
-        // Delete RCS Entry where number is not in the address book anymore
-     	ArrayList<ContentProviderOperation> ops = new ArrayList<ContentProviderOperation>();
-		Cursor cursor = null;
-		try {
-			cursor = mContentResolver.query(Data.CONTENT_URI, PROJECTION_RAW_CONTACT_DATA1, SELECTION_DATA_MIMETYPE_NUMBER, null,
-					null);
-			if (cursor.moveToFirst()) {
-				int contactColumnIdx = cursor.getColumnIndexOrThrow(Data.RAW_CONTACT_ID);
-				int data1ColumnIdx = cursor.getColumnIndexOrThrow(Data.DATA1);
-				do {
-					long rawContactId = cursor.getLong(contactColumnIdx);
-					String phoneNumber = cursor.getString(data1ColumnIdx);
-					try {
-						ContactId contact = ContactUtils.createContactId(phoneNumber);
-						if (getRawContactIdsFromPhoneNumber(contact).isEmpty()) {
-							ops.add(ContentProviderOperation.newDelete(RawContacts.CONTENT_URI)
-									.withSelection(SELECTION_RAW_CONTACT, new String[] { Long.toString(rawContactId) }).build());
-							// Also delete the corresponding entries in the aggregation provider
-							mLocalContentResolver.delete(AggregationData.CONTENT_URI, WHERE_RCS_RAW_CONTACT_ID,
-									new String[] { Long.toString(rawContactId) });
-						}
-					} catch (RcsContactFormatException e) {
-						if (logger.isActivated()) {
-							logger.warn("Cannot parse contact " + phoneNumber);
-						}
-					}
-				} while (cursor.moveToNext());
-			}
-		} catch (Exception e) {
-			if (logger.isActivated()){
-				logger.error("Exception occurred",e);
-			}
-		} finally {
-			if (cursor != null) {
-				cursor.close();
-			}
-		}
-
-		if (!ops.isEmpty()){
-			// Do the actual database modifications
-			try {
-			    mContentResolver.applyBatch(ContactsContract.AUTHORITY, ops);
-			} catch (RemoteException e) {
-				if (logger.isActivated()){
-					logger.error("Something went wrong when updating the database strings",e);
-				}
-			} catch (OperationApplicationException e) {
-				if (logger.isActivated()){
-					logger.error("Something went wrong when updating the database strings",e);
-				}
-			}
-		}
-    }
-
-    /**
-     * Clean EAB
-     */
-    private void cleanEntriesInRichAB() {
-    	// Empty the cache
-    	mCapabilitiesCache.clear();
-		// Get All contact in EAB
-		Cursor cursor = null;
-		try {
-			cursor = mLocalContentResolver.query(RichAddressBookData.CONTENT_URI, PROJECTION_RABP, null, null, null);
-			if (!cursor.moveToFirst()) {
-				return;
-			}
-			int contactColumnIdx = cursor.getColumnIndexOrThrow(RichAddressBookData.KEY_CONTACT);
-			// Delete EAB Entry where number is not in the address book anymore
-			do {
-				String phoneNumber = cursor.getString(contactColumnIdx);
-				try {
-					ContactId contact = ContactUtils.createContactId(phoneNumber);
-					if (getRawContactIdsFromPhoneNumber(contact).isEmpty()) {
-						Uri uri = Uri.withAppendedPath(RichAddressBookData.CONTENT_URI, phoneNumber);
-						mLocalContentResolver.delete(uri, null, null);
-					}
+							if (logger.isActivated()) {
+								logger.warn("Cannot parse contact " + contact);
+							}
+						}
+					}
+				}
+					break;
+				default:
+					if (logger.isActivated()) {
+						logger.warn("Unhandled mimetype " + mimeTypeStr);
+					}
+					break;
+				}
+			} catch (Exception e) {
+				if (logger.isActivated()) {
+					logger.warn("Invalid mimetype " + mimeTypeStr);
+				}
+			}
+		}
+		cursor.close();
+		contactInfo.setPresenceInfo(presenceInfo);
+		contactInfo.setCapabilities(capabilities);
+
+		return contactInfo;
+	}
+    
+    /**
+     * Utility to extract data from a raw contact.
+     *
+     * @param rawContactId the rawContactId
+     * @return A cursor containing the requested data.
+     */
+    private Cursor getRawContactDataCursor(final long rawContactId) {
+        String[] projection = {
+                Data._ID, 
+                Data.MIMETYPE, 
+                Data.DATA1, 
+                Data.DATA2, 
+                Website.URL,
+                Photo.PHOTO          
+        };
+
+        // Filter the mime types 
+        String selection = "(" + Data.RAW_CONTACT_ID + " =?) AND (" 
+                + Data.MIMETYPE + "=? OR "
+                + Data.MIMETYPE + "=? OR "
+                + Data.MIMETYPE + "=? OR "
+                + Data.MIMETYPE + "=? OR "
+                + Data.MIMETYPE + "=? OR "
+                + Data.MIMETYPE + "=? OR "
+                + Data.MIMETYPE + "=? OR "
+                + Data.MIMETYPE + "=? OR "
+                + Data.MIMETYPE + "=? OR "
+                + Data.MIMETYPE + "=?)";
+        String[] selectionArgs = {
+                Long.toString(rawContactId), 
+                MIMETYPE_REGISTRATION_STATE,
+                MIMETYPE_NUMBER,
+                MIMETYPE_CAPABILITY_IMAGE_SHARING,
+                MIMETYPE_CAPABILITY_VIDEO_SHARING,
+                MIMETYPE_CAPABILITY_IP_VOICE_CALL,
+                MIMETYPE_CAPABILITY_IP_VIDEO_CALL,
+                MIMETYPE_CAPABILITY_IM_SESSION,
+                MIMETYPE_CAPABILITY_FILE_TRANSFER,
+                MIMETYPE_CAPABILITY_GEOLOCATION_PUSH,
+                MIMETYPE_CAPABILITY_EXTENSIONS
+        };
+
+        Cursor cur = mContentResolver.query(Data.CONTENT_URI,
+        		projection, 
+        		selection, 
+        		selectionArgs, 
+        		null);
+
+        return cur;
+    }
+    
+    /**
+     * Update UI strings when device's locale has changed
+     */
+    public void updateStrings(){
+    	
+		ArrayList<ContentProviderOperation> ops = new ArrayList<ContentProviderOperation>();
+    	
+    	// Update My profile display name
+    	ContentValues values = new ContentValues();
+    	values.put(StructuredName.DISPLAY_NAME, mContext.getString(R.string.rcs_core_my_profile));
+    	
+    	ops.add(ContentProviderOperation.newUpdate(Data.CONTENT_URI)
+    			.withSelection(SELECTION_RAW_CONTACT_WITH_MIMETYPE, new String[]{Long.toString(getRawContactIdForMe()), StructuredName.DISPLAY_NAME})
+    			.withValues(values)
+    			.build());
+    	
+    	// Update file transfer menu
+    	values.clear();
+    	values.put(Data.DATA2, getMimeTypeDescription(MIMETYPE_CAPABILITY_FILE_TRANSFER));
+		ops.add(ContentProviderOperation.newUpdate(Data.CONTENT_URI)
+				.withSelection(SELECTION_DATA_MIMETYPE_CAPABILITY_FILE_TRANSFER, null).withValues(values).build());
+    	
+    	// Update chat menu 
+    	values.clear();
+    	values.put(Data.DATA2, getMimeTypeDescription(MIMETYPE_CAPABILITY_IM_SESSION));
+		ops.add(ContentProviderOperation.newUpdate(Data.CONTENT_URI)
+				.withSelection(SELECTION_DATA_MIMETYPE_CAPABILITY_IM_SESSION, null).withValues(values).build());
+
+    	// Update image sharing menu 
+    	values.clear();
+    	values.put(Data.DATA2, getMimeTypeDescription(MIMETYPE_CAPABILITY_IMAGE_SHARING));
+		ops.add(ContentProviderOperation.newUpdate(Data.CONTENT_URI)
+				.withSelection(SELECTION_DATA_MIMETYPE_CAPABILITY_IMAGE_SHARING, null).withValues(values).build());
+
+    	// Update video sharing menu 
+    	values.clear();
+    	values.put(Data.DATA2, getMimeTypeDescription(MIMETYPE_CAPABILITY_VIDEO_SHARING));
+		ops.add(ContentProviderOperation.newUpdate(Data.CONTENT_URI)
+				.withSelection(SELECTION_DATA_MIMETYPE_CAPABILITY_VIDEO_SHARING, null).withValues(values).build());
+
+		// Update IP voice call menu
+		values.clear();
+		values.put(Data.DATA2, getMimeTypeDescription(MIMETYPE_CAPABILITY_IP_VOICE_CALL));
+		ops.add(ContentProviderOperation.newUpdate(Data.CONTENT_URI)
+				.withSelection(SELECTION_DATA_MIMETYPE_CAPABILITY_IP_VOICE_CALL, null).withValues(values).build());
+
+		// Update IP video call menu
+		values.clear();
+		values.put(Data.DATA2, getMimeTypeDescription(MIMETYPE_CAPABILITY_IP_VIDEO_CALL));
+		ops.add(ContentProviderOperation.newUpdate(Data.CONTENT_URI)
+				.withSelection(SELECTION_DATA_MIMETYPE_CAPABILITY_IP_VIDEO_CALL, null).withValues(values).build());
+
+    	if (!ops.isEmpty()){
+			// Do the actual database modifications
+			try {
+				mContentResolver.applyBatch(ContactsContract.AUTHORITY, ops);
+			} catch (RemoteException e) {
+				if (logger.isActivated()){
+					logger.error("Something went wrong when updating the database strings",e);
+				}
+			} catch (OperationApplicationException e) {
+				if (logger.isActivated()){
+					logger.error("Something went wrong when updating the database strings",e);
+				}
+			}
+		}
+    }
+
+    /**
+     * Clean the RCS entries
+     *
+     * <br>This removes the RCS entries that are associated to numbers not present in the address book anymore
+     * <br>This also creates a RCS raw contact for numbers that are present, have RCS raw contact but not on all raw contacts 
+     * (typical example: a RCS number is present in the address book and another contact is created using the same number)
+     */
+    public void cleanRCSEntries() {
+        cleanRCSRawContactsInAB();
+        cleanEntriesInRichAB();
+    }
+
+    /**
+     * Clean AB
+     */
+    private void cleanRCSRawContactsInAB() {
+		// Get all RCS raw contacts id
+        // Delete RCS Entry where number is not in the address book anymore
+     	ArrayList<ContentProviderOperation> ops = new ArrayList<ContentProviderOperation>();
+		Cursor cursor = null;
+		try {
+			cursor = mContentResolver.query(Data.CONTENT_URI, PROJECTION_RAW_CONTACT_DATA1, SELECTION_DATA_MIMETYPE_NUMBER, null,
+					null);
+			if (cursor.moveToFirst()) {
+				int contactColumnIdx = cursor.getColumnIndexOrThrow(Data.RAW_CONTACT_ID);
+				int data1ColumnIdx = cursor.getColumnIndexOrThrow(Data.DATA1);
+				do {
+					long rawContactId = cursor.getLong(contactColumnIdx);
+					String phoneNumber = cursor.getString(data1ColumnIdx);
+					try {
+						ContactId contact = ContactUtils.createContactId(phoneNumber);
+						if (getRawContactIdsFromPhoneNumber(contact).isEmpty()) {
+							ops.add(ContentProviderOperation.newDelete(RawContacts.CONTENT_URI)
+									.withSelection(SELECTION_RAW_CONTACT, new String[] { Long.toString(rawContactId) }).build());
+							// Also delete the corresponding entries in the aggregation provider
+							mLocalContentResolver.delete(AggregationData.CONTENT_URI, WHERE_RCS_RAW_CONTACT_ID,
+									new String[] { Long.toString(rawContactId) });
+						}
+					} catch (RcsContactFormatException e) {
+						if (logger.isActivated()) {
+							logger.warn("Cannot parse contact " + phoneNumber);
+						}
+					}
+				} while (cursor.moveToNext());
+			}
+		} catch (Exception e) {
+			if (logger.isActivated()){
+				logger.error("Exception occurred",e);
+			}
+		} finally {
+			if (cursor != null) {
+				cursor.close();
+			}
+		}
+
+		if (!ops.isEmpty()){
+			// Do the actual database modifications
+			try {
+			    mContentResolver.applyBatch(ContactsContract.AUTHORITY, ops);
+			} catch (RemoteException e) {
+				if (logger.isActivated()){
+					logger.error("Something went wrong when updating the database strings",e);
+				}
+			} catch (OperationApplicationException e) {
+				if (logger.isActivated()){
+					logger.error("Something went wrong when updating the database strings",e);
+				}
+			}
+		}
+    }
+
+    /**
+     * Clean EAB
+     */
+    private void cleanEntriesInRichAB() {
+    	// Empty the cache
+    	mCapabilitiesCache.clear();
+		// Get All contact in EAB
+		Cursor cursor = null;
+		try {
+			cursor = mLocalContentResolver.query(RichAddressBookData.CONTENT_URI, PROJECTION_RABP, null, null, null);
+			if (!cursor.moveToFirst()) {
+				return;
+			}
+			int contactColumnIdx = cursor.getColumnIndexOrThrow(RichAddressBookData.KEY_CONTACT);
+			// Delete EAB Entry where number is not in the address book anymore
+			do {
+				String phoneNumber = cursor.getString(contactColumnIdx);
+				try {
+					ContactId contact = ContactUtils.createContactId(phoneNumber);
+					if (getRawContactIdsFromPhoneNumber(contact).isEmpty()) {
+						Uri uri = Uri.withAppendedPath(RichAddressBookData.CONTENT_URI, phoneNumber);
+						mLocalContentResolver.delete(uri, null, null);
+					}
 				} catch (RcsContactFormatException e) {
-					if (logger.isActivated()) {
-						logger.warn("Cannot parse contact "+phoneNumber);
-					}
-				}
-			} while (cursor.moveToNext());
-		} catch (Exception e) {
-			if (logger.isActivated()) {
-				logger.error("Clean entries has failed", e);
-			}
-		} finally {
-			if (cursor != null) {
-				cursor.close();
-			}
-		}
-    }
-
-    /**
-     * Delete all RCS entries in databases
-     */
-    public void deleteRCSEntries() {
-        // Delete Aggregation data
-    	mLocalContentResolver.delete(AggregationData.CONTENT_URI, null, null);
-
-    	// Empty the cache
-    	mCapabilitiesCache.clear();
-    	
-        // Delete presence data
-    	mLocalContentResolver.delete(RichAddressBookData.CONTENT_URI, null, null);
-    }
-    
-    /**
-     * Is capability supported
-     * 
-     * @param cursor Cursor
-     * @param column Column name
-     * @return True if capability is supported
-     */
-    private boolean isCapabilitySupported(Cursor cursor, String column) {
-    	return cursor.getInt(cursor.getColumnIndexOrThrow(column)) == CapabilitiesLog.SUPPORTED;
-    }
-    
-	/**
-	 * Set the display name into the rich address book provider
-	 * 
-	 * @param contact Contact ID
-	 * @param RCS display name
-	 */
-	public void setContactDisplayName(ContactId contact, String displayName) {
-		if (contact == null) {
-			return;
-		}
-		ContentValues values = new ContentValues();
-		values.put(RichAddressBookData.KEY_DISPLAY_NAME, displayName);
-		// Check if record exists and if so then update is required
-		try {
-			String oldDisplayName = getContactDisplayName(contact);
-			boolean updateRequired = !StringUtils.equals(oldDisplayName, displayName);
-			if (updateRequired) {
-				Uri uri = Uri.withAppendedPath(RichAddressBookData.CONTENT_URI, contact.toString());
-				// Contact already present and display name is new, update
-				mLocalContentResolver.update(uri, values, null, null);
-			}
-		} catch (IllegalStateException e) {
-			// RCS account does not exist : insert it
-			values.put(RichAddressBookData.KEY_CONTACT, contact.toString());
-			values.put(RichAddressBookData.KEY_TIMESTAMP, System.currentTimeMillis());
-			// Contact not present in provider, insert
-			mLocalContentResolver.insert(RichAddressBookData.CONTENT_URI, values);
-		}
-	}
-	
-	/**
-	 * Get RCS display name for contact
-	 * 
-	 * @param contact
-	 * @return the display name or IllegalStateException if RCS account is not created
-	 */
-	public String getContactDisplayName(ContactId contact) {
-		Cursor cursor = null;
-		try {
-			Uri uri = Uri.withAppendedPath(RichAddressBookData.CONTENT_URI, contact.toString());
-			cursor = mLocalContentResolver.query(uri, PROJECTION_RABP_DISPLAY_NAME, null, null, null);
-			if (cursor.moveToFirst()) {
-				return cursor.getString(cursor.getColumnIndexOrThrow(RichAddressBookData.KEY_DISPLAY_NAME));
-			}
-		} catch (Exception e) {
-			if (logger.isActivated()) {
-				logger.error("Internal exception", e);
-			}
-		} finally {
-			if (cursor != null) {
-				cursor.close();
-			}
-		}
-		throw new IllegalStateException("No RCS account found");
-	}
-
-	/**
-	 * Update the time of last capabilities refresh
-	 * 
-	 * @param contact
-	 */
-	public void updateCapabilitiesTimeLastRefresh(ContactId contact) {
-		if (logger.isActivated()) {
-			logger.debug("Update the time of last capabilities refresh for " + contact);
-		}
-		Capabilities capabilities = getContactCapabilities(contact);
-		if (capabilities == null) {
-			return;
-		}
-		long now = System.currentTimeMillis();
-		// Update the cache
-		capabilities.setTimestampOfLastRefresh(now);
-		ContentValues values = new ContentValues();
-		values.put(RichAddressBookData.KEY_CAPABILITY_TIME_LAST_REFRESH, now);
-		Uri uri = Uri.withAppendedPath(RichAddressBookData.CONTENT_URI, contact.toString());
-		mLocalContentResolver.update(uri, values, null, null);
-	}
-}
+					if (logger.isActivated()) {
+						logger.warn("Cannot parse contact "+phoneNumber);
+					}
+				}
+			} while (cursor.moveToNext());
+		} catch (Exception e) {
+			if (logger.isActivated()) {
+				logger.error("Clean entries has failed", e);
+			}
+		} finally {
+			if (cursor != null) {
+				cursor.close();
+			}
+		}
+    }
+
+    /**
+     * Delete all RCS entries in databases
+     */
+    public void deleteRCSEntries() {
+        // Delete Aggregation data
+    	mLocalContentResolver.delete(AggregationData.CONTENT_URI, null, null);
+
+    	// Empty the cache
+    	mCapabilitiesCache.clear();
+    	
+        // Delete presence data
+    	mLocalContentResolver.delete(RichAddressBookData.CONTENT_URI, null, null);
+    }
+    
+    /**
+     * Is capability supported
+     * 
+     * @param cursor Cursor
+     * @param column Column name
+     * @return True if capability is supported
+     */
+    private boolean isCapabilitySupported(Cursor cursor, String column) {
+    	return cursor.getInt(cursor.getColumnIndexOrThrow(column)) == CapabilitiesLog.SUPPORTED;
+    }
+    
+	/**
+	 * Set the display name into the rich address book provider
+	 * 
+	 * @param contact Contact ID
+	 * @param RCS display name
+	 */
+	public void setContactDisplayName(ContactId contact, String displayName) {
+		if (contact == null) {
+			return;
+		}
+		ContentValues values = new ContentValues();
+		values.put(RichAddressBookData.KEY_DISPLAY_NAME, displayName);
+		// Check if record exists and if so then update is required
+		try {
+			String oldDisplayName = getContactDisplayName(contact);
+			boolean updateRequired = !StringUtils.equals(oldDisplayName, displayName);
+			if (updateRequired) {
+				Uri uri = Uri.withAppendedPath(RichAddressBookData.CONTENT_URI, contact.toString());
+				// Contact already present and display name is new, update
+				mLocalContentResolver.update(uri, values, null, null);
+			}
+		} catch (IllegalStateException e) {
+			// RCS account does not exist : insert it
+			values.put(RichAddressBookData.KEY_CONTACT, contact.toString());
+			values.put(RichAddressBookData.KEY_TIMESTAMP, System.currentTimeMillis());
+			// Contact not present in provider, insert
+			mLocalContentResolver.insert(RichAddressBookData.CONTENT_URI, values);
+		}
+	}
+	
+	/**
+	 * Get RCS display name for contact
+	 * 
+	 * @param contact
+	 * @return the display name or IllegalStateException if RCS account is not created
+	 */
+	public String getContactDisplayName(ContactId contact) {
+		Cursor cursor = null;
+		try {
+			Uri uri = Uri.withAppendedPath(RichAddressBookData.CONTENT_URI, contact.toString());
+			cursor = mLocalContentResolver.query(uri, PROJECTION_RABP_DISPLAY_NAME, null, null, null);
+			if (cursor.moveToFirst()) {
+				return cursor.getString(cursor.getColumnIndexOrThrow(RichAddressBookData.KEY_DISPLAY_NAME));
+			}
+		} catch (Exception e) {
+			if (logger.isActivated()) {
+				logger.error("Internal exception", e);
+			}
+		} finally {
+			if (cursor != null) {
+				cursor.close();
+			}
+		}
+		throw new IllegalStateException("No RCS account found");
+	}
+
+	/**
+	 * Update the time of last capabilities refresh
+	 * 
+	 * @param contact
+	 */
+	public void updateCapabilitiesTimeLastRefresh(ContactId contact) {
+		if (logger.isActivated()) {
+			logger.debug("Update the time of last capabilities refresh for " + contact);
+		}
+		Capabilities capabilities = getContactCapabilities(contact);
+		if (capabilities == null) {
+			return;
+		}
+		long now = System.currentTimeMillis();
+		// Update the cache
+		capabilities.setTimestampOfLastRefresh(now);
+		ContentValues values = new ContentValues();
+		values.put(RichAddressBookData.KEY_CAPABILITY_TIME_LAST_REFRESH, now);
+		Uri uri = Uri.withAppendedPath(RichAddressBookData.CONTENT_URI, contact.toString());
+		mLocalContentResolver.update(uri, values, null, null);
+	}
+}