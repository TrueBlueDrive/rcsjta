--- conflicted
+++ resolved
@@ -153,11 +153,6 @@
 		}
 	}
 
-<<<<<<< HEAD
-	private void persistUriPermissionForClient(Uri file) {
-//		ctx.getContentResolver().takePersistableUriPermission(file,
-//				Intent.FLAG_GRANT_READ_URI_PERMISSION | Intent.FLAG_GRANT_WRITE_URI_PERMISSION);
-=======
 	/**
 	 * Using reflection to persist Uri permission in order to support backward
 	 * compatibility since this API is available only from Kitkat onwards.
@@ -179,7 +174,6 @@
 		} catch (Exception e) {
 			throw new RcsServiceException(e.getMessage());
 		}
->>>>>>> b4e67f64
 	}
 
     /**
@@ -315,4 +309,4 @@
 			throw new RcsServiceNotAvailableException();
 		}
 	}
-}
+}