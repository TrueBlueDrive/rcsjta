/*******************************************************************************
 * Software Name : RCS IMS Stack
 *
 * Copyright (C) 2010 France Telecom S.A.
 * Copyright (C) 2014 Sony Mobile Communications Inc.
 *
 * Licensed under the Apache License, Version 2.0 (the "License");
 * you may not use this file except in compliance with the License.
 * You may obtain a copy of the License at
 *
 *      http://www.apache.org/licenses/LICENSE-2.0
 *
 * Unless required by applicable law or agreed to in writing, software
 * distributed under the License is distributed on an "AS IS" BASIS,
 * WITHOUT WARRANTIES OR CONDITIONS OF ANY KIND, either express or implied.
 * See the License for the specific language governing permissions and
 * limitations under the License.
 *
 * NOTE: This file has been modified by Sony Mobile Communications Inc.
 * Modifications are licensed under the License.
 ******************************************************************************/
package com.gsma.services.rcs.vsh;

import android.net.Uri;

/**
 * Content provider for video sharing history
 * 
 * @author Jean-Marc AUFFRET
 */
public class VideoSharingLog {
    /**
     * Content provider URI
     */
<<<<<<< HEAD
    public static final Uri CONTENT_URI = Uri.parse("content://com.gsma.services.rcs.provider.videoshare/videoshare");
    
=======
    public static final Uri CONTENT_URI = Uri
            .parse("content://com.gsma.services.rcs.provider.videoshare/videoshare");

>>>>>>> c69265ed
    /**
     * The name of the column containing the unique ID of the video sharing.
     * <P>Type: TEXT</P>
     */
    public static final String SHARING_ID = "sharing_id";

    /**
     * The name of the column containing the MSISDN of the remote contact.
     * <P>Type: TEXT</P>
     */
    public static final String CONTACT = "contact";

    /**
     * The name of the column containing the direction of the sharing.
     * <P>Type: INTEGER</P>
     * @see com.orangelabs.rcs.RcsCommon.Direction
     */
    public static final String DIRECTION = "direction";

    /**
     * The name of the column containing the date of the sharing (in milliseconds).
     * <P>Type: LONG</P>
     */
    public static final String TIMESTAMP = "timestamp";
    
    /**
     * The name of the column containing the duration of the sharing (in seconds). The
     * value is only set at the end of the call.
     * <P>Type: LONG</P>
     */
    public static final String DURATION = "duration";    

    /**
     * The name of the column containing the state of the sharing.
     * <P>Type: INTEGER</P>
	 * @see VideoSharing.State
     */
    public static final String STATE = "state";    

    /**
     * The name of the column containing the reason code of the state.
     * <P>Type: INTEGER</P>
     * @see VideoSharing.ReasonCode
     */
    public static final String REASON_CODE = "reason_code";

    /**
     * The name of the column containing the encoding type of video
     * <P>Type: INTEGER</P>
	 * @see VideoSharing.Encoding
     */
    public static final String VIDEO_ENCODING = "video_encoding";

    /**
     * The name of the column containing the width of video
     * <P>Type: INTEGER</P>
     */
    public static final String WIDTH = "width";

    /**
     * The name of the column containing the height of video
     * <P>Type: INTEGER</P>
     */
<<<<<<< HEAD
    public static final String HEIGHT = "height";
=======
    public static final String HEIGHT = "height";

    /**
     * The name of the column containing the video orientation
     * <P>Type: INTEGER</P>
     * @see VideoSharing.Orientation
     */
    public static final String ORIENTATION = "orientation";
>>>>>>> c69265ed
}
<|MERGE_RESOLUTION|>--- conflicted
+++ resolved
@@ -32,14 +32,9 @@
     /**
      * Content provider URI
      */
-<<<<<<< HEAD
-    public static final Uri CONTENT_URI = Uri.parse("content://com.gsma.services.rcs.provider.videoshare/videoshare");
-    
-=======
     public static final Uri CONTENT_URI = Uri
             .parse("content://com.gsma.services.rcs.provider.videoshare/videoshare");
 
->>>>>>> c69265ed
     /**
      * The name of the column containing the unique ID of the video sharing.
      * <P>Type: TEXT</P>
@@ -103,9 +98,6 @@
      * The name of the column containing the height of video
      * <P>Type: INTEGER</P>
      */
-<<<<<<< HEAD
-    public static final String HEIGHT = "height";
-=======
     public static final String HEIGHT = "height";
 
     /**
@@ -114,5 +106,4 @@
      * @see VideoSharing.Orientation
      */
     public static final String ORIENTATION = "orientation";
->>>>>>> c69265ed
-}
+}