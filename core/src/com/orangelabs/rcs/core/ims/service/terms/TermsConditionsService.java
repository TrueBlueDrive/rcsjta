<<<<<<< HEAD
/*******************************************************************************
 * Software Name : RCS IMS Stack
 *
 * Copyright (C) 2010 France Telecom S.A.
 *
 * Licensed under the Apache License, Version 2.0 (the "License");
 * you may not use this file except in compliance with the License.
 * You may obtain a copy of the License at
 *
 *      http://www.apache.org/licenses/LICENSE-2.0
 *
 * Unless required by applicable law or agreed to in writing, software
 * distributed under the License is distributed on an "AS IS" BASIS,
 * WITHOUT WARRANTIES OR CONDITIONS OF ANY KIND, either express or implied.
 * See the License for the specific language governing permissions and
 * limitations under the License.
 ******************************************************************************/

package com.orangelabs.rcs.core.ims.service.terms;

import java.io.ByteArrayInputStream;
import java.util.Locale;

import org.xml.sax.InputSource;

import com.gsma.services.rcs.RcsContactFormatException;
import com.gsma.services.rcs.contacts.ContactId;
import com.orangelabs.rcs.core.CoreException;
import com.orangelabs.rcs.core.ims.ImsModule;
import com.orangelabs.rcs.core.ims.network.sip.SipMessageFactory;
import com.orangelabs.rcs.core.ims.network.sip.SipUtils;
import com.orangelabs.rcs.core.ims.protocol.sip.SipDialogPath;
import com.orangelabs.rcs.core.ims.protocol.sip.SipRequest;
import com.orangelabs.rcs.core.ims.protocol.sip.SipResponse;
import com.orangelabs.rcs.core.ims.protocol.sip.SipTransactionContext;
import com.orangelabs.rcs.core.ims.service.ImsService;
import com.orangelabs.rcs.core.ims.service.SessionAuthenticationAgent;
import com.orangelabs.rcs.provider.settings.RcsSettings;
import com.orangelabs.rcs.utils.ContactUtils;
import com.orangelabs.rcs.utils.IdGenerator;
import com.orangelabs.rcs.utils.StringUtils;
import com.orangelabs.rcs.utils.logger.Logger;

/**
 * Terms & conditions service via SIP
 * 
 * @author jexa7410
 */
public class TermsConditionsService extends ImsService {
	/**
	 * Request MIME type
	 */
	private final static String REQUEST_MIME_TYPE = "application/end-user-confirmation-request+xml";
	
	/**
	 * Ack MIME type
	 */
	private final static String ACK_MIME_TYPE = "application/end-user-confirmation-ack+xml";

    /**
     * User notification MIME type
     */
    private final static String USER_NOTIFICATION_MIME_TYPE = "application/end-user-notification-request+xml";

	/**
	 * Response MIME type
	 */
	private final static String RESPONSE_MIME_TYPE = "application/end-user-confirmation-response+xml";
	
	/**
	 * Accept response
	 */
	private final static String ACCEPT_RESPONSE = "accept";

	/**
	 * Decline response
	 */
	private final static String DECLINE_RESPONSE = "decline";

	/**
	 * Remote server
	 */
	private String remoteServer;
	
	/**
     * The logger
     */
    private Logger logger = Logger.getLogger(this.getClass().getName());

	/**
     * Constructor
     * 
     * @param parent IMS module
     * @throws CoreException
     */
	public TermsConditionsService(ImsModule parent) throws CoreException {
        super(parent, true);
        
        // Get remote server URI
		remoteServer = RcsSettings.getInstance().getEndUserConfirmationRequestUri();
	}

	/**
	 * Start the IMS service
	 */
	public synchronized void start() {
		if (isServiceStarted()) {
			// Already started
			return;
		}
		setServiceStarted(true);
	}

    /**
     * Stop the IMS service
     */
	public synchronized void stop() {
		if (!isServiceStarted()) {
			// Already stopped
			return;
		}
		setServiceStarted(false);
	}

	/**
     * Check the IMS service
     */
	public void check() {
	}

	/**
     * Receive a SIP message
     * 
     * @param message Received message
     */
    public void receiveMessage(SipRequest message) {
    	if (logger.isActivated()) {
    		logger.debug("Receive terms message");
    	}
    	
		// Send a 200 OK response
		try {
			if (logger.isActivated()) {
				logger.info("Send 200 OK");
			}
	        SipResponse response = SipMessageFactory.createResponse(message,
	        		IdGenerator.getIdentifier(), 200);
			getImsModule().getSipManager().sendSipResponse(response);
		} catch(Exception e) {
	       	if (logger.isActivated()) {
	    		logger.error("Can't send 200 OK response", e);
	    	}
	       	return;
		}

		// Parse received message
		try {
			String lang = Locale.getDefault().getLanguage();

			ContactId contact = ContactUtils.createContactId(getRemoteIdentity(message));
			if (message.getContentType().equals(REQUEST_MIME_TYPE)) {
				// Parse terms request
				InputSource input = new InputSource(new ByteArrayInputStream(message.getContentBytes()));
				TermsRequestParser parser = new TermsRequestParser(input, lang);

				// Notify listener
				getImsModule()
						.getCore()
						.getListener()
						.handleUserConfirmationRequest(contact, parser.getId(), parser.getType(), parser.getPin(),
								parser.getSubject(), parser.getText(), parser.getButtonAccept(), parser.getButtonReject(),
								parser.getTimeout());
			} else {
				if (message.getContentType().equals(ACK_MIME_TYPE)) {
					// Parse terms ack
					InputSource input = new InputSource(new ByteArrayInputStream(message.getContentBytes()));
					TermsAckParser parser = new TermsAckParser(input);

					// Notify listener
					getImsModule()
							.getCore()
							.getListener()
							.handleUserConfirmationAck(contact, parser.getId(), parser.getStatus(), parser.getSubject(),
									parser.getText());
				} else {
					if (message.getContentType().equals(USER_NOTIFICATION_MIME_TYPE)) {
						// Parse terms notification
						InputSource input = new InputSource(new ByteArrayInputStream(message.getContentBytes()));
						EndUserNotificationParser parser = new EndUserNotificationParser(input, lang);

						// Notify listener
						getImsModule()
								.getCore()
								.getListener()
								.handleUserNotification(contact, parser.getId(), parser.getSubject(), parser.getText(),
										parser.getButtonOk());
					} else {
						if (logger.isActivated()) {
							logger.warn("Unknown terms request " + message.getContentType());
						}
					}
				}
			}
=======
/*******************************************************************************
 * Software Name : RCS IMS Stack
 *
 * Copyright (C) 2010 France Telecom S.A.
 * Copyright (C) 2014 Sony Mobile Communications Inc.
 *
 * Licensed under the Apache License, Version 2.0 (the "License");
 * you may not use this file except in compliance with the License.
 * You may obtain a copy of the License at
 *
 *      http://www.apache.org/licenses/LICENSE-2.0
 *
 * Unless required by applicable law or agreed to in writing, software
 * distributed under the License is distributed on an "AS IS" BASIS,
 * WITHOUT WARRANTIES OR CONDITIONS OF ANY KIND, either express or implied.
 * See the License for the specific language governing permissions and
 * limitations under the License.
 *
 * NOTE: This file has been modified by Sony Mobile Communications Inc.
 * Modifications are licensed under the License.
 ******************************************************************************/

package com.orangelabs.rcs.core.ims.service.terms;

import java.io.ByteArrayInputStream;
import java.util.Locale;

import org.xml.sax.InputSource;

import com.gsma.services.rcs.RcsContactFormatException;
import com.gsma.services.rcs.contacts.ContactId;
import com.orangelabs.rcs.core.CoreException;
import com.orangelabs.rcs.core.ims.ImsModule;
import com.orangelabs.rcs.core.ims.network.sip.SipMessageFactory;
import com.orangelabs.rcs.core.ims.network.sip.SipUtils;
import com.orangelabs.rcs.core.ims.protocol.sip.SipDialogPath;
import com.orangelabs.rcs.core.ims.protocol.sip.SipRequest;
import com.orangelabs.rcs.core.ims.protocol.sip.SipResponse;
import com.orangelabs.rcs.core.ims.protocol.sip.SipTransactionContext;
import com.orangelabs.rcs.core.ims.service.ImsService;
import com.orangelabs.rcs.core.ims.service.SessionAuthenticationAgent;
import com.orangelabs.rcs.provider.settings.RcsSettings;
import com.orangelabs.rcs.utils.ContactUtils;
import com.orangelabs.rcs.utils.IdGenerator;
import com.orangelabs.rcs.utils.StringUtils;
import com.orangelabs.rcs.utils.logger.Logger;

/**
 * Terms & conditions service via SIP
 * 
 * @author jexa7410
 */
public class TermsConditionsService extends ImsService {
	/**
	 * Request MIME type
	 */
	private final static String REQUEST_MIME_TYPE = "application/end-user-confirmation-request+xml";
	
	/**
	 * Ack MIME type
	 */
	private final static String ACK_MIME_TYPE = "application/end-user-confirmation-ack+xml";

    /**
     * User notification MIME type
     */
    private final static String USER_NOTIFICATION_MIME_TYPE = "application/end-user-notification-request+xml";

	/**
	 * Response MIME type
	 */
	private final static String RESPONSE_MIME_TYPE = "application/end-user-confirmation-response+xml";
	
	/**
	 * Accept response
	 */
	private final static String ACCEPT_RESPONSE = "accept";

	/**
	 * Decline response
	 */
	private final static String DECLINE_RESPONSE = "decline";

	private final RcsSettings mRcsSettings;

	/**
	 * Remote server
	 */
	private String remoteServer;
	
	/**
     * The logger
     */
    private Logger logger = Logger.getLogger(this.getClass().getName());

	/**
     * Constructor
     * 
     * @param parent IMS module
	 * @param rcsSettings RcsSettings
     * @throws CoreException
     */
	public TermsConditionsService(ImsModule parent, RcsSettings rcsSettings) throws CoreException {
        super(parent, true);
        mRcsSettings = rcsSettings;
        // Get remote server URI
		remoteServer = mRcsSettings.getEndUserConfirmationRequestUri();
	}

	/**
	 * Start the IMS service
	 */
	public synchronized void start() {
		if (isServiceStarted()) {
			// Already started
			return;
		}
		setServiceStarted(true);
	}

    /**
     * Stop the IMS service
     */
	public synchronized void stop() {
		if (!isServiceStarted()) {
			// Already stopped
			return;
		}
		setServiceStarted(false);
	}

	/**
     * Check the IMS service
     */
	public void check() {
	}

	/**
     * Receive a SIP message
     * 
     * @param message Received message
     */
    public void receiveMessage(SipRequest message) {
    	if (logger.isActivated()) {
    		logger.debug("Receive terms message");
    	}
    	
		// Send a 200 OK response
		try {
			if (logger.isActivated()) {
				logger.info("Send 200 OK");
			}
	        SipResponse response = SipMessageFactory.createResponse(message,
	        		IdGenerator.getIdentifier(), 200);
			getImsModule().getSipManager().sendSipResponse(response);
		} catch(Exception e) {
	       	if (logger.isActivated()) {
	    		logger.error("Can't send 200 OK response", e);
	    	}
	       	return;
		}

		// Parse received message
		try {
			String lang = Locale.getDefault().getLanguage();

			ContactId contact = ContactUtils.createContactId(getRemoteIdentity(message));
			if (message.getContentType().equals(REQUEST_MIME_TYPE)) {
				// Parse terms request
				InputSource input = new InputSource(new ByteArrayInputStream(message.getContentBytes()));
				TermsRequestParser parser = new TermsRequestParser(input, lang);

				// Notify listener
				getImsModule()
						.getCore()
						.getListener()
						.handleUserConfirmationRequest(contact, parser.getId(), parser.getType(), parser.getPin(),
								parser.getSubject(), parser.getText(), parser.getButtonAccept(), parser.getButtonReject(),
								parser.getTimeout());
			} else {
				if (message.getContentType().equals(ACK_MIME_TYPE)) {
					// Parse terms ack
					InputSource input = new InputSource(new ByteArrayInputStream(message.getContentBytes()));
					TermsAckParser parser = new TermsAckParser(input);

					// Notify listener
					getImsModule()
							.getCore()
							.getListener()
							.handleUserConfirmationAck(contact, parser.getId(), parser.getStatus(), parser.getSubject(),
									parser.getText());
				} else {
					if (message.getContentType().equals(USER_NOTIFICATION_MIME_TYPE)) {
						// Parse terms notification
						InputSource input = new InputSource(new ByteArrayInputStream(message.getContentBytes()));
						EndUserNotificationParser parser = new EndUserNotificationParser(input, lang);

						// Notify listener
						getImsModule()
								.getCore()
								.getListener()
								.handleUserNotification(contact, parser.getId(), parser.getSubject(), parser.getText(),
										parser.getButtonOk());
					} else {
						if (logger.isActivated()) {
							logger.warn("Unknown terms request " + message.getContentType());
						}
					}
				}
			}
>>>>>>> df3ac423
		} catch (RcsContactFormatException e) {
			if (logger.isActivated()) {
				logger.error("Can't parse contact");
			}
		} catch (Exception e) {
			if (logger.isActivated()) {
				logger.error("Can't parse terms request", e);
			}
		}
	}

    /**
	 * Accept terms
	 * 
	 * @param id Request ID
	 * @param pin Response value
	 * @return Boolean result
	 */
	public boolean acceptTerms(String id, String pin) {
		if (logger.isActivated()) {
			logger.debug("Send response for request " + id);
		}
		
		// Send SIP MESSAGE
		return sendSipMessage(remoteServer, id, ACCEPT_RESPONSE, pin);
	}

	/**
	 * Reject terms
	 * 
	 * @param id Request ID
	 * @param pin Response value
	 * @return Boolean result
	 */
	public boolean rejectTerms(String id, String pin) {
		if (logger.isActivated()) {
			logger.debug("Send response for request " + id);
		}

		// Send SIP MESSAGE
		return sendSipMessage(remoteServer, id, DECLINE_RESPONSE, pin);
	}

	/**
	 * Send SIP MESSAGE
	 * 
	 * @param remote Remote server
	 * @param id Request ID
	 * @param value Response value
	 * @param pin Response value
	 * @return Boolean result
	 */
	private boolean sendSipMessage(String remote, String id, String value, String pin) {
		if (StringUtils.isEmpty(remote)) {
			if (logger.isActivated()) {
       			logger.error("Remote URI not set");
       		}
			return false;
		}
		
		if (StringUtils.isEmpty(id)) {
			if (logger.isActivated()) {
       			logger.error("Request ID not set");
       		}
			return false;
		}

		boolean result = false;
		try {
			if (logger.isActivated()) {
       			logger.debug("Send SIP response");
       		}

			// Build response
			String response = "<?xml version=\"1.0\" standalone=\"yes\"?>" +
					"<EndUserConfirmationResponse id=\"" + id + "\" value=\"" + value + "\"";
			if (pin != null) {
				response += " pin=\"";
			}
			response += "/>";
			
		    // Create authentication agent 
       		SessionAuthenticationAgent authenticationAgent = new SessionAuthenticationAgent(getImsModule());
       		
       		// Create a dialog path
        	SipDialogPath dialogPath = new SipDialogPath(
        			getImsModule().getSipManager().getSipStack(),
        			getImsModule().getSipManager().getSipStack().generateCallId(),
    				1,
    				remote,
    				ImsModule.IMS_USER_PROFILE.getPublicUri(),
    				remote,
    				getImsModule().getSipManager().getSipStack().getServiceRoutePath());        	
        	
	        // Create MESSAGE request
        	if (logger.isActivated()) {
        		logger.info("Send first MESSAGE");
        	}
	        SipRequest msg = SipMessageFactory.createMessage(dialogPath, RESPONSE_MIME_TYPE, response);
	        
	        // Send MESSAGE request
	        SipTransactionContext ctx = getImsModule().getSipManager().sendSipMessageAndWait(msg);
	
	        // Analyze received message
            if (ctx.getStatusCode() == 407) {
                // 407 response received
            	if (logger.isActivated()) {
            		logger.info("407 response received");
            	}

    	        // Set the Proxy-Authorization header
            	authenticationAgent.readProxyAuthenticateHeader(ctx.getSipResponse());

                // Increment the Cseq number of the dialog path
                dialogPath.incrementCseq();

                // Create a second MESSAGE request with the right token
                if (logger.isActivated()) {
                	logger.info("Send second MESSAGE");
                }
    	        msg = SipMessageFactory.createMessage(dialogPath, RESPONSE_MIME_TYPE, response);
    	        
    	        // Set the Authorization header
    	        authenticationAgent.setProxyAuthorizationHeader(msg);
                
                // Send MESSAGE request
    	        ctx = getImsModule().getSipManager().sendSipMessageAndWait(msg);

                // Analyze received message
                if ((ctx.getStatusCode() == 200) || (ctx.getStatusCode() == 202)) {
                    // 200 OK response
                	if (logger.isActivated()) {
                		logger.info("20x OK response received");
                	}
                	result = true;
                } else {
                    // Error
                	if (logger.isActivated()) {
                		logger.info("Delivery report has failed: " + ctx.getStatusCode()
    	                    + " response received");
                	}
                }
            } else
            if ((ctx.getStatusCode() == 200) || (ctx.getStatusCode() == 202)) {
	            // 200 OK received
            	if (logger.isActivated()) {
            		logger.info("20x OK response received");
            	}
            	result = true;
	        } else {
	            // Error responses
            	if (logger.isActivated()) {
            		logger.info("Delivery report has failed: " + ctx.getStatusCode()
	                    + " response received");
            	}
	        }
        } catch(Exception e) {
        	if (logger.isActivated()) {
        		logger.error("Can't send MESSAGE request", e);
        	}
        }
        return result;
	}	

	/**
	 * Get remote identity of the incoming request
	 * 
     * @param request Request
     * @return ID
	 */
	private String getRemoteIdentity(SipRequest request) {
		// Use the Asserted-Identity header
		return SipUtils.getAssertedIdentity(request);
	}

	/**
	 * Is a terms & conditions request
	 * 
     * @param request Request
     * @return Boolean
	 */
	public static boolean isTermsRequest(SipRequest request) {
    	String contentType = request.getContentType();
    	if ((contentType != null) &&
                contentType.startsWith("application/end-user")) {
    		return true;
    	} else {
    		return false;
    	}
	}
}<|MERGE_RESOLUTION|>--- conflicted
+++ resolved
@@ -1,208 +1,3 @@
-<<<<<<< HEAD
-/*******************************************************************************
- * Software Name : RCS IMS Stack
- *
- * Copyright (C) 2010 France Telecom S.A.
- *
- * Licensed under the Apache License, Version 2.0 (the "License");
- * you may not use this file except in compliance with the License.
- * You may obtain a copy of the License at
- *
- *      http://www.apache.org/licenses/LICENSE-2.0
- *
- * Unless required by applicable law or agreed to in writing, software
- * distributed under the License is distributed on an "AS IS" BASIS,
- * WITHOUT WARRANTIES OR CONDITIONS OF ANY KIND, either express or implied.
- * See the License for the specific language governing permissions and
- * limitations under the License.
- ******************************************************************************/
-
-package com.orangelabs.rcs.core.ims.service.terms;
-
-import java.io.ByteArrayInputStream;
-import java.util.Locale;
-
-import org.xml.sax.InputSource;
-
-import com.gsma.services.rcs.RcsContactFormatException;
-import com.gsma.services.rcs.contacts.ContactId;
-import com.orangelabs.rcs.core.CoreException;
-import com.orangelabs.rcs.core.ims.ImsModule;
-import com.orangelabs.rcs.core.ims.network.sip.SipMessageFactory;
-import com.orangelabs.rcs.core.ims.network.sip.SipUtils;
-import com.orangelabs.rcs.core.ims.protocol.sip.SipDialogPath;
-import com.orangelabs.rcs.core.ims.protocol.sip.SipRequest;
-import com.orangelabs.rcs.core.ims.protocol.sip.SipResponse;
-import com.orangelabs.rcs.core.ims.protocol.sip.SipTransactionContext;
-import com.orangelabs.rcs.core.ims.service.ImsService;
-import com.orangelabs.rcs.core.ims.service.SessionAuthenticationAgent;
-import com.orangelabs.rcs.provider.settings.RcsSettings;
-import com.orangelabs.rcs.utils.ContactUtils;
-import com.orangelabs.rcs.utils.IdGenerator;
-import com.orangelabs.rcs.utils.StringUtils;
-import com.orangelabs.rcs.utils.logger.Logger;
-
-/**
- * Terms & conditions service via SIP
- * 
- * @author jexa7410
- */
-public class TermsConditionsService extends ImsService {
-	/**
-	 * Request MIME type
-	 */
-	private final static String REQUEST_MIME_TYPE = "application/end-user-confirmation-request+xml";
-	
-	/**
-	 * Ack MIME type
-	 */
-	private final static String ACK_MIME_TYPE = "application/end-user-confirmation-ack+xml";
-
-    /**
-     * User notification MIME type
-     */
-    private final static String USER_NOTIFICATION_MIME_TYPE = "application/end-user-notification-request+xml";
-
-	/**
-	 * Response MIME type
-	 */
-	private final static String RESPONSE_MIME_TYPE = "application/end-user-confirmation-response+xml";
-	
-	/**
-	 * Accept response
-	 */
-	private final static String ACCEPT_RESPONSE = "accept";
-
-	/**
-	 * Decline response
-	 */
-	private final static String DECLINE_RESPONSE = "decline";
-
-	/**
-	 * Remote server
-	 */
-	private String remoteServer;
-	
-	/**
-     * The logger
-     */
-    private Logger logger = Logger.getLogger(this.getClass().getName());
-
-	/**
-     * Constructor
-     * 
-     * @param parent IMS module
-     * @throws CoreException
-     */
-	public TermsConditionsService(ImsModule parent) throws CoreException {
-        super(parent, true);
-        
-        // Get remote server URI
-		remoteServer = RcsSettings.getInstance().getEndUserConfirmationRequestUri();
-	}
-
-	/**
-	 * Start the IMS service
-	 */
-	public synchronized void start() {
-		if (isServiceStarted()) {
-			// Already started
-			return;
-		}
-		setServiceStarted(true);
-	}
-
-    /**
-     * Stop the IMS service
-     */
-	public synchronized void stop() {
-		if (!isServiceStarted()) {
-			// Already stopped
-			return;
-		}
-		setServiceStarted(false);
-	}
-
-	/**
-     * Check the IMS service
-     */
-	public void check() {
-	}
-
-	/**
-     * Receive a SIP message
-     * 
-     * @param message Received message
-     */
-    public void receiveMessage(SipRequest message) {
-    	if (logger.isActivated()) {
-    		logger.debug("Receive terms message");
-    	}
-    	
-		// Send a 200 OK response
-		try {
-			if (logger.isActivated()) {
-				logger.info("Send 200 OK");
-			}
-	        SipResponse response = SipMessageFactory.createResponse(message,
-	        		IdGenerator.getIdentifier(), 200);
-			getImsModule().getSipManager().sendSipResponse(response);
-		} catch(Exception e) {
-	       	if (logger.isActivated()) {
-	    		logger.error("Can't send 200 OK response", e);
-	    	}
-	       	return;
-		}
-
-		// Parse received message
-		try {
-			String lang = Locale.getDefault().getLanguage();
-
-			ContactId contact = ContactUtils.createContactId(getRemoteIdentity(message));
-			if (message.getContentType().equals(REQUEST_MIME_TYPE)) {
-				// Parse terms request
-				InputSource input = new InputSource(new ByteArrayInputStream(message.getContentBytes()));
-				TermsRequestParser parser = new TermsRequestParser(input, lang);
-
-				// Notify listener
-				getImsModule()
-						.getCore()
-						.getListener()
-						.handleUserConfirmationRequest(contact, parser.getId(), parser.getType(), parser.getPin(),
-								parser.getSubject(), parser.getText(), parser.getButtonAccept(), parser.getButtonReject(),
-								parser.getTimeout());
-			} else {
-				if (message.getContentType().equals(ACK_MIME_TYPE)) {
-					// Parse terms ack
-					InputSource input = new InputSource(new ByteArrayInputStream(message.getContentBytes()));
-					TermsAckParser parser = new TermsAckParser(input);
-
-					// Notify listener
-					getImsModule()
-							.getCore()
-							.getListener()
-							.handleUserConfirmationAck(contact, parser.getId(), parser.getStatus(), parser.getSubject(),
-									parser.getText());
-				} else {
-					if (message.getContentType().equals(USER_NOTIFICATION_MIME_TYPE)) {
-						// Parse terms notification
-						InputSource input = new InputSource(new ByteArrayInputStream(message.getContentBytes()));
-						EndUserNotificationParser parser = new EndUserNotificationParser(input, lang);
-
-						// Notify listener
-						getImsModule()
-								.getCore()
-								.getListener()
-								.handleUserNotification(contact, parser.getId(), parser.getSubject(), parser.getText(),
-										parser.getButtonOk());
-					} else {
-						if (logger.isActivated()) {
-							logger.warn("Unknown terms request " + message.getContentType());
-						}
-					}
-				}
-			}
-=======
 /*******************************************************************************
  * Software Name : RCS IMS Stack
  *
@@ -413,7 +208,6 @@
 					}
 				}
 			}
->>>>>>> df3ac423
 		} catch (RcsContactFormatException e) {
 			if (logger.isActivated()) {
 				logger.error("Can't parse contact");
