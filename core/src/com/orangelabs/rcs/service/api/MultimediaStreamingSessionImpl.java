/*******************************************************************************
 * Software Name : RCS IMS Stack
 *
 * Copyright (C) 2010 France Telecom S.A.
 * Copyright (C) 2014 Sony Mobile Communications Inc.
 *
 * Licensed under the Apache License, Version 2.0 (the "License");
 * you may not use this file except in compliance with the License.
 * You may obtain a copy of the License at
 *
 *      http://www.apache.org/licenses/LICENSE-2.0
 *
 * Unless required by applicable law or agreed to in writing, software
 * distributed under the License is distributed on an "AS IS" BASIS,
 * WITHOUT WARRANTIES OR CONDITIONS OF ANY KIND, either express or implied.
 * See the License for the specific language governing permissions and
 * limitations under the License.
 *
 * NOTE: This file has been modified by Sony Mobile Communications Inc.
 * Modifications are licensed under the License.
 ******************************************************************************/

package com.orangelabs.rcs.service.api;

import javax2.sip.message.Response;

import com.gsma.services.rcs.RcsCommon.Direction;
import com.gsma.services.rcs.contacts.ContactId;
import com.gsma.services.rcs.extension.IMultimediaStreamingSession;
import com.gsma.services.rcs.extension.MultimediaSession;
import com.gsma.services.rcs.extension.MultimediaSession.ReasonCode;
import com.orangelabs.rcs.core.ims.protocol.sip.SipDialogPath;
import com.orangelabs.rcs.core.ims.service.ImsServiceSession;
<<<<<<< HEAD
import com.orangelabs.rcs.core.ims.service.extension.ExtensionManager;
=======
import com.orangelabs.rcs.core.ims.service.sip.SipService;
>>>>>>> df3ac423
import com.orangelabs.rcs.core.ims.service.sip.SipSessionError;
import com.orangelabs.rcs.core.ims.service.sip.SipSessionListener;
import com.orangelabs.rcs.core.ims.service.sip.streaming.GenericSipRtpSession;
import com.orangelabs.rcs.core.ims.service.sip.streaming.TerminatingSipRtpSession;
import com.orangelabs.rcs.service.broadcaster.IMultimediaStreamingSessionEventBroadcaster;
import com.orangelabs.rcs.utils.logger.Logger;

/**
 * Multimedia streaming session
 *
 * @author Jean-Marc AUFFRET
 */
public class MultimediaStreamingSessionImpl extends IMultimediaStreamingSession.Stub implements SipSessionListener {

	private final String mSessionId;

	private final IMultimediaStreamingSessionEventBroadcaster mBroadcaster;

	private final SipService mSipService;

	private final MultimediaSessionServiceImpl mMultimediaSessionService;

	/**
	 * Lock used for synchronization
	 */
	private final Object lock = new Object();

	private ExtensionManager mServiceExtensionManager;
	
    /**
	 * The logger
	 */
	private final Logger logger = Logger.getLogger(getClass().getName());

<<<<<<< HEAD
    /**
     * Constructor
     *
     * @param session Session
     * @param broadcaster IMultimediaStreamingSessionEventBroadcaster
     */
	public MultimediaStreamingSessionImpl(GenericSipRtpSession session,
			IMultimediaStreamingSessionEventBroadcaster broadcaster) {
		this.session = session;
		mMultimediaStreamingSessionEventBroadcaster = broadcaster;
		session.addListener(this);
		
		mServiceExtensionManager = ExtensionManager.getInstance();
=======
	/**
	 * Constructor
	 * 
	 * @param sessionId Session Id
	 * @param broadcaster IMultimediaStreamingSessionEventBroadcaster
	 * @param sipService SipService
	 * @param multimediaSessionService MultimediaSessionServiceImpl
	 */
	public MultimediaStreamingSessionImpl(String sessionId,
			IMultimediaStreamingSessionEventBroadcaster broadcaster,
			SipService sipService,
			MultimediaSessionServiceImpl multimediaSessionService) {
		mSessionId = sessionId;
		mBroadcaster = broadcaster;
		mSipService = sipService;
		mMultimediaSessionService = multimediaSessionService;
>>>>>>> df3ac423
	}

	private void handleSessionRejected(int reasonCode) {
		if (logger.isActivated()) {
			logger.info("Session rejected; reasonCode=" + reasonCode + ".");
		}
		String sessionId = getSessionId();
		synchronized (lock) {
			mMultimediaSessionService.removeMultimediaStreaming(sessionId);

			mBroadcaster.broadcastStateChanged(
					getRemoteContact(), sessionId, MultimediaSession.State.REJECTED, reasonCode);
		}
	}

    /**
	 * Returns the session ID of the multimedia session
	 * 
	 * @return Session ID
	 */
	public String getSessionId() {
		return mSessionId;
	}

	/**
	 * Returns the remote contact ID
	 * 
	 * @return ContactId
	 */
	public ContactId getRemoteContact() {
		GenericSipRtpSession session = mSipService.getGenericSipRtpSession(mSessionId);
		if (session == null) {
			/*
			 * TODO: Throw correct exception as part of CR037 as persisted storage not
			 * available for this service!
			 */
			throw new IllegalStateException(
					"Unable to retrieve contact since session with session ID '" + mSessionId
							+ "' not available.");
		}

		return session.getRemoteContact();
	}
	
	/**
	 * Returns the state of the session
	 * 
	 * @return State
	 */
	public int getState() {
		GenericSipRtpSession session = mSipService.getGenericSipRtpSession(mSessionId);
		if (session == null) {
			/*
			 * TODO: Throw correct exception as part of CR037 as persisted storage not
			 * available for this service!
			 */
			throw new IllegalStateException(
					"Unable to retrieve state since session with session ID '" + mSessionId
							+ "' not available.");
		}
		SipDialogPath dialogPath = session.getDialogPath();
		if (dialogPath != null && dialogPath.isSessionEstablished()) {
			return MultimediaSession.State.STARTED;
		} else if (session.isInitiatedByRemote()) {
			if (session.isSessionAccepted()) {
				return MultimediaSession.State.ACCEPTING;
			}
			return MultimediaSession.State.INVITED;
		}
		return MultimediaSession.State.INITIATED;
	}

	/**
	 * Returns the reason code of the state of the multimedia streaming session
	 *
	 * @return ReasonCode
	 */
	public int getReasonCode() {
		return ReasonCode.UNSPECIFIED;
	}

	/**
	 * Returns the direction of the session (incoming or outgoing)
	 * 
	 * @return Direction
	 * @see Direction
	 */
	public int getDirection() {
		GenericSipRtpSession session = mSipService.getGenericSipRtpSession(mSessionId);
		if (session == null) {
			/*
			 * TODO: Throw correct exception as part of CR037 as persisted storage not
			 * available for this service!
			 */
			throw new IllegalStateException(
					"Unable to retrieve direction since session with session ID '" + mSessionId
							+ "' not available.");
		}
		if (session.isInitiatedByRemote()) {
			return Direction.INCOMING;
		}
		return Direction.OUTGOING;
	}
	
	/**
	 * Returns the service ID
	 * 
	 * @return Service ID
	 */
	public String getServiceId() {
		GenericSipRtpSession session = mSipService.getGenericSipRtpSession(mSessionId);
		if (session == null) {
			/*
			 * TODO: Throw correct exception as part of CR037 as persisted storage not
			 * available for this service!
			 */
			throw new IllegalStateException(
					"Unable to retrieve service Id since session with session ID '" + mSessionId
							+ "' not available.");
		}

		return session.getServiceId();
	}	
	
	/**
	 * Accepts session invitation
	 * 
	 * @throws ServerApiException
	 */
	public void acceptInvitation() throws ServerApiException {
		if (logger.isActivated()) {
			logger.info("Accept session invitation");
		}
		final GenericSipRtpSession session = mSipService.getGenericSipRtpSession(mSessionId);
		if (session == null) {
			/*
			 * TODO: Throw correct exception as part of CR037 implementation
			 */
			throw new ServerApiException("Session with session ID '" + mSessionId
					+ "' not available.");
		}

		// Test security extension
		ServerApiUtils.assertExtensionIsAuthorized(mServiceExtensionManager, session.getServiceId());

		// Accept invitation
        new Thread() {
    		public void run() {
    			session.acceptSession();
    		}
    	}.start();
	}

	/**
	 * Rejects session invitation
	 * 
	 * @throws ServerApiException 
	 */
	public void rejectInvitation() throws ServerApiException  {
		if (logger.isActivated()) {
			logger.info("Reject session invitation");
		}
		final GenericSipRtpSession session = mSipService.getGenericSipRtpSession(mSessionId);
		if (session == null) {
			/*
			 * TODO: Throw correct exception as part of CR037 implementation
			 */
			throw new ServerApiException("Session with session ID '" + mSessionId
					+ "' not available.");
		}

		// Test security extension
		ServerApiUtils.assertExtensionIsAuthorized(mServiceExtensionManager, session.getServiceId());

		// Reject invitation
        new Thread() {
    		public void run() {
    			session.rejectSession(Response.DECLINE);
    		}
    	}.start();
    }

	/**
	 * Aborts the session
	 * 
	 * @throws ServerApiException
	 */
	public void abortSession() throws ServerApiException  {
		if (logger.isActivated()) {
			logger.info("Cancel session");
		}
		final GenericSipRtpSession session = mSipService.getGenericSipRtpSession(mSessionId);
		if (session == null) {
			/*
			 * TODO: Throw correct exception as part of CR037 implementation
			 */
			throw new ServerApiException("Session with session ID '" + mSessionId
					+ "' not available.");
		}

		// Test security extension
		ServerApiUtils.assertExtensionIsAuthorized(mServiceExtensionManager, session.getServiceId());

		// Abort the session
        new Thread() {
    		public void run() {
    			session.abortSession(ImsServiceSession.TERMINATION_BY_USER);
    		}
    	}.start();
	}

	/**
	 * Sends a payload in real time
	 * 
	 * @param content Payload content
	 * @throws ServerApiException
	 */
	public void sendPayload(byte[] content) throws ServerApiException {
		GenericSipRtpSession session = mSipService.getGenericSipRtpSession(mSessionId);
		if (session == null) {
			/*
			 * TODO: Throw correct exception as part of CR037 implementation
			 */
			throw new ServerApiException("Session with session ID '" + mSessionId
					+ "' not available.");
		}

		// Test security extension
		ServerApiUtils.assertExtensionIsAuthorized(mServiceExtensionManager, session.getServiceId());

		/* TODO: This exception handling is not correct. Will be fixed CR037. */
		if (!session.sendPlayload(content)) {
			throw new ServerApiException("Unable to send payload!");
		}

	}
	
    /*------------------------------- SESSION EVENTS ----------------------------------*/

	/**
	 * Session is started
	 */
	public void handleSessionStarted() {
		if (logger.isActivated()) {
			logger.info("Session started");
		}
		synchronized (lock) {
			mBroadcaster.broadcastStateChanged(
					getRemoteContact(), getSessionId(), MultimediaSession.State.STARTED,
					ReasonCode.UNSPECIFIED);
		}
	}

	/**
	 * Session has been aborted
	 *
	 * @param reason Termination reason
	 */
	public void handleSessionAborted(int reason) {
		if (logger.isActivated()) {
			logger.info("Session aborted (reason " + reason + ")");
		}
		synchronized (lock) {
			mMultimediaSessionService.removeMultimediaStreaming(mSessionId);

			mBroadcaster.broadcastStateChanged(
					getRemoteContact(), mSessionId, MultimediaSession.State.ABORTED,
					ReasonCode.UNSPECIFIED);
		}
	}

	/**
	 * Session has been terminated by remote
	 */
	public void handleSessionTerminatedByRemote() {
		if (logger.isActivated()) {
			logger.info("Session terminated by remote");
		}
		String mSessionId = getSessionId();
		synchronized (lock) {
			mMultimediaSessionService.removeMultimediaStreaming(mSessionId);

			mBroadcaster.broadcastStateChanged(
					getRemoteContact(), mSessionId, MultimediaSession.State.ABORTED,
					ReasonCode.UNSPECIFIED);
		}
	}
    
    /**
     * Session error
     *
     * @param error Error
     */
    public void handleSessionError(SipSessionError error) {
		if (logger.isActivated()) {
			logger.info("Session error " + error.getErrorCode());
		}
		synchronized (lock) {
			mMultimediaSessionService.removeMultimediaStreaming(mSessionId);

			switch (error.getErrorCode()) {
				case SipSessionError.SESSION_INITIATION_DECLINED:
					mBroadcaster
							.broadcastStateChanged(getRemoteContact(),
									mSessionId, MultimediaSession.State.REJECTED,
									ReasonCode.REJECTED_BY_REMOTE);
					break;
				case SipSessionError.MEDIA_FAILED:
					mBroadcaster
							.broadcastStateChanged(getRemoteContact(),
									mSessionId, MultimediaSession.State.FAILED,
									ReasonCode.FAILED_MEDIA);
					break;
				default:
					mBroadcaster
							.broadcastStateChanged(getRemoteContact(),
									mSessionId, MultimediaSession.State.FAILED,
									ReasonCode.FAILED_SESSION);
			}
		}
	}
    
    /**
     * Receive data
     * 
     * @param data Data
     */
    public void handleReceiveData(byte[] data) {
		synchronized (lock) {
			// Notify event listeners
			mBroadcaster.broadcastPayloadReceived(getRemoteContact(),
					mSessionId, data);
		}
    }

	@Override
	public void handleSessionAccepted() {
		if (logger.isActivated()) {
			logger.info("Accepting session");
		}
		synchronized (lock) {
			mBroadcaster.broadcastStateChanged(
					getRemoteContact(), mSessionId, MultimediaSession.State.ACCEPTING,
					ReasonCode.UNSPECIFIED);
		}
	}

	@Override
	public void handleSessionRejectedByUser() {
		handleSessionRejected(ReasonCode.REJECTED_BY_USER);
	}

	@Override
	public void handleSessionRejectedByTimeout() {
		handleSessionRejected(ReasonCode.REJECTED_TIME_OUT);
	}

	@Override
	public void handleSessionRejectedByRemote() {
		handleSessionRejected(ReasonCode.REJECTED_BY_REMOTE);
	}

	@Override
	public void handleSessionInvited() {
		if (logger.isActivated()) {
			logger.info("Invited to multimedia streaming session");
		}
		GenericSipRtpSession session = mSipService.getGenericSipRtpSession(mSessionId);
		mBroadcaster.broadcastInvitation(
				mSessionId, ((TerminatingSipRtpSession)session).getSessionInvite());
	}

	@Override
	public void handle180Ringing() {
		synchronized (lock) {
			mBroadcaster.broadcastStateChanged(
					getRemoteContact(), getSessionId(), MultimediaSession.State.RINGING,
					ReasonCode.UNSPECIFIED);
		}
	}
}<|MERGE_RESOLUTION|>--- conflicted
+++ resolved
@@ -31,11 +31,8 @@
 import com.gsma.services.rcs.extension.MultimediaSession.ReasonCode;
 import com.orangelabs.rcs.core.ims.protocol.sip.SipDialogPath;
 import com.orangelabs.rcs.core.ims.service.ImsServiceSession;
-<<<<<<< HEAD
 import com.orangelabs.rcs.core.ims.service.extension.ExtensionManager;
-=======
 import com.orangelabs.rcs.core.ims.service.sip.SipService;
->>>>>>> df3ac423
 import com.orangelabs.rcs.core.ims.service.sip.SipSessionError;
 import com.orangelabs.rcs.core.ims.service.sip.SipSessionListener;
 import com.orangelabs.rcs.core.ims.service.sip.streaming.GenericSipRtpSession;
@@ -70,21 +67,6 @@
 	 */
 	private final Logger logger = Logger.getLogger(getClass().getName());
 
-<<<<<<< HEAD
-    /**
-     * Constructor
-     *
-     * @param session Session
-     * @param broadcaster IMultimediaStreamingSessionEventBroadcaster
-     */
-	public MultimediaStreamingSessionImpl(GenericSipRtpSession session,
-			IMultimediaStreamingSessionEventBroadcaster broadcaster) {
-		this.session = session;
-		mMultimediaStreamingSessionEventBroadcaster = broadcaster;
-		session.addListener(this);
-		
-		mServiceExtensionManager = ExtensionManager.getInstance();
-=======
 	/**
 	 * Constructor
 	 * 
@@ -101,7 +83,8 @@
 		mBroadcaster = broadcaster;
 		mSipService = sipService;
 		mMultimediaSessionService = multimediaSessionService;
->>>>>>> df3ac423
+		
+		mServiceExtensionManager = ExtensionManager.getInstance();
 	}
 
 	private void handleSessionRejected(int reasonCode) {
