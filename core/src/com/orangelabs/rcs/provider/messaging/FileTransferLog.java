/*******************************************************************************
 * Software Name : RCS IMS Stack
 *
 * Copyright (C) 2010 France Telecom S.A.
 * Copyright (C) 2014 Sony Mobile Communications Inc.
 *
 * Licensed under the Apache License, Version 2.0 (the "License");
 * you may not use this file except in compliance with the License.
 * You may obtain a copy of the License at
 *
 *      http://www.apache.org/licenses/LICENSE-2.0
 *
 * Unless required by applicable law or agreed to in writing, software
 * distributed under the License is distributed on an "AS IS" BASIS,
 * WITHOUT WARRANTIES OR CONDITIONS OF ANY KIND, either express or implied.
 * See the License for the specific language governing permissions and
 * limitations under the License.
 *
 * NOTE: This file has been modified by Sony Mobile Communications Inc.
 * Modifications are licensed under the License.
 ******************************************************************************/

package com.orangelabs.rcs.provider.messaging;

import java.util.ArrayList;
import java.util.Calendar;
import java.util.List;
import java.util.Set;

import android.content.ContentResolver;
import android.content.ContentValues;
import android.database.Cursor;
import android.database.SQLException;
import android.net.Uri;

import com.gsma.services.rcs.chat.ChatLog;
import com.gsma.services.rcs.chat.ParticipantInfo;
import com.gsma.services.rcs.contacts.ContactId;
import com.gsma.services.rcs.ft.FileTransfer;
import com.orangelabs.rcs.core.content.ContentManager;
import com.orangelabs.rcs.core.content.MmContent;
import com.orangelabs.rcs.provider.fthttp.FtHttpResume;
import com.orangelabs.rcs.provider.fthttp.FtHttpResumeDownload;
import com.orangelabs.rcs.provider.fthttp.FtHttpResumeUpload;
import com.orangelabs.rcs.utils.ContactUtils;
import com.orangelabs.rcs.utils.logger.Logger;

/**
 * Class to interface the ft table
 *
 */
public class FileTransferLog implements IFileTransferLog {

	/**
	 * File transfer database URI
	 */
	private Uri ftDatabaseUri = FileTransferData.CONTENT_URI;

	private static final String SELECTION_FILE_BY_FT_ID = new StringBuilder(FileTransferData.KEY_FT_ID).append("=?").toString();

	private static final String SELECTION_FILE_BY_T_ID = new StringBuilder(FileTransferData.KEY_UPLOAD_TID).append("=?").toString();

	private static final String ORDER_BY_TIMESTAMP_ASC = MessageData.KEY_TIMESTAMP.concat(" ASC");

	/**
	 * Content resolver
	 */
	private ContentResolver cr;
	private GroupChatLog groupChatLog;
	private GroupChatDeliveryInfoLog groupChatDeliveryInfoLog;
	/**
	 * The logger
	 */
	private static final Logger logger = Logger.getLogger(FileTransferLog.class.getSimpleName());

	/**
	 * Constructor
	 *
	 * @param cr
	 *            Content resolver
	 * @param groupChatLog
	 * @param groupChatDeliveryInfoLog
	 */
	/* package private */FileTransferLog(ContentResolver cr, GroupChatLog groupChatLog,
			GroupChatDeliveryInfoLog groupChatDeliveryInfoLog) {
		this.cr = cr;
		this.groupChatLog = groupChatLog;
		this.groupChatDeliveryInfoLog = groupChatDeliveryInfoLog;
	}

	@Override
	public void addFileTransfer(ContactId contact, String fileTransferId, int direction, MmContent content, MmContent thumbnail) {
		if (logger.isActivated()) {
			logger.debug(new StringBuilder("Add file transfer entry: fileTransferId=").append(fileTransferId).append(", contact=")
					.append(contact).append(", filename=").append(content.getName()).append(", size=").append(content.getSize())
					.append(", MIME=").append(content.getEncoding()).toString());
		}
		ContentValues values = new ContentValues();
		values.put(FileTransferData.KEY_FT_ID, fileTransferId);
		values.put(FileTransferData.KEY_CHAT_ID, contact.toString());
		values.put(FileTransferData.KEY_CONTACT, contact.toString());
<<<<<<< HEAD
		values.put(FileTransferData.KEY_FILE, content.getUri().toString());
=======
		values.put(FileTransferData.KEY_FILE, content.getUri().toString());
>>>>>>> 24aec22d
		values.put(FileTransferData.KEY_NAME, content.getName());
		values.put(FileTransferData.KEY_MIME_TYPE, content.getEncoding());
		values.put(FileTransferData.KEY_DIRECTION, direction);
		values.put(FileTransferData.KEY_SIZE, 0);
		values.put(FileTransferData.KEY_TOTAL_SIZE, content.getSize());
		if (thumbnail != null) {
			values.put(FileTransferData.KEY_FILEICON, thumbnail.getUri().toString());
		}

		long date = Calendar.getInstance().getTimeInMillis();
		values.put(FileTransferData.KEY_READ_STATUS, FileTransfer.ReadStatus.UNREAD);
		if (direction == FileTransfer.Direction.INCOMING) {
			// Receive file
			values.put(FileTransferData.KEY_TIMESTAMP, date);
			values.put(FileTransferData.KEY_TIMESTAMP_SENT, 0);
			values.put(FileTransferData.KEY_TIMESTAMP_DELIVERED, 0);
			values.put(FileTransferData.KEY_TIMESTAMP_DISPLAYED, 0);
			values.put(FileTransferData.KEY_STATUS, FileTransfer.State.INVITED);
		} else {
			// Send file
			values.put(FileTransferData.KEY_TIMESTAMP, date);
			values.put(FileTransferData.KEY_TIMESTAMP_SENT, date);
			values.put(FileTransferData.KEY_TIMESTAMP_DELIVERED, 0);
			values.put(FileTransferData.KEY_TIMESTAMP_DISPLAYED, 0);
			values.put(FileTransferData.KEY_STATUS, FileTransfer.State.INITIATED);
		}
		cr.insert(ftDatabaseUri, values);
	}

	/*
	 * (non-Javadoc)
	 *
	 * @see com.orangelabs.rcs.provider.messaging.IFileTransferLog#addOutgoingGroupFileTransfer(java.lang.String, java.lang.String,
	 * com.orangelabs.rcs.core.content.MmContent, com.orangelabs.rcs.core.content.MmContent)
	 */
	@Override
	public void addOutgoingGroupFileTransfer(String chatId, String fileTransferId, MmContent content, MmContent thumbnail) {
		if (logger.isActivated()) {
			logger.debug("addOutgoingGroupFileTransfer: fileTransferId=" + fileTransferId + ", chatId=" + chatId + " filename="
					+ content.getName() + ", size=" + content.getSize() + ", MIME=" + content.getEncoding());
		}
		ContentValues values = new ContentValues();
		values.put(FileTransferData.KEY_FT_ID, fileTransferId);
		values.put(FileTransferData.KEY_CHAT_ID, chatId);
		values.put(FileTransferData.KEY_FILE, content.getUri().toString());
		values.put(FileTransferData.KEY_NAME, content.getName());
		values.put(FileTransferData.KEY_MIME_TYPE, content.getEncoding());
		values.put(FileTransferData.KEY_DIRECTION, FileTransfer.Direction.OUTGOING);
		values.put(FileTransferData.KEY_SIZE, 0);
		values.put(FileTransferData.KEY_TOTAL_SIZE, content.getSize());
		long date = Calendar.getInstance().getTimeInMillis();
		values.put(MessageData.KEY_READ_STATUS, ChatLog.Message.ReadStatus.UNREAD);
		// Send file
		values.put(FileTransferData.KEY_TIMESTAMP, date);
		values.put(FileTransferData.KEY_TIMESTAMP_SENT, date);
		values.put(FileTransferData.KEY_TIMESTAMP_DELIVERED, 0);
		values.put(FileTransferData.KEY_TIMESTAMP_DISPLAYED, 0);
		values.put(FileTransferData.KEY_STATUS, FileTransfer.State.INITIATED);
		if (thumbnail != null) {
			values.put(FileTransferData.KEY_FILEICON, thumbnail.getUri().toString());
		}
		cr.insert(ftDatabaseUri, values);

		try {
			Set<ParticipantInfo> participants = groupChatLog.getGroupChatConnectedParticipants(chatId);
			for (ParticipantInfo participant : participants) {
				groupChatDeliveryInfoLog.addGroupChatDeliveryInfoEntry(chatId, fileTransferId, participant.getContact());
			}
		} catch (Exception e) {
			if (logger.isActivated()) {
				logger.error("Group file transfer with fileTransferId '" + fileTransferId + "' could not be added to database!", e);
			}
			cr.delete(ftDatabaseUri, FileTransferData.KEY_FT_ID + "='" + fileTransferId + "'", null);
			cr.delete(Uri.withAppendedPath(GroupChatDeliveryInfoData.CONTENT_MSG_URI, fileTransferId), null, null);
			/* TODO: Throw exception */
		}
	}

	/* (non-Javadoc)
	 * @see com.orangelabs.rcs.provider.messaging.IFileTransferLog#addIncomingGroupFileTransfer(java.lang.String, com.gsma.services.rcs.contacts.ContactId, java.lang.String, com.orangelabs.rcs.core.content.MmContent, com.orangelabs.rcs.core.content.MmContent)
	 */
	@Override
	public void addIncomingGroupFileTransfer(String chatId, ContactId contact, String fileTransferId, MmContent content,
			MmContent thumbnail) {
		if (logger.isActivated()) {
			logger.debug(new StringBuilder("Add incoming file transfer entry: fileTransferId=").append(fileTransferId)
					.append(", chatId=").append(chatId).append(", contact=").append(contact).append(", filename=")
					.append(content.getName()).append(", size=").append(content.getSize()).append(", MIME=")
					.append(content.getEncoding()).toString());
		}
		ContentValues values = new ContentValues();
		values.put(FileTransferData.KEY_FT_ID, fileTransferId);
		values.put(FileTransferData.KEY_CHAT_ID, chatId);
<<<<<<< HEAD
		values.put(FileTransferData.KEY_FILE, content.getUri().toString());
=======
		values.put(FileTransferData.KEY_FILE, content.getUri().toString());
>>>>>>> 24aec22d
		values.put(FileTransferData.KEY_CONTACT, contact.toString());
		values.put(FileTransferData.KEY_NAME, content.getName());
		values.put(FileTransferData.KEY_MIME_TYPE, content.getEncoding());
		values.put(FileTransferData.KEY_DIRECTION, FileTransfer.Direction.INCOMING);
		values.put(FileTransferData.KEY_SIZE, 0);
		values.put(FileTransferData.KEY_TOTAL_SIZE, content.getSize());
		values.put(FileTransferData.KEY_READ_STATUS, FileTransfer.ReadStatus.UNREAD);

		long date = Calendar.getInstance().getTimeInMillis();
		values.put(FileTransferData.KEY_TIMESTAMP, date);
		values.put(FileTransferData.KEY_TIMESTAMP_SENT, 0);
		values.put(FileTransferData.KEY_TIMESTAMP_DELIVERED, 0);
		values.put(FileTransferData.KEY_TIMESTAMP_DISPLAYED, 0);
		values.put(FileTransferData.KEY_STATUS, FileTransfer.State.INVITED);
		if (thumbnail != null) {
			values.put(FileTransferData.KEY_FILEICON, thumbnail.getUri().toString());
		}

		cr.insert(ftDatabaseUri, values);
	}

	/*
	 * (non-Javadoc)
	 *
	 * @see com.orangelabs.rcs.provider.messaging.IFileTransferLog#updateFileTransferStatus(java.lang.String, int)
	 */
	@Override
	public void updateFileTransferStatus(String fileTransferId, int status) {
		if (logger.isActivated()) {
			logger.debug("updateFileTransferStatus (status=" + status + ") (fileTransferId=" + fileTransferId + ")");
		}
		// TODO FUSION to check
		ContentValues values = new ContentValues();
		values.put(FileTransferData.KEY_STATUS, status);
		if (status == FileTransfer.State.DELIVERED) {
			// Delivered
			values.put(FileTransferData.KEY_TIMESTAMP_DELIVERED, Calendar.getInstance().getTimeInMillis());
		} else if (status == FileTransfer.State.DISPLAYED) {
			// Displayed
			values.put(FileTransferData.KEY_TIMESTAMP_DISPLAYED, Calendar.getInstance().getTimeInMillis());
		}
		cr.update(ftDatabaseUri, values, SELECTION_FILE_BY_FT_ID, new String[] { fileTransferId });
	}

	/*
	 * (non-Javadoc)
	 *
	 * @see com.orangelabs.rcs.provider.messaging.IFileTransferLog#markFileTransferAsRead(java.lang.String)
	 */
	@Override
	public void markFileTransferAsRead(String fileTransferId) {
		if (logger.isActivated()) {
			logger.debug(new StringBuilder("markFileTransferAsRead  (fileTransferId=").append(fileTransferId).append(")")
					.toString());
		}
		ContentValues values = new ContentValues();
		values.put(FileTransferData.KEY_READ_STATUS, FileTransfer.ReadStatus.READ);
		if (cr.update(ftDatabaseUri, values, SELECTION_FILE_BY_FT_ID, new String[] { fileTransferId }) < 1) {
			/* TODO: Throw exception */
			if (logger.isActivated()) {
				logger.warn("There was no file with fileTransferId '" + fileTransferId + "' to mark as read.");
			}
		}
	}

	/*
	 * (non-Javadoc)
	 *
	 * @see com.orangelabs.rcs.provider.messaging.IFileTransferLog#updateFileTransferProgress(java.lang.String, long, long)
	 */
	@Override
	public void updateFileTransferProgress(String fileTransferId, long size, long totalSize) {
		ContentValues values = new ContentValues();
		values.put(FileTransferData.KEY_SIZE, size);
		values.put(FileTransferData.KEY_TOTAL_SIZE, totalSize);
		values.put(FileTransferData.KEY_STATUS, FileTransfer.State.STARTED);
		cr.update(ftDatabaseUri, values, SELECTION_FILE_BY_FT_ID, new String[] { fileTransferId });
	}

	/* (non-Javadoc)
	 * @see com.orangelabs.rcs.provider.messaging.IFileTransferLog#updateFileTransferred(java.lang.String, com.orangelabs.rcs.core.content.MmContent)
	 */
	@Override
	public void updateFileTransferred(String fileTransferId, MmContent content) {
		if (logger.isActivated()) {
			logger.debug("updateFileTransferUri (fileTransferId=" + fileTransferId + ") (uri=" + content.getUri() + ")");
		}
		ContentValues values = new ContentValues();
		values.put(FileTransferData.KEY_STATUS, FileTransfer.State.TRANSFERRED);
		values.put(FileTransferData.KEY_SIZE,content.getSize());
		cr.update(ftDatabaseUri, values, SELECTION_FILE_BY_FT_ID, new String[] { fileTransferId });
	}

	/*
	 * (non-Javadoc)
	 *
	 * @see com.orangelabs.rcs.provider.messaging.IFileTransferLog#isFileTransfer(java.lang.String)
	 */
	@Override
	public boolean isFileTransfer(String fileTransferId) {
		Cursor cursor = null;
		try {
			cursor = cr.query(ftDatabaseUri, new String[] { FileTransferData.KEY_ID }, SELECTION_FILE_BY_FT_ID,
					new String[] { fileTransferId }, null);

			return cursor.moveToFirst();
		} catch (Exception e) {
			if (logger.isActivated()) {
				logger.error("Exception occured while determing if it is file transfer", e);
			}
			return false;
		} finally {
			if (cursor != null) {
				cursor.close();
			}
		}
	}

	/*
	 * (non-Javadoc)
	 *
	 * @see com.orangelabs.rcs.provider.messaging.IFileTransferLog#updateFileTransferChatId(java.lang.String, java.lang.String)
	 */
	@Override
	public void updateFileTransferChatId(String fileTransferId, String chatId) {
		if (logger.isActivated()) {
			logger.debug("updateFileTransferChatId (chatId=" + chatId + ") (fileTransferId=" + fileTransferId + ")");
		}
		ContentValues values = new ContentValues();
		values.put(FileTransferData.KEY_CHAT_ID, chatId);
		cr.update(ftDatabaseUri, values, SELECTION_FILE_BY_FT_ID, new String[] { fileTransferId });
	}

	/*
	 * (non-Javadoc)
	 *
	 * @see com.orangelabs.rcs.provider.messaging.IFileTransferLog#setFileUploadTId(java.lang.String, java.lang.String)
	 */
	@Override
	public void setFileUploadTId(String fileTransferId, String tId) {
		if (logger.isActivated()) {
			logger.debug("updateFileUploadTId (tId=" + tId + ") (fileTransferId=" + fileTransferId
					+ ")");
		}
		ContentValues values = new ContentValues();
		values.put(FileTransferData.KEY_UPLOAD_TID, tId);
		cr.update(ftDatabaseUri, values, SELECTION_FILE_BY_FT_ID, new String[] {
			fileTransferId
		});
	}

	/*
	 * (non-Javadoc)
	 *
	 * @see com.orangelabs.rcs.provider.messaging.IFileTransferLog#setFileDownloadAddress(java.lang.String, android.net.Uri)
	 */
	@Override
	public void setFileDownloadAddress(String fileTransferId, Uri downloadAddress) {
		if (logger.isActivated()) {
			logger.debug("updateFileDownloadAddress (downloadAddress=" + downloadAddress
					+ ") (fileTransferId=" + fileTransferId + ")");
		}
		ContentValues values = new ContentValues();
		values.put(FileTransferData.KEY_DOWNLOAD_URI, downloadAddress.toString());
		cr.update(ftDatabaseUri, values, SELECTION_FILE_BY_FT_ID, new String[] {
			fileTransferId
		});
	}

	/*
	 * (non-Javadoc)
	 *
	 * @see com.orangelabs.rcs.provider.messaging.IFileTransferLog#retrieveFileTransfersPausedBySystemOnConnectionLoss()
	 */
	@Override
	public List<FtHttpResume> retrieveFileTransfersPausedBySystem() {
		Cursor cursor = null;
		try {
			// TODO : With implementation of CR009, use reason code to retrieve
			// only those that were paused
			// due to network interruptions - PAUSED_BY_SYSTEM
			cursor = cr.query(ftDatabaseUri, null, FileTransferData.KEY_STATUS + "="
					+ FileTransfer.State.PAUSED, null, ORDER_BY_TIMESTAMP_ASC);
			if (!cursor.moveToFirst()) {
				return new ArrayList<FtHttpResume>();
			}

			int sizeColumnIdx = cursor.getColumnIndexOrThrow(FileTransferData.KEY_SIZE);
			int mimeTypeColumnIdx = cursor.getColumnIndexOrThrow(FileTransferData.KEY_MIME_TYPE);
			int contactColumnIdx = cursor.getColumnIndexOrThrow(FileTransferData.KEY_CONTACT);
			int chatIdColumnIdx = cursor.getColumnIndexOrThrow(FileTransferData.KEY_CHAT_ID);
			int fileColumnIdx = cursor.getColumnIndexOrThrow(FileTransferData.KEY_FILE);
			int fileNameColumnIdx = cursor.getColumnIndexOrThrow(FileTransferData.KEY_NAME);
			int directionColumnIdx = cursor.getColumnIndexOrThrow(FileTransferData.KEY_DIRECTION);
			int fileTransferIdColumnIdx = cursor.getColumnIndexOrThrow(FileTransferData.KEY_FT_ID);
			int fileiconColumnIdx = cursor.getColumnIndexOrThrow(FileTransferData.KEY_FILEICON);
			int downloadServerAddressColumnIdx = cursor
					.getColumnIndexOrThrow(FileTransferData.KEY_DOWNLOAD_URI);
			int tIdColumnIdx = cursor.getColumnIndexOrThrow(FileTransferData.KEY_UPLOAD_TID);

			List<FtHttpResume> fileTransfers = new ArrayList<FtHttpResume>();
			do {
				long size = cursor.getLong(sizeColumnIdx);
				String mimeType = cursor.getString(mimeTypeColumnIdx);
				String fileTransferId = cursor.getString(fileTransferIdColumnIdx);
				ContactId contact = null;
				String phoneNumber = cursor.getString(contactColumnIdx);
				try {
					contact = ContactUtils.createContactId(phoneNumber);
				} catch (Exception e) {
					if (logger.isActivated()) {
						logger.error("Cannot parse contact '" + phoneNumber
								+ "' for file transfer with transfer ID '" + fileTransferId + "'");
					}
					continue;
				}
				String chatId = cursor.getString(chatIdColumnIdx);
				String file = cursor.getString(fileColumnIdx);
				String fileName = cursor.getString(fileNameColumnIdx);
				int direction = cursor.getInt(directionColumnIdx);
				String fileicon = cursor.getString(fileiconColumnIdx);
				boolean isGroup = !contact.toString().equals(chatId);
				if (direction == FileTransfer.Direction.INCOMING) {
					String downloadServerAddress = cursor.getString(downloadServerAddressColumnIdx);
					MmContent content = ContentManager.createMmContent(Uri.parse(file), size,
							fileName);
					Uri fileiconUri = fileicon != null ? Uri.parse(fileicon) : null;
					fileTransfers.add(new FtHttpResumeDownload(Uri.parse(downloadServerAddress),
							Uri.parse(file), fileiconUri, content, contact, chatId, fileTransferId,
							isGroup));
				} else {
					String tId = cursor.getString(tIdColumnIdx);
					MmContent content = ContentManager.createMmContentFromMime(Uri.parse(file),
							mimeType, size, fileName);
					Uri fileiconUri = fileicon != null ? Uri.parse(fileicon) : null;
					fileTransfers.add(new FtHttpResumeUpload(content, fileiconUri, tId, contact,
							chatId, fileTransferId, isGroup));
				}
			} while (cursor.moveToNext());
			return fileTransfers;

		} catch (SQLException e) {
			if (logger.isActivated()) {
				logger.error("Unable to retrieve resumable file transfers!", e);
			}
			return new ArrayList<FtHttpResume>();

		} finally {
			if (cursor != null) {
				cursor.close();
			}
		}
	}

	/*
	 * (non-Javadoc)
	 *
	 * @see com.orangelabs.rcs.provider.messaging.IFileTransferLog#retrieveFtHttpResumeUpload()
	 */
	@Override
	public FtHttpResumeUpload retrieveFtHttpResumeUpload(String tId) {
		Cursor cursor = null;
		try {
			cursor = cr.query(ftDatabaseUri, null, SELECTION_FILE_BY_T_ID, new String[] {
				tId
			}, null);

			if (!cursor.moveToFirst()) {
				return null;
			}
			String fileName = cursor.getString(cursor
					.getColumnIndexOrThrow(FileTransferData.KEY_NAME));
			long size = cursor.getLong(cursor.getColumnIndexOrThrow(FileTransferData.KEY_SIZE));
			String mimeType = cursor.getString(cursor
					.getColumnIndexOrThrow(FileTransferData.KEY_MIME_TYPE));
			String fileTransferId = cursor.getString(cursor
					.getColumnIndexOrThrow(FileTransferData.KEY_FT_ID));
			ContactId contact = null;
			String phoneNumber = cursor.getString(cursor
					.getColumnIndexOrThrow(FileTransferData.KEY_CONTACT));
			try {
				contact = ContactUtils.createContactId(phoneNumber);
			} catch (Exception e) {
				if (logger.isActivated()) {
					logger.error("Cannot parse contact '" + phoneNumber
							+ "' for file transfer with transfer ID '" + fileTransferId + "'");
				}
				return null;

			}
			String chatId = cursor.getString(cursor
					.getColumnIndexOrThrow(FileTransferData.KEY_CHAT_ID));
			String file = cursor.getString(cursor.getColumnIndexOrThrow(FileTransferData.KEY_FILE));
			String fileicon = cursor.getString(cursor
					.getColumnIndexOrThrow(FileTransferData.KEY_FILEICON));
			boolean isGroup = !contact.toString().equals(chatId);
			MmContent content = ContentManager.createMmContentFromMime(Uri.parse(file), mimeType,
					size, fileName);
			Uri fileiconUri = fileicon != null ? Uri.parse(fileicon) : null;
			return new FtHttpResumeUpload(content, fileiconUri, tId, contact, chatId,
					fileTransferId, isGroup);

		} catch (SQLException e) {
			if (logger.isActivated()) {
				logger.error(e.getMessage(), e);
			}
			return null;

		} finally {
			if (cursor != null) {
				cursor.close();
			}
		}
	}
}
<|MERGE_RESOLUTION|>--- conflicted
+++ resolved
@@ -1,340 +1,332 @@
-/*******************************************************************************
- * Software Name : RCS IMS Stack
- *
- * Copyright (C) 2010 France Telecom S.A.
+/*******************************************************************************
+ * Software Name : RCS IMS Stack
+ *
+ * Copyright (C) 2010 France Telecom S.A.
  * Copyright (C) 2014 Sony Mobile Communications Inc.
- *
- * Licensed under the Apache License, Version 2.0 (the "License");
- * you may not use this file except in compliance with the License.
- * You may obtain a copy of the License at
- *
- *      http://www.apache.org/licenses/LICENSE-2.0
- *
- * Unless required by applicable law or agreed to in writing, software
- * distributed under the License is distributed on an "AS IS" BASIS,
- * WITHOUT WARRANTIES OR CONDITIONS OF ANY KIND, either express or implied.
- * See the License for the specific language governing permissions and
- * limitations under the License.
- *
+ *
+ * Licensed under the Apache License, Version 2.0 (the "License");
+ * you may not use this file except in compliance with the License.
+ * You may obtain a copy of the License at
+ *
+ *      http://www.apache.org/licenses/LICENSE-2.0
+ *
+ * Unless required by applicable law or agreed to in writing, software
+ * distributed under the License is distributed on an "AS IS" BASIS,
+ * WITHOUT WARRANTIES OR CONDITIONS OF ANY KIND, either express or implied.
+ * See the License for the specific language governing permissions and
+ * limitations under the License.
+ *
  * NOTE: This file has been modified by Sony Mobile Communications Inc.
- * Modifications are licensed under the License.
- ******************************************************************************/
-
-package com.orangelabs.rcs.provider.messaging;
-
+ * Modifications are licensed under the License.
+ ******************************************************************************/
+
+package com.orangelabs.rcs.provider.messaging;
+
 import java.util.ArrayList;
-import java.util.Calendar;
+import java.util.Calendar;
 import java.util.List;
-import java.util.Set;
-
-import android.content.ContentResolver;
-import android.content.ContentValues;
-import android.database.Cursor;
+import java.util.Set;
+
+import android.content.ContentResolver;
+import android.content.ContentValues;
+import android.database.Cursor;
 import android.database.SQLException;
-import android.net.Uri;
-
-import com.gsma.services.rcs.chat.ChatLog;
-import com.gsma.services.rcs.chat.ParticipantInfo;
-import com.gsma.services.rcs.contacts.ContactId;
-import com.gsma.services.rcs.ft.FileTransfer;
+import android.net.Uri;
+
+import com.gsma.services.rcs.chat.ChatLog;
+import com.gsma.services.rcs.chat.ParticipantInfo;
+import com.gsma.services.rcs.contacts.ContactId;
+import com.gsma.services.rcs.ft.FileTransfer;
 import com.orangelabs.rcs.core.content.ContentManager;
-import com.orangelabs.rcs.core.content.MmContent;
+import com.orangelabs.rcs.core.content.MmContent;
 import com.orangelabs.rcs.provider.fthttp.FtHttpResume;
 import com.orangelabs.rcs.provider.fthttp.FtHttpResumeDownload;
 import com.orangelabs.rcs.provider.fthttp.FtHttpResumeUpload;
 import com.orangelabs.rcs.utils.ContactUtils;
-import com.orangelabs.rcs.utils.logger.Logger;
-
-/**
- * Class to interface the ft table
+import com.orangelabs.rcs.utils.logger.Logger;
+
+/**
+ * Class to interface the ft table
  *
- */
-public class FileTransferLog implements IFileTransferLog {
-
-	/**
-	 * File transfer database URI
-	 */
-	private Uri ftDatabaseUri = FileTransferData.CONTENT_URI;
-
-	private static final String SELECTION_FILE_BY_FT_ID = new StringBuilder(FileTransferData.KEY_FT_ID).append("=?").toString();
-
+ */
+public class FileTransferLog implements IFileTransferLog {
+
+	/**
+	 * File transfer database URI
+	 */
+	private Uri ftDatabaseUri = FileTransferData.CONTENT_URI;
+
+	private static final String SELECTION_FILE_BY_FT_ID = new StringBuilder(FileTransferData.KEY_FT_ID).append("=?").toString();
+
 	private static final String SELECTION_FILE_BY_T_ID = new StringBuilder(FileTransferData.KEY_UPLOAD_TID).append("=?").toString();
 
 	private static final String ORDER_BY_TIMESTAMP_ASC = MessageData.KEY_TIMESTAMP.concat(" ASC");
 
-	/**
-	 * Content resolver
-	 */
-	private ContentResolver cr;
-	private GroupChatLog groupChatLog;
-	private GroupChatDeliveryInfoLog groupChatDeliveryInfoLog;
-	/**
-	 * The logger
-	 */
-	private static final Logger logger = Logger.getLogger(FileTransferLog.class.getSimpleName());
-
-	/**
-	 * Constructor
-	 *
-	 * @param cr
-	 *            Content resolver
-	 * @param groupChatLog
-	 * @param groupChatDeliveryInfoLog
-	 */
-	/* package private */FileTransferLog(ContentResolver cr, GroupChatLog groupChatLog,
-			GroupChatDeliveryInfoLog groupChatDeliveryInfoLog) {
-		this.cr = cr;
-		this.groupChatLog = groupChatLog;
-		this.groupChatDeliveryInfoLog = groupChatDeliveryInfoLog;
-	}
-
-	@Override
-	public void addFileTransfer(ContactId contact, String fileTransferId, int direction, MmContent content, MmContent thumbnail) {
-		if (logger.isActivated()) {
-			logger.debug(new StringBuilder("Add file transfer entry: fileTransferId=").append(fileTransferId).append(", contact=")
-					.append(contact).append(", filename=").append(content.getName()).append(", size=").append(content.getSize())
-					.append(", MIME=").append(content.getEncoding()).toString());
-		}
-		ContentValues values = new ContentValues();
-		values.put(FileTransferData.KEY_FT_ID, fileTransferId);
-		values.put(FileTransferData.KEY_CHAT_ID, contact.toString());
+	/**
+	 * Content resolver
+	 */
+	private ContentResolver cr;
+	private GroupChatLog groupChatLog;
+	private GroupChatDeliveryInfoLog groupChatDeliveryInfoLog;
+	/**
+	 * The logger
+	 */
+	private static final Logger logger = Logger.getLogger(FileTransferLog.class.getSimpleName());
+
+	/**
+	 * Constructor
+	 *
+	 * @param cr
+	 *            Content resolver
+	 * @param groupChatLog
+	 * @param groupChatDeliveryInfoLog
+	 */
+	/* package private */FileTransferLog(ContentResolver cr, GroupChatLog groupChatLog,
+			GroupChatDeliveryInfoLog groupChatDeliveryInfoLog) {
+		this.cr = cr;
+		this.groupChatLog = groupChatLog;
+		this.groupChatDeliveryInfoLog = groupChatDeliveryInfoLog;
+	}
+
+	@Override
+	public void addFileTransfer(ContactId contact, String fileTransferId, int direction, MmContent content, MmContent thumbnail) {
+		if (logger.isActivated()) {
+			logger.debug(new StringBuilder("Add file transfer entry: fileTransferId=").append(fileTransferId).append(", contact=")
+					.append(contact).append(", filename=").append(content.getName()).append(", size=").append(content.getSize())
+					.append(", MIME=").append(content.getEncoding()).toString());
+		}
+		ContentValues values = new ContentValues();
+		values.put(FileTransferData.KEY_FT_ID, fileTransferId);
+		values.put(FileTransferData.KEY_CHAT_ID, contact.toString());
 		values.put(FileTransferData.KEY_CONTACT, contact.toString());
-<<<<<<< HEAD
 		values.put(FileTransferData.KEY_FILE, content.getUri().toString());
-=======
-		values.put(FileTransferData.KEY_FILE, content.getUri().toString());
->>>>>>> 24aec22d
-		values.put(FileTransferData.KEY_NAME, content.getName());
-		values.put(FileTransferData.KEY_MIME_TYPE, content.getEncoding());
-		values.put(FileTransferData.KEY_DIRECTION, direction);
-		values.put(FileTransferData.KEY_SIZE, 0);
-		values.put(FileTransferData.KEY_TOTAL_SIZE, content.getSize());
-		if (thumbnail != null) {
-			values.put(FileTransferData.KEY_FILEICON, thumbnail.getUri().toString());
-		}
-
-		long date = Calendar.getInstance().getTimeInMillis();
-		values.put(FileTransferData.KEY_READ_STATUS, FileTransfer.ReadStatus.UNREAD);
-		if (direction == FileTransfer.Direction.INCOMING) {
-			// Receive file
-			values.put(FileTransferData.KEY_TIMESTAMP, date);
-			values.put(FileTransferData.KEY_TIMESTAMP_SENT, 0);
-			values.put(FileTransferData.KEY_TIMESTAMP_DELIVERED, 0);
-			values.put(FileTransferData.KEY_TIMESTAMP_DISPLAYED, 0);
-			values.put(FileTransferData.KEY_STATUS, FileTransfer.State.INVITED);
-		} else {
-			// Send file
-			values.put(FileTransferData.KEY_TIMESTAMP, date);
-			values.put(FileTransferData.KEY_TIMESTAMP_SENT, date);
-			values.put(FileTransferData.KEY_TIMESTAMP_DELIVERED, 0);
-			values.put(FileTransferData.KEY_TIMESTAMP_DISPLAYED, 0);
-			values.put(FileTransferData.KEY_STATUS, FileTransfer.State.INITIATED);
-		}
-		cr.insert(ftDatabaseUri, values);
-	}
-
-	/*
-	 * (non-Javadoc)
-	 *
-	 * @see com.orangelabs.rcs.provider.messaging.IFileTransferLog#addOutgoingGroupFileTransfer(java.lang.String, java.lang.String,
-	 * com.orangelabs.rcs.core.content.MmContent, com.orangelabs.rcs.core.content.MmContent)
-	 */
-	@Override
-	public void addOutgoingGroupFileTransfer(String chatId, String fileTransferId, MmContent content, MmContent thumbnail) {
-		if (logger.isActivated()) {
-			logger.debug("addOutgoingGroupFileTransfer: fileTransferId=" + fileTransferId + ", chatId=" + chatId + " filename="
-					+ content.getName() + ", size=" + content.getSize() + ", MIME=" + content.getEncoding());
-		}
-		ContentValues values = new ContentValues();
-		values.put(FileTransferData.KEY_FT_ID, fileTransferId);
+		values.put(FileTransferData.KEY_NAME, content.getName());
+		values.put(FileTransferData.KEY_MIME_TYPE, content.getEncoding());
+		values.put(FileTransferData.KEY_DIRECTION, direction);
+		values.put(FileTransferData.KEY_SIZE, 0);
+		values.put(FileTransferData.KEY_TOTAL_SIZE, content.getSize());
+		if (thumbnail != null) {
+			values.put(FileTransferData.KEY_FILEICON, thumbnail.getUri().toString());
+		}
+
+		long date = Calendar.getInstance().getTimeInMillis();
+		values.put(FileTransferData.KEY_READ_STATUS, FileTransfer.ReadStatus.UNREAD);
+		if (direction == FileTransfer.Direction.INCOMING) {
+			// Receive file
+			values.put(FileTransferData.KEY_TIMESTAMP, date);
+			values.put(FileTransferData.KEY_TIMESTAMP_SENT, 0);
+			values.put(FileTransferData.KEY_TIMESTAMP_DELIVERED, 0);
+			values.put(FileTransferData.KEY_TIMESTAMP_DISPLAYED, 0);
+			values.put(FileTransferData.KEY_STATUS, FileTransfer.State.INVITED);
+		} else {
+			// Send file
+			values.put(FileTransferData.KEY_TIMESTAMP, date);
+			values.put(FileTransferData.KEY_TIMESTAMP_SENT, date);
+			values.put(FileTransferData.KEY_TIMESTAMP_DELIVERED, 0);
+			values.put(FileTransferData.KEY_TIMESTAMP_DISPLAYED, 0);
+			values.put(FileTransferData.KEY_STATUS, FileTransfer.State.INITIATED);
+		}
+		cr.insert(ftDatabaseUri, values);
+	}
+
+	/*
+	 * (non-Javadoc)
+	 *
+	 * @see com.orangelabs.rcs.provider.messaging.IFileTransferLog#addOutgoingGroupFileTransfer(java.lang.String, java.lang.String,
+	 * com.orangelabs.rcs.core.content.MmContent, com.orangelabs.rcs.core.content.MmContent)
+	 */
+	@Override
+	public void addOutgoingGroupFileTransfer(String chatId, String fileTransferId, MmContent content, MmContent thumbnail) {
+		if (logger.isActivated()) {
+			logger.debug("addOutgoingGroupFileTransfer: fileTransferId=" + fileTransferId + ", chatId=" + chatId + " filename="
+					+ content.getName() + ", size=" + content.getSize() + ", MIME=" + content.getEncoding());
+		}
+		ContentValues values = new ContentValues();
+		values.put(FileTransferData.KEY_FT_ID, fileTransferId);
+		values.put(FileTransferData.KEY_CHAT_ID, chatId);
+		values.put(FileTransferData.KEY_FILE, content.getUri().toString());
+		values.put(FileTransferData.KEY_NAME, content.getName());
+		values.put(FileTransferData.KEY_MIME_TYPE, content.getEncoding());
+		values.put(FileTransferData.KEY_DIRECTION, FileTransfer.Direction.OUTGOING);
+		values.put(FileTransferData.KEY_SIZE, 0);
+		values.put(FileTransferData.KEY_TOTAL_SIZE, content.getSize());
+		long date = Calendar.getInstance().getTimeInMillis();
+		values.put(MessageData.KEY_READ_STATUS, ChatLog.Message.ReadStatus.UNREAD);
+		// Send file
+		values.put(FileTransferData.KEY_TIMESTAMP, date);
+		values.put(FileTransferData.KEY_TIMESTAMP_SENT, date);
+		values.put(FileTransferData.KEY_TIMESTAMP_DELIVERED, 0);
+		values.put(FileTransferData.KEY_TIMESTAMP_DISPLAYED, 0);
+		values.put(FileTransferData.KEY_STATUS, FileTransfer.State.INITIATED);
+		if (thumbnail != null) {
+			values.put(FileTransferData.KEY_FILEICON, thumbnail.getUri().toString());
+		}
+		cr.insert(ftDatabaseUri, values);
+
+		try {
+			Set<ParticipantInfo> participants = groupChatLog.getGroupChatConnectedParticipants(chatId);
+			for (ParticipantInfo participant : participants) {
+				groupChatDeliveryInfoLog.addGroupChatDeliveryInfoEntry(chatId, fileTransferId, participant.getContact());
+			}
+		} catch (Exception e) {
+			if (logger.isActivated()) {
+				logger.error("Group file transfer with fileTransferId '" + fileTransferId + "' could not be added to database!", e);
+			}
+			cr.delete(ftDatabaseUri, FileTransferData.KEY_FT_ID + "='" + fileTransferId + "'", null);
+			cr.delete(Uri.withAppendedPath(GroupChatDeliveryInfoData.CONTENT_MSG_URI, fileTransferId), null, null);
+			/* TODO: Throw exception */
+		}
+	}
+
+	/* (non-Javadoc)
+	 * @see com.orangelabs.rcs.provider.messaging.IFileTransferLog#addIncomingGroupFileTransfer(java.lang.String, com.gsma.services.rcs.contacts.ContactId, java.lang.String, com.orangelabs.rcs.core.content.MmContent, com.orangelabs.rcs.core.content.MmContent)
+	 */
+	@Override
+	public void addIncomingGroupFileTransfer(String chatId, ContactId contact, String fileTransferId, MmContent content,
+			MmContent thumbnail) {
+		if (logger.isActivated()) {
+			logger.debug(new StringBuilder("Add incoming file transfer entry: fileTransferId=").append(fileTransferId)
+					.append(", chatId=").append(chatId).append(", contact=").append(contact).append(", filename=")
+					.append(content.getName()).append(", size=").append(content.getSize()).append(", MIME=")
+					.append(content.getEncoding()).toString());
+		}
+		ContentValues values = new ContentValues();
+		values.put(FileTransferData.KEY_FT_ID, fileTransferId);
 		values.put(FileTransferData.KEY_CHAT_ID, chatId);
 		values.put(FileTransferData.KEY_FILE, content.getUri().toString());
-		values.put(FileTransferData.KEY_NAME, content.getName());
-		values.put(FileTransferData.KEY_MIME_TYPE, content.getEncoding());
-		values.put(FileTransferData.KEY_DIRECTION, FileTransfer.Direction.OUTGOING);
-		values.put(FileTransferData.KEY_SIZE, 0);
-		values.put(FileTransferData.KEY_TOTAL_SIZE, content.getSize());
-		long date = Calendar.getInstance().getTimeInMillis();
-		values.put(MessageData.KEY_READ_STATUS, ChatLog.Message.ReadStatus.UNREAD);
-		// Send file
-		values.put(FileTransferData.KEY_TIMESTAMP, date);
-		values.put(FileTransferData.KEY_TIMESTAMP_SENT, date);
-		values.put(FileTransferData.KEY_TIMESTAMP_DELIVERED, 0);
-		values.put(FileTransferData.KEY_TIMESTAMP_DISPLAYED, 0);
-		values.put(FileTransferData.KEY_STATUS, FileTransfer.State.INITIATED);
-		if (thumbnail != null) {
-			values.put(FileTransferData.KEY_FILEICON, thumbnail.getUri().toString());
-		}
-		cr.insert(ftDatabaseUri, values);
-
-		try {
-			Set<ParticipantInfo> participants = groupChatLog.getGroupChatConnectedParticipants(chatId);
-			for (ParticipantInfo participant : participants) {
-				groupChatDeliveryInfoLog.addGroupChatDeliveryInfoEntry(chatId, fileTransferId, participant.getContact());
-			}
-		} catch (Exception e) {
-			if (logger.isActivated()) {
-				logger.error("Group file transfer with fileTransferId '" + fileTransferId + "' could not be added to database!", e);
-			}
-			cr.delete(ftDatabaseUri, FileTransferData.KEY_FT_ID + "='" + fileTransferId + "'", null);
-			cr.delete(Uri.withAppendedPath(GroupChatDeliveryInfoData.CONTENT_MSG_URI, fileTransferId), null, null);
-			/* TODO: Throw exception */
-		}
-	}
-
-	/* (non-Javadoc)
-	 * @see com.orangelabs.rcs.provider.messaging.IFileTransferLog#addIncomingGroupFileTransfer(java.lang.String, com.gsma.services.rcs.contacts.ContactId, java.lang.String, com.orangelabs.rcs.core.content.MmContent, com.orangelabs.rcs.core.content.MmContent)
-	 */
-	@Override
-	public void addIncomingGroupFileTransfer(String chatId, ContactId contact, String fileTransferId, MmContent content,
-			MmContent thumbnail) {
-		if (logger.isActivated()) {
-			logger.debug(new StringBuilder("Add incoming file transfer entry: fileTransferId=").append(fileTransferId)
-					.append(", chatId=").append(chatId).append(", contact=").append(contact).append(", filename=")
-					.append(content.getName()).append(", size=").append(content.getSize()).append(", MIME=")
-					.append(content.getEncoding()).toString());
-		}
-		ContentValues values = new ContentValues();
-		values.put(FileTransferData.KEY_FT_ID, fileTransferId);
-		values.put(FileTransferData.KEY_CHAT_ID, chatId);
-<<<<<<< HEAD
-		values.put(FileTransferData.KEY_FILE, content.getUri().toString());
-=======
-		values.put(FileTransferData.KEY_FILE, content.getUri().toString());
->>>>>>> 24aec22d
-		values.put(FileTransferData.KEY_CONTACT, contact.toString());
-		values.put(FileTransferData.KEY_NAME, content.getName());
-		values.put(FileTransferData.KEY_MIME_TYPE, content.getEncoding());
-		values.put(FileTransferData.KEY_DIRECTION, FileTransfer.Direction.INCOMING);
-		values.put(FileTransferData.KEY_SIZE, 0);
-		values.put(FileTransferData.KEY_TOTAL_SIZE, content.getSize());
-		values.put(FileTransferData.KEY_READ_STATUS, FileTransfer.ReadStatus.UNREAD);
-
-		long date = Calendar.getInstance().getTimeInMillis();
-		values.put(FileTransferData.KEY_TIMESTAMP, date);
-		values.put(FileTransferData.KEY_TIMESTAMP_SENT, 0);
-		values.put(FileTransferData.KEY_TIMESTAMP_DELIVERED, 0);
-		values.put(FileTransferData.KEY_TIMESTAMP_DISPLAYED, 0);
-		values.put(FileTransferData.KEY_STATUS, FileTransfer.State.INVITED);
-		if (thumbnail != null) {
-			values.put(FileTransferData.KEY_FILEICON, thumbnail.getUri().toString());
-		}
-
-		cr.insert(ftDatabaseUri, values);
-	}
-
-	/*
-	 * (non-Javadoc)
-	 *
-	 * @see com.orangelabs.rcs.provider.messaging.IFileTransferLog#updateFileTransferStatus(java.lang.String, int)
-	 */
-	@Override
-	public void updateFileTransferStatus(String fileTransferId, int status) {
-		if (logger.isActivated()) {
-			logger.debug("updateFileTransferStatus (status=" + status + ") (fileTransferId=" + fileTransferId + ")");
-		}
-		// TODO FUSION to check
-		ContentValues values = new ContentValues();
-		values.put(FileTransferData.KEY_STATUS, status);
-		if (status == FileTransfer.State.DELIVERED) {
-			// Delivered
-			values.put(FileTransferData.KEY_TIMESTAMP_DELIVERED, Calendar.getInstance().getTimeInMillis());
-		} else if (status == FileTransfer.State.DISPLAYED) {
-			// Displayed
-			values.put(FileTransferData.KEY_TIMESTAMP_DISPLAYED, Calendar.getInstance().getTimeInMillis());
-		}
-		cr.update(ftDatabaseUri, values, SELECTION_FILE_BY_FT_ID, new String[] { fileTransferId });
-	}
-
-	/*
-	 * (non-Javadoc)
-	 *
-	 * @see com.orangelabs.rcs.provider.messaging.IFileTransferLog#markFileTransferAsRead(java.lang.String)
-	 */
-	@Override
-	public void markFileTransferAsRead(String fileTransferId) {
-		if (logger.isActivated()) {
-			logger.debug(new StringBuilder("markFileTransferAsRead  (fileTransferId=").append(fileTransferId).append(")")
-					.toString());
-		}
-		ContentValues values = new ContentValues();
-		values.put(FileTransferData.KEY_READ_STATUS, FileTransfer.ReadStatus.READ);
-		if (cr.update(ftDatabaseUri, values, SELECTION_FILE_BY_FT_ID, new String[] { fileTransferId }) < 1) {
-			/* TODO: Throw exception */
-			if (logger.isActivated()) {
-				logger.warn("There was no file with fileTransferId '" + fileTransferId + "' to mark as read.");
-			}
-		}
-	}
-
-	/*
-	 * (non-Javadoc)
-	 *
-	 * @see com.orangelabs.rcs.provider.messaging.IFileTransferLog#updateFileTransferProgress(java.lang.String, long, long)
-	 */
-	@Override
-	public void updateFileTransferProgress(String fileTransferId, long size, long totalSize) {
-		ContentValues values = new ContentValues();
-		values.put(FileTransferData.KEY_SIZE, size);
-		values.put(FileTransferData.KEY_TOTAL_SIZE, totalSize);
-		values.put(FileTransferData.KEY_STATUS, FileTransfer.State.STARTED);
-		cr.update(ftDatabaseUri, values, SELECTION_FILE_BY_FT_ID, new String[] { fileTransferId });
-	}
-
-	/* (non-Javadoc)
-	 * @see com.orangelabs.rcs.provider.messaging.IFileTransferLog#updateFileTransferred(java.lang.String, com.orangelabs.rcs.core.content.MmContent)
-	 */
-	@Override
-	public void updateFileTransferred(String fileTransferId, MmContent content) {
-		if (logger.isActivated()) {
-			logger.debug("updateFileTransferUri (fileTransferId=" + fileTransferId + ") (uri=" + content.getUri() + ")");
-		}
-		ContentValues values = new ContentValues();
-		values.put(FileTransferData.KEY_STATUS, FileTransfer.State.TRANSFERRED);
-		values.put(FileTransferData.KEY_SIZE,content.getSize());
-		cr.update(ftDatabaseUri, values, SELECTION_FILE_BY_FT_ID, new String[] { fileTransferId });
-	}
-
-	/*
-	 * (non-Javadoc)
-	 *
-	 * @see com.orangelabs.rcs.provider.messaging.IFileTransferLog#isFileTransfer(java.lang.String)
-	 */
-	@Override
-	public boolean isFileTransfer(String fileTransferId) {
-		Cursor cursor = null;
-		try {
-			cursor = cr.query(ftDatabaseUri, new String[] { FileTransferData.KEY_ID }, SELECTION_FILE_BY_FT_ID,
-					new String[] { fileTransferId }, null);
-
-			return cursor.moveToFirst();
-		} catch (Exception e) {
-			if (logger.isActivated()) {
-				logger.error("Exception occured while determing if it is file transfer", e);
-			}
-			return false;
-		} finally {
-			if (cursor != null) {
-				cursor.close();
-			}
-		}
-	}
-
-	/*
-	 * (non-Javadoc)
-	 *
-	 * @see com.orangelabs.rcs.provider.messaging.IFileTransferLog#updateFileTransferChatId(java.lang.String, java.lang.String)
-	 */
-	@Override
-	public void updateFileTransferChatId(String fileTransferId, String chatId) {
-		if (logger.isActivated()) {
-			logger.debug("updateFileTransferChatId (chatId=" + chatId + ") (fileTransferId=" + fileTransferId + ")");
-		}
-		ContentValues values = new ContentValues();
-		values.put(FileTransferData.KEY_CHAT_ID, chatId);
-		cr.update(ftDatabaseUri, values, SELECTION_FILE_BY_FT_ID, new String[] { fileTransferId });
-	}
-
+		values.put(FileTransferData.KEY_CONTACT, contact.toString());
+		values.put(FileTransferData.KEY_NAME, content.getName());
+		values.put(FileTransferData.KEY_MIME_TYPE, content.getEncoding());
+		values.put(FileTransferData.KEY_DIRECTION, FileTransfer.Direction.INCOMING);
+		values.put(FileTransferData.KEY_SIZE, 0);
+		values.put(FileTransferData.KEY_TOTAL_SIZE, content.getSize());
+		values.put(FileTransferData.KEY_READ_STATUS, FileTransfer.ReadStatus.UNREAD);
+
+		long date = Calendar.getInstance().getTimeInMillis();
+		values.put(FileTransferData.KEY_TIMESTAMP, date);
+		values.put(FileTransferData.KEY_TIMESTAMP_SENT, 0);
+		values.put(FileTransferData.KEY_TIMESTAMP_DELIVERED, 0);
+		values.put(FileTransferData.KEY_TIMESTAMP_DISPLAYED, 0);
+		values.put(FileTransferData.KEY_STATUS, FileTransfer.State.INVITED);
+		if (thumbnail != null) {
+			values.put(FileTransferData.KEY_FILEICON, thumbnail.getUri().toString());
+		}
+
+		cr.insert(ftDatabaseUri, values);
+	}
+
+	/*
+	 * (non-Javadoc)
+	 *
+	 * @see com.orangelabs.rcs.provider.messaging.IFileTransferLog#updateFileTransferStatus(java.lang.String, int)
+	 */
+	@Override
+	public void updateFileTransferStatus(String fileTransferId, int status) {
+		if (logger.isActivated()) {
+			logger.debug("updateFileTransferStatus (status=" + status + ") (fileTransferId=" + fileTransferId + ")");
+		}
+		// TODO FUSION to check
+		ContentValues values = new ContentValues();
+		values.put(FileTransferData.KEY_STATUS, status);
+		if (status == FileTransfer.State.DELIVERED) {
+			// Delivered
+			values.put(FileTransferData.KEY_TIMESTAMP_DELIVERED, Calendar.getInstance().getTimeInMillis());
+		} else if (status == FileTransfer.State.DISPLAYED) {
+			// Displayed
+			values.put(FileTransferData.KEY_TIMESTAMP_DISPLAYED, Calendar.getInstance().getTimeInMillis());
+		}
+		cr.update(ftDatabaseUri, values, SELECTION_FILE_BY_FT_ID, new String[] { fileTransferId });
+	}
+
+	/*
+	 * (non-Javadoc)
+	 *
+	 * @see com.orangelabs.rcs.provider.messaging.IFileTransferLog#markFileTransferAsRead(java.lang.String)
+	 */
+	@Override
+	public void markFileTransferAsRead(String fileTransferId) {
+		if (logger.isActivated()) {
+			logger.debug(new StringBuilder("markFileTransferAsRead  (fileTransferId=").append(fileTransferId).append(")")
+					.toString());
+		}
+		ContentValues values = new ContentValues();
+		values.put(FileTransferData.KEY_READ_STATUS, FileTransfer.ReadStatus.READ);
+		if (cr.update(ftDatabaseUri, values, SELECTION_FILE_BY_FT_ID, new String[] { fileTransferId }) < 1) {
+			/* TODO: Throw exception */
+			if (logger.isActivated()) {
+				logger.warn("There was no file with fileTransferId '" + fileTransferId + "' to mark as read.");
+			}
+		}
+	}
+
+	/*
+	 * (non-Javadoc)
+	 *
+	 * @see com.orangelabs.rcs.provider.messaging.IFileTransferLog#updateFileTransferProgress(java.lang.String, long, long)
+	 */
+	@Override
+	public void updateFileTransferProgress(String fileTransferId, long size, long totalSize) {
+		ContentValues values = new ContentValues();
+		values.put(FileTransferData.KEY_SIZE, size);
+		values.put(FileTransferData.KEY_TOTAL_SIZE, totalSize);
+		values.put(FileTransferData.KEY_STATUS, FileTransfer.State.STARTED);
+		cr.update(ftDatabaseUri, values, SELECTION_FILE_BY_FT_ID, new String[] { fileTransferId });
+	}
+
+	/* (non-Javadoc)
+	 * @see com.orangelabs.rcs.provider.messaging.IFileTransferLog#updateFileTransferred(java.lang.String, com.orangelabs.rcs.core.content.MmContent)
+	 */
+	@Override
+	public void updateFileTransferred(String fileTransferId, MmContent content) {
+		if (logger.isActivated()) {
+			logger.debug("updateFileTransferUri (fileTransferId=" + fileTransferId + ") (uri=" + content.getUri() + ")");
+		}
+		ContentValues values = new ContentValues();
+		values.put(FileTransferData.KEY_STATUS, FileTransfer.State.TRANSFERRED);
+		values.put(FileTransferData.KEY_SIZE,content.getSize());
+		cr.update(ftDatabaseUri, values, SELECTION_FILE_BY_FT_ID, new String[] { fileTransferId });
+	}
+
+	/*
+	 * (non-Javadoc)
+	 *
+	 * @see com.orangelabs.rcs.provider.messaging.IFileTransferLog#isFileTransfer(java.lang.String)
+	 */
+	@Override
+	public boolean isFileTransfer(String fileTransferId) {
+		Cursor cursor = null;
+		try {
+			cursor = cr.query(ftDatabaseUri, new String[] { FileTransferData.KEY_ID }, SELECTION_FILE_BY_FT_ID,
+					new String[] { fileTransferId }, null);
+
+			return cursor.moveToFirst();
+		} catch (Exception e) {
+			if (logger.isActivated()) {
+				logger.error("Exception occured while determing if it is file transfer", e);
+			}
+			return false;
+		} finally {
+			if (cursor != null) {
+				cursor.close();
+			}
+		}
+	}
+
+	/*
+	 * (non-Javadoc)
+	 *
+	 * @see com.orangelabs.rcs.provider.messaging.IFileTransferLog#updateFileTransferChatId(java.lang.String, java.lang.String)
+	 */
+	@Override
+	public void updateFileTransferChatId(String fileTransferId, String chatId) {
+		if (logger.isActivated()) {
+			logger.debug("updateFileTransferChatId (chatId=" + chatId + ") (fileTransferId=" + fileTransferId + ")");
+		}
+		ContentValues values = new ContentValues();
+		values.put(FileTransferData.KEY_CHAT_ID, chatId);
+		cr.update(ftDatabaseUri, values, SELECTION_FILE_BY_FT_ID, new String[] { fileTransferId });
+	}
+
 	/*
 	 * (non-Javadoc)
 	 *
@@ -516,4 +508,4 @@
 			}
 		}
 	}
-}
+}