--- conflicted
+++ resolved
@@ -17,19 +17,6 @@
  ******************************************************************************/
 package android.tests.provider;
 
-<<<<<<< HEAD
-import com.gsma.services.rcs.ish.ImageSharing;
-import com.gsma.services.rcs.ish.ImageSharingLog;
-
-import android.content.ContentProviderClient;
-import android.content.ContentResolver;
-import android.content.ContentValues;
-import android.database.Cursor;
-import android.test.InstrumentationTestCase;
-
-public class ImageSharingLogTest extends InstrumentationTestCase {
-	private ContentResolver mContentResolver;
-=======
 import android.content.ContentProviderClient;
 import android.content.ContentValues;
 import android.database.Cursor;
@@ -47,20 +34,14 @@
 			ImageSharingLog.SHARING_ID, ImageSharingLog.MIME_TYPE, ImageSharingLog.STATE, ImageSharingLog.REASON_CODE,
 			ImageSharingLog.TIMESTAMP, ImageSharingLog.TRANSFERRED };
 
->>>>>>> df3ac423
 	private ContentProviderClient mProvider;
 
 	@Override
 	protected void setUp() throws Exception {
 		super.setUp();
-<<<<<<< HEAD
-		mContentResolver = getInstrumentation().getTargetContext().getContentResolver();
-		mProvider = mContentResolver.acquireContentProviderClient(ImageSharingLog.CONTENT_URI);
-=======
 		mProvider = getInstrumentation().getTargetContext().getContentResolver()
 				.acquireContentProviderClient(ImageSharingLog.CONTENT_URI);
 		assertNotNull(mProvider);
->>>>>>> df3ac423
 	}
 
 	/**
@@ -72,31 +53,6 @@
 	 * <li>delete
 	 * <li>update
 	 */
-<<<<<<< HEAD
-	public void testImageSharingLog() {
-		final String[] IMAGE_SHARING_LOG_PROJECTION = new String[] { ImageSharingLog.ID, ImageSharingLog.CONTACT_NUMBER,
-				ImageSharingLog.DIRECTION, ImageSharingLog.FILENAME, ImageSharingLog.FILESIZE, ImageSharingLog.SHARING_ID,
-				ImageSharingLog.MIME_TYPE, ImageSharingLog.STATE, ImageSharingLog.TIMESTAMP, ImageSharingLog.TRANSFERRED };
-
-		// Check that provider handles columns names and query operation
-		Cursor c = null;
-		try {
-			String mSelectionClause = ImageSharingLog.ID + " = ?";
-			c = mProvider.query(ImageSharingLog.CONTENT_URI, IMAGE_SHARING_LOG_PROJECTION, mSelectionClause, null, null);
-			assertNotNull(c);
-			if (c != null) {
-				int num = c.getColumnCount();
-				assertTrue(num == IMAGE_SHARING_LOG_PROJECTION.length);
-			}
-		} catch (Exception e) {
-			fail("query of ImageSharingLog failed " + e.getMessage());
-		} finally {
-			if (c != null) {
-				c.close();
-			}
-		}
-
-=======
 	public void testImageSharingLogQuery() {
 		// Check that provider handles columns names and query operation
 		Cursor cursor = null;
@@ -149,46 +105,10 @@
 	}
 
 	public void testImageSharingLogInsert() {
->>>>>>> df3ac423
 		// // Check that provider does not support insert operation
 		ContentValues values = new ContentValues();
 		values.put(ImageSharingLog.FILESIZE, 10000L);
 		values.put(ImageSharingLog.FILENAME, "filename");
-<<<<<<< HEAD
-		values.put(ImageSharingLog.CONTACT_NUMBER, "+3360102030405");
-		values.put(ImageSharingLog.DIRECTION, ImageSharing.Direction.INCOMING);
-		values.put(ImageSharingLog.SHARING_ID, "sharing_id");
-		values.put(ImageSharingLog.MIME_TYPE, "image/jpeg");
-		values.put(ImageSharingLog.STATE, ImageSharing.State.INVITED);
-		values.put(ImageSharingLog.TIMESTAMP, System.currentTimeMillis());
-		values.put(ImageSharingLog.TRANSFERRED, 0L);
-		Throwable exception = null;
-		try {
-			mProvider.insert(ImageSharingLog.CONTENT_URI, values);
-		} catch (Exception ex) {
-			exception = ex;
-		}
-		assertTrue("insert into ImageSharingLog should be forbidden", exception instanceof RuntimeException);
-
-		// Check that provider supports delete operation
-		try {
-			String mSelectionClause = ImageSharingLog.ID + " = -1";
-			int count = mProvider.delete(ImageSharingLog.CONTENT_URI, mSelectionClause, null);
-			assertTrue(count == 0);
-		} catch (Exception e) {
-			fail("delete of ImageSharingLog failed " + e.getMessage());
-		}
-
-		exception = null;
-		// Check that provider does not support update operation
-		try {
-			String mSelectionClause = ImageSharingLog.ID + " = -1";
-			mProvider.update(ImageSharingLog.CONTENT_URI, values, mSelectionClause, null);
-		} catch (Exception ex) {
-			exception = ex;
-		}
-		assertTrue("update of ImageSharingLog should be forbidden", exception instanceof RuntimeException);
-=======
 		values.put(ImageSharingLog.CONTACT, "+3360102030405");
 		values.put(ImageSharingLog.DIRECTION, RcsCommon.Direction.INCOMING);
 		values.put(ImageSharingLog.SHARING_ID, "0123456789");
@@ -235,7 +155,6 @@
 		} catch (Exception ex) {
 			assertTrue("update of ImageSharingLog should be forbidden", ex instanceof RuntimeException);
 		}
->>>>>>> df3ac423
 	}
 
 }