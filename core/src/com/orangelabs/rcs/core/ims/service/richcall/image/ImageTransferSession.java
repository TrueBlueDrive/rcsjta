--- conflicted
+++ resolved
@@ -188,9 +188,6 @@
 		}
 		return null;
 	}
-<<<<<<< HEAD
-}
-=======
 
 	@Override
 	public void startSession() {
@@ -202,5 +199,4 @@
 	public void removeSession() {
 		getImsService().getImsModule().getRichcallService().removeSession(this);
 	}
-}
->>>>>>> df3ac423
+}