--- conflicted
+++ resolved
@@ -20,16 +20,8 @@
  * Modifications are licensed under the License.
  ******************************************************************************/
 
-<<<<<<< HEAD
 package com.orangelabs.rcs.provider.sharing;
 
-=======
-package com.orangelabs.rcs.provider.sharing;
-
-import com.gsma.services.rcs.ish.ImageSharingLog;
-import com.orangelabs.rcs.utils.DatabaseUtils;
-
->>>>>>> c69265ed
 import android.content.ContentProvider;
 import android.content.ContentValues;
 import android.content.Context;
@@ -40,49 +32,9 @@
 import android.net.Uri;
 import android.text.TextUtils;
 
-<<<<<<< HEAD
 import com.gsma.services.rcs.ish.ImageSharingLog;
-
-/**
- * Image sharing provider
- * 
- * @author Jean-Marc AUFFRET
- */
-public class ImageSharingProvider extends ContentProvider {
-	// Database table
-	public static final String TABLE = "ish";
-	
-	// Create the constants used to differentiate between the different
-	// URI requests
-	private static final int IMAGESHARES = 1;
-	private static final int IMAGESHARE_ID = 2;
-    private static final int RCSAPI = 3;
-    private static final int RCSAPI_ID = 4;
-	
-	// Allocate the UriMatcher object
-	private static final UriMatcher uriMatcher;
-	static {
-		uriMatcher = new UriMatcher(UriMatcher.NO_MATCH);
-		uriMatcher.addURI("com.orangelabs.rcs.ish", "ish", IMAGESHARES);
-		uriMatcher.addURI("com.orangelabs.rcs.ish", "ish/#", IMAGESHARE_ID);
-		uriMatcher.addURI("com.gsma.services.rcs.provider.imageshare", "imageshare", RCSAPI);
-		uriMatcher.addURI("com.gsma.services.rcs.provider.imageshare", "imageshare/#", RCSAPI_ID);
-	}
-
-    /**
-     * Database helper class
-     */
-    private SQLiteOpenHelper openHelper;
-    
-    /**
-     * Database name
-     */
-    public static final String DATABASE_NAME = "ish.db";
-
-    /**
-     * Helper class for opening, creating and managing database version control
-     */
-=======
+import com.orangelabs.rcs.utils.DatabaseUtils;
+
 /**
  * Image sharing provider
  *
@@ -120,7 +72,6 @@
         private static final String TYPE_ITEM = "vnd.android.cursor.item/imageshare";
     }
 
->>>>>>> c69265ed
     private static class DatabaseHelper extends SQLiteOpenHelper {
         private static final int DATABASE_VERSION = 5;
 
@@ -130,20 +81,6 @@
 
         @Override
         public void onCreate(SQLiteDatabase db) {
-<<<<<<< HEAD
-        	db.execSQL("CREATE TABLE " + TABLE + " ("
-        			+ ImageSharingData.KEY_SESSION_ID + " TEXT primary key,"
-        			+ ImageSharingData.KEY_CONTACT + " TEXT,"
-        			+ ImageSharingData.KEY_FILE + " TEXT,"
-        			+ ImageSharingData.KEY_NAME + " TEXT,"
-        			+ ImageSharingData.KEY_MIME_TYPE + " TEXT,"
-        			+ ImageSharingData.KEY_STATE + " integer,"
-        			+ ImageSharingData.KEY_REASON_CODE + " integer,"
-        			+ ImageSharingData.KEY_DIRECTION + " integer,"
-        			+ ImageSharingData.KEY_TIMESTAMP + " long,"
-        			+ ImageSharingData.KEY_SIZE + " long,"
-        			+ ImageSharingData.KEY_TOTAL_SIZE + " long);");
-=======
             db.execSQL(new StringBuilder("CREATE TABLE IF NOT EXISTS ").append(TABLE).append("(")
                     .append(ImageSharingData.KEY_SHARING_ID).append(" TEXT NOT NULL PRIMARY KEY,")
                     .append(ImageSharingData.KEY_CONTACT).append(" TEXT NOT NULL,")
@@ -162,7 +99,6 @@
             db.execSQL(new StringBuilder("CREATE INDEX ").append(ImageSharingData.KEY_TIMESTAMP)
                     .append("_idx").append(" ON ").append(TABLE).append("(")
                     .append(ImageSharingData.KEY_TIMESTAMP).append(")").toString());
->>>>>>> c69265ed
         }
 
         @Override
@@ -197,115 +133,6 @@
         mOpenHelper = new DatabaseHelper(getContext());
         return true;
     }
-<<<<<<< HEAD
-
-	@Override
-	public String getType(Uri uri) {
-		switch(uriMatcher.match(uri)){
-			case IMAGESHARES:
-			case RCSAPI:
-				return "vnd.android.cursor.dir/ish";
-			case IMAGESHARE_ID:
-			case RCSAPI_ID:
-				return "vnd.android.cursor.item/ish";
-			default:
-				throw new IllegalArgumentException("Unsupported URI " + uri);
-		}
-	}
-	
-    @Override
-    public Cursor query(Uri uri, String[] projectionIn, String selection, String[] selectionArgs, String sort) {
-        SQLiteQueryBuilder qb = new SQLiteQueryBuilder();
-        qb.setTables(TABLE);
-
-        // Generate the body of the query
-        int match = uriMatcher.match(uri);
-        switch(match) {
-            case IMAGESHARES:
-        	case RCSAPI:
-                break;
-            case IMAGESHARE_ID:
-            case RCSAPI_ID:
-            	String segment = uri.getPathSegments().get(1);
-                qb.appendWhere(ImageSharingData.KEY_SESSION_ID + "='" + segment + "'");
-                break;
-            default:
-                throw new IllegalArgumentException("Unknown URI " + uri);
-        }
-
-        SQLiteDatabase db = openHelper.getReadableDatabase();
-        Cursor c = qb.query(db, projectionIn, selection, selectionArgs, null, null, sort);
-
-		// Register the contexts ContentResolver to be notified if the cursor result set changes.
-        if (c != null) {
-        	c.setNotificationUri(getContext().getContentResolver(), ImageSharingLog.CONTENT_URI);
-        }
-        return c;
-    }
-    
-    @Override
-    public int update(Uri uri, ContentValues values, String where, String[] whereArgs) {
-        int count = 0;
-        SQLiteDatabase db = openHelper.getWritableDatabase();
-
-        int match = uriMatcher.match(uri);
-        switch (match) {
-	        case IMAGESHARES:
-	            count = db.update(TABLE, values, where, whereArgs);
-	            break;
-            case IMAGESHARE_ID:
-                String segment = uri.getPathSegments().get(1);
-                count = db.update(TABLE, values, ImageSharingData.KEY_SESSION_ID + "='" + segment + "'", whereArgs);
-                break;
-            default:
-                throw new UnsupportedOperationException("Cannot update URI " + uri);
-        }
-        getContext().getContentResolver().notifyChange(uri, null);
-        return count;
-    }
-    
-    @Override
-    public Uri insert(Uri uri, ContentValues initialValues) {
-        SQLiteDatabase db = openHelper.getWritableDatabase();
-        switch(uriMatcher.match(uri)){
-	        case IMAGESHARES:
-	        case IMAGESHARE_ID:
-	    		long rowId = db.insert(TABLE, null, initialValues);
-	    		uri = ContentUris.withAppendedId(ImageSharingLog.CONTENT_URI, rowId);
-	        	break;
-	        default:
-	    		throw new SQLException("Failed to insert row into " + uri);
-        }
-		getContext().getContentResolver().notifyChange(uri, null);
-        return uri;
-    }
-    
-    @Override
-    public int delete(Uri uri, String where, String[] whereArgs) {
-        SQLiteDatabase db = openHelper.getWritableDatabase();
-        int count = 0;
-        switch(uriMatcher.match(uri)){
-	        case IMAGESHARES:
-	        case RCSAPI:
-	        	count = db.delete(TABLE, where, whereArgs);
-	        	break;
-	        case IMAGESHARE_ID:
-	        case RCSAPI_ID:
-	        	String segment = uri.getPathSegments().get(1);
-				count = db.delete(TABLE, ImageSharingData.KEY_SESSION_ID + "='" + segment + "'" +
-						(!TextUtils.isEmpty(where) ? " AND ("	+ where + ')' : ""),
-						whereArgs);
-				
-				break;
-	        	
-	        default:
-	    		throw new SQLException("Failed to delete row " + uri);
-        }
-		getContext().getContentResolver().notifyChange(uri, null);
-        return count;    
-   }	
-}
-=======
 
     @Override
     public String getType(Uri uri) {
@@ -414,5 +241,4 @@
                         .append(uri).append("!").toString());
         }
     }
-}
->>>>>>> c69265ed
+}