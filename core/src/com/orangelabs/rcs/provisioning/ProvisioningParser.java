--- conflicted
+++ resolved
@@ -68,17 +68,11 @@
     /**
      * Content
      */
-<<<<<<< HEAD
-    private String content;
-
-    private boolean first = false;
-=======
     private String mContent;
 
     private RcsSettings mRcsSettings;
 
     private boolean mFirst = false;
->>>>>>> 77bb47fb
 
     /**
      * The logger
@@ -141,15 +135,9 @@
             if (logActivated) {
                 logger.debug("Start the parsing of content first=".concat(String.valueOf(first)));
             }
-<<<<<<< HEAD
-            this.first = first;
-            ByteArrayInputStream mInputStream = new ByteArrayInputStream(
-                    content.getBytes(UTF8));
-=======
             mFirst = first;
             ByteArrayInputStream mInputStream = new ByteArrayInputStream(
                     mContent.getBytes(UTF8));
->>>>>>> 77bb47fb
             DocumentBuilderFactory dfactory = DocumentBuilderFactory.newInstance();
             DocumentBuilder dbuilder = dfactory.newDocumentBuilder();
             Document doc = dbuilder.parse(mInputStream);
@@ -833,11 +821,7 @@
         String confFctyUri = null;
         String groupChatSF = null;
         String maxConcurrentSession = null;
-<<<<<<< HEAD
-        RcsSettings rcsSettings = RcsSettings.getInstance();
-=======
         
->>>>>>> 77bb47fb
         Node childnode = node.getFirstChild();
 
         if (childnode != null) {
