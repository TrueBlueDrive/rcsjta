--- conflicted
+++ resolved
@@ -1,310 +1,148 @@
-<<<<<<< HEAD
-/*******************************************************************************
- * Software Name : RCS IMS Stack
- *
- * Copyright (C) 2010 France Telecom S.A.
- *
- * Licensed under the Apache License, Version 2.0 (the "License");
- * you may not use this file except in compliance with the License.
- * You may obtain a copy of the License at
- *
- *      http://www.apache.org/licenses/LICENSE-2.0
- *
- * Unless required by applicable law or agreed to in writing, software
- * distributed under the License is distributed on an "AS IS" BASIS,
- * WITHOUT WARRANTIES OR CONDITIONS OF ANY KIND, either express or implied.
- * See the License for the specific language governing permissions and
- * limitations under the License.
- ******************************************************************************/
-package com.orangelabs.rcs.ri.intents;
-
-import android.app.Activity;
-import android.content.Intent;
-import android.content.pm.ActivityInfo;
-import android.os.Bundle;
-import android.view.View;
-import android.view.View.OnClickListener;
-import android.widget.Button;
-
-import com.orangelabs.rcs.ri.R;
-import com.orangelabs.rcs.ri.utils.Utils;
-
-/**
- * Call each Intents
- * 
- * @author Jean-Marc AUFFRET
- */
-public class IntentApps extends Activity {
-    @Override
-    public void onCreate(Bundle savedInstanceState) {
-        super.onCreate(savedInstanceState);
-        
-        // Set layout
-        setRequestedOrientation(ActivityInfo.SCREEN_ORIENTATION_PORTRAIT);
-        setContentView(R.layout.intents_apps);
-        
-		// Set button callback
-        Button btn = (Button)findViewById(R.id.load_chat);
-        btn.setOnClickListener(btnListener);
-        btn = (Button)findViewById(R.id.load_settings);
-        btn.setOnClickListener(btnListener);
-        btn = (Button)findViewById(R.id.load_ft);
-        btn.setOnClickListener(btnListener);
-        btn = (Button)findViewById(R.id.load_group_chat);
-        btn.setOnClickListener(btnListener);
-        btn = (Button)findViewById(R.id.initiate_ft);
-        btn.setOnClickListener(btnListener);
-        btn = (Button)findViewById(R.id.initiate_group_chat);
-        btn.setOnClickListener(btnListener);
-        btn = (Button)findViewById(R.id.initiate_chat);
-        btn.setOnClickListener(btnListener);        
-        btn = (Button)findViewById(R.id.load_ipcall);
-        btn.setOnClickListener(btnListener);        
-        btn = (Button)findViewById(R.id.initiate_ipcall);
-        btn.setOnClickListener(btnListener);        
-    }
-    
-    @Override
-    public void onDestroy() {
-    	super.onDestroy();
-    }
-    
-    /**
-     * Button callback
-     */
-    private OnClickListener btnListener = new OnClickListener() {
-        public void onClick(View v) {
-        	if (v.getId() == R.id.load_settings) {
-        		try {
-	        		Intent intent = new Intent(com.gsma.services.rcs.Intents.Service.ACTION_VIEW_SETTINGS);
-	        		startActivity(intent);
-        		} catch(Exception e) {
-    		    	e.printStackTrace();
-    				Utils.showMessageAndExit(IntentApps.this, getString(R.string.label_intent_failed));
-        		}
-        	} else
-        	if (v.getId() == R.id.load_chat) {
-        		try {
-	        		Intent intent = new Intent(com.gsma.services.rcs.Intents.Chat.ACTION_VIEW_ONE_TO_ONE_CHAT);
-	        		startActivity(intent);
-	    		} catch(Exception e) {
-			    	e.printStackTrace();
-					Utils.showMessageAndExit(IntentApps.this, getString(R.string.label_intent_failed));
-	    		}
-        	} else
-        	if (v.getId() == R.id.initiate_chat) {
-        		try {
-	        		Intent intent = new Intent(com.gsma.services.rcs.Intents.Chat.ACTION_SEND_ONE_TO_ONE_CHAT_MESSAGE);
-	        		startActivity(intent);
-	    		} catch(Exception e) {
-			    	e.printStackTrace();
-					Utils.showMessageAndExit(IntentApps.this, getString(R.string.label_intent_failed));
-	    		}
-        	} else
-        	if (v.getId() == R.id.load_group_chat) {
-        		try {
-	        		Intent intent = new Intent(com.gsma.services.rcs.Intents.Chat.ACTION_VIEW_GROUP_CHAT);
-	        		startActivity(intent);
-	    		} catch(Exception e) {
-			    	e.printStackTrace();
-					Utils.showMessageAndExit(IntentApps.this, getString(R.string.label_intent_failed));
-	    		}
-        	} else
-        	if (v.getId() == R.id.initiate_group_chat) {
-        		try {
-	        		Intent intent = new Intent(com.gsma.services.rcs.Intents.Chat.ACTION_INITIATE_GROUP_CHAT);
-	        		startActivity(intent);
-	    		} catch(Exception e) {
-			    	e.printStackTrace();
-					Utils.showMessageAndExit(IntentApps.this, getString(R.string.label_intent_failed));
-	    		}
-        	} else
-        	if (v.getId() == R.id.load_ft) {
-        		try {
-	        		Intent intent = new Intent(com.gsma.services.rcs.Intents.FileTransfer.ACTION_VIEW_FILE_TRANSFER);
-	        		startActivity(intent);
-	    		} catch(Exception e) {
-			    	e.printStackTrace();
-					Utils.showMessageAndExit(IntentApps.this, getString(R.string.label_intent_failed));
-	    		}
-        	} else
-        	if (v.getId() == R.id.initiate_ft) {
-        		try {
-	        		Intent intent = new Intent(com.gsma.services.rcs.Intents.FileTransfer.ACTION_INITIATE_ONE_TO_ONE_FILE_TRANSFER);
-	        		startActivity(intent);
-	    		} catch(Exception e) {
-			    	e.printStackTrace();
-					Utils.showMessageAndExit(IntentApps.this, getString(R.string.label_intent_failed));
-	    		}
-        	} else
-	    	if (v.getId() == R.id.load_ipcall) {
-	    		try {
-	        		Intent intent = new Intent(com.gsma.services.rcs.Intents.IPCall.ACTION_VIEW_IPCALL);
-	        		startActivity(intent);
-	    		} catch(Exception e) {
-			    	e.printStackTrace();
-					Utils.showMessageAndExit(IntentApps.this, getString(R.string.label_intent_failed));
-	    		}
-	    	} else
-        	if (v.getId() == R.id.initiate_ipcall) {
-        		try {
-	        		Intent intent = new Intent(com.gsma.services.rcs.Intents.IPCall.ACTION_INITIATE_IPCALL);
-	        		startActivity(intent);
-	    		} catch(Exception e) {
-			    	e.printStackTrace();
-					Utils.showMessageAndExit(IntentApps.this, getString(R.string.label_intent_failed));
-	    		}
-	    	}
-        }
-    };
-}
-=======
-/*******************************************************************************
- * Software Name : RCS IMS Stack
- *
- * Copyright (C) 2010 France Telecom S.A.
- *
- * Licensed under the Apache License, Version 2.0 (the "License");
- * you may not use this file except in compliance with the License.
- * You may obtain a copy of the License at
- *
- *      http://www.apache.org/licenses/LICENSE-2.0
- *
- * Unless required by applicable law or agreed to in writing, software
- * distributed under the License is distributed on an "AS IS" BASIS,
- * WITHOUT WARRANTIES OR CONDITIONS OF ANY KIND, either express or implied.
- * See the License for the specific language governing permissions and
- * limitations under the License.
- ******************************************************************************/
-package com.orangelabs.rcs.ri.intents;
-
-import android.app.Activity;
-import android.content.Intent;
-import android.content.pm.ActivityInfo;
-import android.os.Bundle;
-import android.view.View;
-import android.view.View.OnClickListener;
-import android.widget.Button;
-
-import com.orangelabs.rcs.ri.R;
-import com.orangelabs.rcs.ri.utils.Utils;
-
-/**
- * Call each Intents
- * 
- * @author Jean-Marc AUFFRET
- */
-public class IntentApps extends Activity {
-    @Override
-    public void onCreate(Bundle savedInstanceState) {
-        super.onCreate(savedInstanceState);
-        
-        // Set layout
-        setRequestedOrientation(ActivityInfo.SCREEN_ORIENTATION_PORTRAIT);
-        setContentView(R.layout.intents_apps);
-        
-		// Set button callback
-        Button btn = (Button)findViewById(R.id.load_chat);
-        btn.setOnClickListener(btnListener);
-        btn = (Button)findViewById(R.id.load_ft);
-        btn.setOnClickListener(btnListener);
-        btn = (Button)findViewById(R.id.load_group_chat);
-        btn.setOnClickListener(btnListener);
-        btn = (Button)findViewById(R.id.initiate_ft);
-        btn.setOnClickListener(btnListener);
-        btn = (Button)findViewById(R.id.initiate_group_chat);
-        btn.setOnClickListener(btnListener);
-        btn = (Button)findViewById(R.id.initiate_chat);
-        btn.setOnClickListener(btnListener);        
-        btn = (Button)findViewById(R.id.load_ipcall);
-        btn.setOnClickListener(btnListener);        
-        btn = (Button)findViewById(R.id.initiate_ipcall);
-        btn.setOnClickListener(btnListener);        
-    }
-    
-    @Override
-    public void onDestroy() {
-    	super.onDestroy();
-    }
-    
-    /**
-     * Button callback
-     */
-    private OnClickListener btnListener = new OnClickListener() {
-        public void onClick(View v) {
-        	if (v.getId() == R.id.load_chat) {
-        		try {
-	        		Intent intent = new Intent(com.gsma.services.rcs.Intents.Chat.ACTION_VIEW_ONE_TO_ONE_CHAT);
-	        		startActivity(intent);
-	    		} catch(Exception e) {
-			    	e.printStackTrace();
-					Utils.showMessageAndExit(IntentApps.this, getString(R.string.label_intent_failed));
-	    		}
-        	} else
-        	if (v.getId() == R.id.initiate_chat) {
-        		try {
-	        		Intent intent = new Intent(com.gsma.services.rcs.Intents.Chat.ACTION_SEND_ONE_TO_ONE_CHAT_MESSAGE);
-	        		startActivity(intent);
-	    		} catch(Exception e) {
-			    	e.printStackTrace();
-					Utils.showMessageAndExit(IntentApps.this, getString(R.string.label_intent_failed));
-	    		}
-        	} else
-        	if (v.getId() == R.id.load_group_chat) {
-        		try {
-	        		Intent intent = new Intent(com.gsma.services.rcs.Intents.Chat.ACTION_VIEW_GROUP_CHAT);
-	        		startActivity(intent);
-	    		} catch(Exception e) {
-			    	e.printStackTrace();
-					Utils.showMessageAndExit(IntentApps.this, getString(R.string.label_intent_failed));
-	    		}
-        	} else
-        	if (v.getId() == R.id.initiate_group_chat) {
-        		try {
-	        		Intent intent = new Intent(com.gsma.services.rcs.Intents.Chat.ACTION_INITIATE_GROUP_CHAT);
-	        		startActivity(intent);
-	    		} catch(Exception e) {
-			    	e.printStackTrace();
-					Utils.showMessageAndExit(IntentApps.this, getString(R.string.label_intent_failed));
-	    		}
-        	} else
-        	if (v.getId() == R.id.load_ft) {
-        		try {
-	        		Intent intent = new Intent(com.gsma.services.rcs.Intents.FileTransfer.ACTION_VIEW_FILE_TRANSFER);
-	        		startActivity(intent);
-	    		} catch(Exception e) {
-			    	e.printStackTrace();
-					Utils.showMessageAndExit(IntentApps.this, getString(R.string.label_intent_failed));
-	    		}
-        	} else
-        	if (v.getId() == R.id.initiate_ft) {
-        		try {
-	        		Intent intent = new Intent(com.gsma.services.rcs.Intents.FileTransfer.ACTION_INITIATE_ONE_TO_ONE_FILE_TRANSFER);
-	        		startActivity(intent);
-	    		} catch(Exception e) {
-			    	e.printStackTrace();
-					Utils.showMessageAndExit(IntentApps.this, getString(R.string.label_intent_failed));
-	    		}
-        	} else
-	    	if (v.getId() == R.id.load_ipcall) {
-	    		try {
-	        		Intent intent = new Intent(com.gsma.services.rcs.Intents.IPCall.ACTION_VIEW_IPCALL);
-	        		startActivity(intent);
-	    		} catch(Exception e) {
-			    	e.printStackTrace();
-					Utils.showMessageAndExit(IntentApps.this, getString(R.string.label_intent_failed));
-	    		}
-	    	} else
-        	if (v.getId() == R.id.initiate_ipcall) {
-        		try {
-	        		Intent intent = new Intent(com.gsma.services.rcs.Intents.IPCall.ACTION_INITIATE_IPCALL);
-	        		startActivity(intent);
-	    		} catch(Exception e) {
-			    	e.printStackTrace();
-					Utils.showMessageAndExit(IntentApps.this, getString(R.string.label_intent_failed));
-	    		}
-	    	}
-        }
-    };
-}
->>>>>>> 09d1b856
+/*******************************************************************************
+ * Software Name : RCS IMS Stack
+ *
+ * Copyright (C) 2010 France Telecom S.A.
+ *
+ * Licensed under the Apache License, Version 2.0 (the "License");
+ * you may not use this file except in compliance with the License.
+ * You may obtain a copy of the License at
+ *
+ *      http://www.apache.org/licenses/LICENSE-2.0
+ *
+ * Unless required by applicable law or agreed to in writing, software
+ * distributed under the License is distributed on an "AS IS" BASIS,
+ * WITHOUT WARRANTIES OR CONDITIONS OF ANY KIND, either express or implied.
+ * See the License for the specific language governing permissions and
+ * limitations under the License.
+ ******************************************************************************/
+package com.orangelabs.rcs.ri.intents;
+
+import android.app.Activity;
+import android.content.Intent;
+import android.content.pm.ActivityInfo;
+import android.os.Bundle;
+import android.view.View;
+import android.view.View.OnClickListener;
+import android.widget.Button;
+
+import com.orangelabs.rcs.ri.R;
+import com.orangelabs.rcs.ri.utils.Utils;
+
+/**
+ * Call each Intents
+ * 
+ * @author Jean-Marc AUFFRET
+ */
+public class IntentApps extends Activity {
+    @Override
+    public void onCreate(Bundle savedInstanceState) {
+        super.onCreate(savedInstanceState);
+        
+        // Set layout
+        setRequestedOrientation(ActivityInfo.SCREEN_ORIENTATION_PORTRAIT);
+        setContentView(R.layout.intents_apps);
+        
+		// Set button callback
+        Button btn = (Button)findViewById(R.id.load_chat);
+        btn.setOnClickListener(btnListener);
+        btn = (Button)findViewById(R.id.load_ft);
+        btn.setOnClickListener(btnListener);
+        btn = (Button)findViewById(R.id.load_group_chat);
+        btn.setOnClickListener(btnListener);
+        btn = (Button)findViewById(R.id.initiate_ft);
+        btn.setOnClickListener(btnListener);
+        btn = (Button)findViewById(R.id.initiate_group_chat);
+        btn.setOnClickListener(btnListener);
+        btn = (Button)findViewById(R.id.initiate_chat);
+        btn.setOnClickListener(btnListener);        
+        btn = (Button)findViewById(R.id.load_ipcall);
+        btn.setOnClickListener(btnListener);        
+        btn = (Button)findViewById(R.id.initiate_ipcall);
+        btn.setOnClickListener(btnListener);        
+    }
+    
+    @Override
+    public void onDestroy() {
+    	super.onDestroy();
+    }
+    
+    /**
+     * Button callback
+     */
+    private OnClickListener btnListener = new OnClickListener() {
+        public void onClick(View v) {
+        	if (v.getId() == R.id.load_chat) {
+        		try {
+	        		Intent intent = new Intent(com.gsma.services.rcs.Intents.Chat.ACTION_VIEW_ONE_TO_ONE_CHAT);
+	        		startActivity(intent);
+	    		} catch(Exception e) {
+			    	e.printStackTrace();
+					Utils.showMessageAndExit(IntentApps.this, getString(R.string.label_intent_failed));
+	    		}
+        	} else
+        	if (v.getId() == R.id.initiate_chat) {
+        		try {
+	        		Intent intent = new Intent(com.gsma.services.rcs.Intents.Chat.ACTION_SEND_ONE_TO_ONE_CHAT_MESSAGE);
+	        		startActivity(intent);
+	    		} catch(Exception e) {
+			    	e.printStackTrace();
+					Utils.showMessageAndExit(IntentApps.this, getString(R.string.label_intent_failed));
+	    		}
+        	} else
+        	if (v.getId() == R.id.load_group_chat) {
+        		try {
+	        		Intent intent = new Intent(com.gsma.services.rcs.Intents.Chat.ACTION_VIEW_GROUP_CHAT);
+	        		startActivity(intent);
+	    		} catch(Exception e) {
+			    	e.printStackTrace();
+					Utils.showMessageAndExit(IntentApps.this, getString(R.string.label_intent_failed));
+	    		}
+        	} else
+        	if (v.getId() == R.id.initiate_group_chat) {
+        		try {
+	        		Intent intent = new Intent(com.gsma.services.rcs.Intents.Chat.ACTION_INITIATE_GROUP_CHAT);
+	        		startActivity(intent);
+	    		} catch(Exception e) {
+			    	e.printStackTrace();
+					Utils.showMessageAndExit(IntentApps.this, getString(R.string.label_intent_failed));
+	    		}
+        	} else
+        	if (v.getId() == R.id.load_ft) {
+        		try {
+	        		Intent intent = new Intent(com.gsma.services.rcs.Intents.FileTransfer.ACTION_VIEW_FILE_TRANSFER);
+	        		startActivity(intent);
+	    		} catch(Exception e) {
+			    	e.printStackTrace();
+					Utils.showMessageAndExit(IntentApps.this, getString(R.string.label_intent_failed));
+	    		}
+        	} else
+        	if (v.getId() == R.id.initiate_ft) {
+        		try {
+	        		Intent intent = new Intent(com.gsma.services.rcs.Intents.FileTransfer.ACTION_INITIATE_ONE_TO_ONE_FILE_TRANSFER);
+	        		startActivity(intent);
+	    		} catch(Exception e) {
+			    	e.printStackTrace();
+					Utils.showMessageAndExit(IntentApps.this, getString(R.string.label_intent_failed));
+	    		}
+        	} else
+	    	if (v.getId() == R.id.load_ipcall) {
+	    		try {
+	        		Intent intent = new Intent(com.gsma.services.rcs.Intents.IPCall.ACTION_VIEW_IPCALL);
+	        		startActivity(intent);
+	    		} catch(Exception e) {
+			    	e.printStackTrace();
+					Utils.showMessageAndExit(IntentApps.this, getString(R.string.label_intent_failed));
+	    		}
+	    	} else
+        	if (v.getId() == R.id.initiate_ipcall) {
+        		try {
+	        		Intent intent = new Intent(com.gsma.services.rcs.Intents.IPCall.ACTION_INITIATE_IPCALL);
+	        		startActivity(intent);
+	    		} catch(Exception e) {
+			    	e.printStackTrace();
+					Utils.showMessageAndExit(IntentApps.this, getString(R.string.label_intent_failed));
+	    		}
+	    	}
+        }
+    };
+}