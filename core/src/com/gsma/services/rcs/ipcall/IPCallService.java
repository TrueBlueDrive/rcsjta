/*******************************************************************************
 * Software Name : RCS IMS Stack
 *
 * Copyright (C) 2010 France Telecom S.A.
 * Copyright (C) 2014 Sony Mobile Communications Inc.
 *
 * Licensed under the Apache License, Version 2.0 (the "License");
 * you may not use this file except in compliance with the License.
 * You may obtain a copy of the License at
 *
 *      http://www.apache.org/licenses/LICENSE-2.0
 *
 * Unless required by applicable law or agreed to in writing, software
 * distributed under the License is distributed on an "AS IS" BASIS,
 * WITHOUT WARRANTIES OR CONDITIONS OF ANY KIND, either express or implied.
 * See the License for the specific language governing permissions and
 * limitations under the License.
 *
 * NOTE: This file has been modified by Sony Mobile Communications Inc.
 * Modifications are licensed under the License.
 ******************************************************************************/
package com.gsma.services.rcs.ipcall;

import java.util.HashSet;
import java.util.List;
import java.util.Set;

import android.content.ComponentName;
import android.content.Context;
import android.content.Intent;
import android.content.ServiceConnection;
import android.os.IBinder;
import android.os.IInterface;

import com.gsma.services.rcs.RcsService;
import com.gsma.services.rcs.RcsServiceException;
import com.gsma.services.rcs.RcsServiceListener;
import com.gsma.services.rcs.RcsServiceNotAvailableException;
import com.gsma.services.rcs.contacts.ContactId;

/**
 * This class offers the main entry point to initiate IP calls. Several
 * applications may connect/disconnect to the API.
 * 
 * The parameter contact in the API supports the following formats:
 * MSISDN in national or international format, SIP address, SIP-URI
 * or Tel-URI.
 * 
 * @author Jean-Marc AUFFRET
 */
public class IPCallService extends RcsService {
	/**
	 * API
	 */
	private IIPCallService api;
	
    /**
     * Constructor
     * 
     * @param ctx Application context
     * @param listener Service listener
     */
    public IPCallService(Context ctx, RcsServiceListener listener) {
    	super(ctx, listener);
    }

    /**
     * Connects to the API
     */
    public void connect() {
    	ctx.bindService(new Intent(IIPCallService.class.getName()), apiConnection, 0);
    }
    
    /**
     * Disconnects from the API
     */
    public void disconnect() {
    	try {
    		ctx.unbindService(apiConnection);
        } catch(IllegalArgumentException e) {
        	// Nothing to do
        }
    }

	/**
	 * Set API interface
	 * 
	 * @param api API interface
	 */
    protected void setApi(IInterface api) {
    	super.setApi(api);
    	
        this.api = (IIPCallService)api;
    }

    /**
	 * Service connection
	 */
	private ServiceConnection apiConnection = new ServiceConnection() {
        public void onServiceConnected(ComponentName className, IBinder service) {
        	setApi(IIPCallService.Stub.asInterface(service));
        	if (serviceListener != null) {
        		serviceListener.onServiceConnected();
        	}
        }

        public void onServiceDisconnected(ComponentName className) {
        	setApi(null);
        	if (serviceListener != null) {
        		serviceListener.onServiceDisconnected(RcsService.Error.CONNECTION_LOST);
        	}
        }
    };
	
    /**
     * Returns the configuration of IP call service
     * 
     * @return Configuration
     * @throws RcsServiceException
     */
    public IPCallServiceConfiguration getConfiguration() throws RcsServiceException {
		if (api != null) {
			try {
				return api.getConfiguration();
			} catch(Exception e) {
				throw new RcsServiceException(e.getMessage());
			}
		} else {
			throw new RcsServiceNotAvailableException();
		}
	}

    /**
     * Initiates an IP call with a contact (audio only). The parameter contact supports the following
     * formats: MSISDN in national or international format, SIP address, SIP-URI or Tel-URI. If the
     * format of the contact is not supported an exception is thrown.
     * 
     * @param contact Contact identifier
     * @param player IP call player
     * @param renderer IP call renderer
     * @return IP call
     * @throws RcsServiceException
     */
    public IPCall initiateCall(ContactId contact, IPCallPlayer player, IPCallRenderer renderer) throws RcsServiceException {
		if (api != null) {
			try {
				IIPCall callIntf = api.initiateCall(contact, player, renderer);
				if (callIntf != null) {
					return new IPCall(callIntf);
				} else {
					return null;
				}
			} catch(Exception e) {
				throw new RcsServiceException(e.getMessage());
			}
		} else {
			throw new RcsServiceNotAvailableException();
		}
    }    
    
    /**
     * Initiates an IP call visio with a contact (audio and video). The parameter contact supports the following
     * formats: MSISDN in national or international format, SIP address, SIP-URI or Tel-URI. If the format of
     * the contact is not supported an exception is thrown.
     * 
     * @param contact Contact identifier
     * @param player IP call player
     * @param renderer IP call renderer
     * @return IP call
     * @throws RcsServiceException
     */
    public IPCall initiateVisioCall(ContactId contact, IPCallPlayer player, IPCallRenderer renderer) throws RcsServiceException {
		if (api != null) {
			try {
				IIPCall callIntf = api.initiateVisioCall(contact, player, renderer);
				if (callIntf != null) {
					return new IPCall(callIntf);
				} else {
					return null;
				}
			} catch(Exception e) {
				throw new RcsServiceException(e.getMessage());
			}
		} else {
			throw new RcsServiceNotAvailableException();
		}
    }    
    
    /**
     * Returns the list of IP calls in progress
     * 
     * @return List of IP calls
     * @throws RcsServiceException
     */
    public Set<IPCall> getIPCalls() throws RcsServiceException {
		if (api != null) {
			try {
	    		Set<IPCall> result = new HashSet<IPCall>();
				List<IBinder> vshList = api.getIPCalls();
				for (IBinder binder : vshList) {
					IPCall call = new IPCall(IIPCall.Stub.asInterface(binder));
					result.add(call);
				}
				return result;
			} catch(Exception e) {
				throw new RcsServiceException(e.getMessage());
			}
		} else {
			throw new RcsServiceNotAvailableException();
		}
    }    

    /**
     * Returns a current IP call from its unique ID
     * 
     * @param callId Call ID
     * @return IP call or null if not found
     * @throws RcsServiceException
     */
    public IPCall getIPCall(String callId) throws RcsServiceException {
<<<<<<< HEAD
		if (api != null) {
			try {
				IIPCall callIntf = api.getIPCall(callId);
				if (callIntf != null) {
					return new IPCall(callIntf);
				} else {
					return null;
				}
			} catch(Exception e) {
=======
		if (api != null) {
			try {
				return new IPCall(api.getIPCall(callId));
			} catch(Exception e) {
>>>>>>> df3ac423
				throw new RcsServiceException(e.getMessage());
			}
		} else {
			throw new RcsServiceNotAvailableException();
		}
    }    
    
	/**
	 * Adds an event listener on IP call events
	 * 
	 * @param listener Listener
	 * @throws RcsServiceException
	 */
	public void addEventListener(IPCallListener listener) throws RcsServiceException {
		if (api != null) {
			try {
				api.addEventListener2(listener);
			} catch (Exception e) {
				throw new RcsServiceException(e.getMessage());
			}
		} else {
			throw new RcsServiceNotAvailableException();
		}
	}

	/**
	 * Removes an event listener from IP call events
	 * 
	 * @param listener Listener
	 * @throws RcsServiceException
	 */
	public void removeEventListener(IPCallListener listener) throws RcsServiceException {
		if (api != null) {
			try {
				api.removeEventListener2(listener);
			} catch (Exception e) {
				throw new RcsServiceException(e.getMessage());
			}
		} else {
			throw new RcsServiceNotAvailableException();
		}
	}
}<|MERGE_RESOLUTION|>--- conflicted
+++ resolved
@@ -218,22 +218,10 @@
      * @throws RcsServiceException
      */
     public IPCall getIPCall(String callId) throws RcsServiceException {
-<<<<<<< HEAD
-		if (api != null) {
-			try {
-				IIPCall callIntf = api.getIPCall(callId);
-				if (callIntf != null) {
-					return new IPCall(callIntf);
-				} else {
-					return null;
-				}
-			} catch(Exception e) {
-=======
 		if (api != null) {
 			try {
 				return new IPCall(api.getIPCall(callId));
 			} catch(Exception e) {
->>>>>>> df3ac423
 				throw new RcsServiceException(e.getMessage());
 			}
 		} else {
