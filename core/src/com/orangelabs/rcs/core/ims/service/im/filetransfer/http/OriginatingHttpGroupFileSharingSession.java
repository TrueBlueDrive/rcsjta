--- conflicted
+++ resolved
@@ -18,202 +18,6 @@
  *
  * NOTE: This file has been modified by Sony Mobile Communications Inc.
  * Modifications are licensed under the License.
-<<<<<<< HEAD
- ******************************************************************************/
-package com.orangelabs.rcs.core.ims.service.im.filetransfer.http;
-
-import java.util.Set;
-
-import com.gsma.services.rcs.chat.ParticipantInfo;
-import com.orangelabs.rcs.core.Core;
-import com.orangelabs.rcs.core.content.MmContent;
-import com.orangelabs.rcs.core.ims.ImsModule;
-import com.orangelabs.rcs.core.ims.protocol.msrp.MsrpSession.TypeMsrpChunk;
-import com.orangelabs.rcs.core.ims.service.ImsService;
-import com.orangelabs.rcs.core.ims.service.ImsServiceError;
-import com.orangelabs.rcs.core.ims.service.im.chat.ChatSession;
-import com.orangelabs.rcs.core.ims.service.im.chat.ChatUtils;
-import com.orangelabs.rcs.core.ims.service.im.chat.cpim.CpimMessage;
-import com.orangelabs.rcs.core.ims.service.im.filetransfer.FileSharingError;
-import com.orangelabs.rcs.core.ims.service.im.filetransfer.FileTransferUtils;
-import com.orangelabs.rcs.provider.fthttp.FtHttpResumeDaoImpl;
-import com.orangelabs.rcs.provider.fthttp.FtHttpResumeUpload;
-import com.orangelabs.rcs.provider.messaging.MessagingLog;
-import com.orangelabs.rcs.utils.IdGenerator;
-import com.orangelabs.rcs.utils.MimeManager;
-import com.orangelabs.rcs.utils.logger.Logger;
-
-/**
- * Originating file transfer HTTP session
- *
- * @author vfml3370
- */
-public class OriginatingHttpGroupFileSharingSession extends HttpFileTransferSession implements HttpUploadTransferEventListener {
-
-    /**
-     * HTTP upload manager
-     */
-    private HttpUploadManager uploadManager;
-
-    /**
-     * File information to send via chat
-     */
-    private String fileInfo;
-
-    /**
-     * Chat session used to send file info
-     */
-    private ChatSession chatSession;
-
-    /**
-     * The logger
-     */
-    private static final Logger logger = Logger.getLogger(OriginatingHttpGroupFileSharingSession.class.getName());
-
-	/**
-	 * Constructor
-	 * 
-	 * @param parent
-	 *            IMS service
-	 * @param content
-	 *            The file content to share
-	 * @param fileIcon
-	 *            true if the stack must try to attach file icon
-	 * @param conferenceId
-	 *            Conference ID
-	 * @param participants
-	 *            Set of participants
-	 * @param chatSessionId
-	 *            Chat session ID
-	 * @param chatContributionId
-	 *            Chat contribution Id
-	 * @param tId
-	 *            TID of the upload
-	 */
-	public OriginatingHttpGroupFileSharingSession(ImsService parent, MmContent content, boolean fileIcon,
-			String conferenceId, Set<ParticipantInfo> participants, String chatSessionID, String chatContributionId, String tId) {
-		super(parent, content, null, conferenceId, null, chatSessionID, chatContributionId, IdGenerator.generateMessageID());
-		// Set participants involved in the transfer
-		this.participants = participants;
-		
-		MmContent fileIconContent = null;
-		if (fileIcon && MimeManager.isImageType(content.getEncoding())) {
-			// Create the file icon
-			fileIconContent = FileTransferUtils.createFileicon(content.getUri(), getSessionID());
-			setFileicon(fileIconContent);
-		}
-		// Instantiate the upload manager
-		uploadManager = new HttpUploadManager(getContent(), fileIconContent, this, tId);
-	}
-
-	/**
-	 * Background processing
-	 */
-	public void run() {
-		try {
-	    	if (logger.isActivated()) {
-	    		logger.info("Initiate a new HTTP group file transfer session as originating");
-	    	}
-			// Upload the file to the HTTP server
-			byte[] result = uploadManager.uploadFile();
-            sendResultToContact(result);
-		} catch(Exception e) {
-        	if (logger.isActivated()) {
-        		logger.error("File transfer has failed", e);
-        	}
-
-        	// Unexpected error
-			handleError(new FileSharingError(FileSharingError.UNEXPECTED_EXCEPTION, e.getMessage()));
-		}
-	}
-	
-	@Override
-	public void handleError(ImsServiceError error) {
-		super.handleError(error);
-	}
-
-	@Override
-	public void handleFileTransfered() {
-		super.handleFileTransfered();
-	}
-
-	@Override
-	public void interrupt() {
-		super.interrupt();
-		uploadManager.interrupt();
-	}
-
-    /**
-     * Send the file transfer information
-     */
-    private void sendFileTransferInfo() {
-        // Send File transfer Info
-        String mime = CpimMessage.MIME_TYPE;
-        String from = ImsModule.IMS_USER_PROFILE.getPublicAddress();
-        String to = ChatUtils.ANOMYNOUS_URI;
-        // Note: FileTransferId is always generated to equal the associated msgId of a FileTransfer invitation message.
-        String msgId = getFileTransferId();
-
-        // Send file info in CPIM message
-        String content = ChatUtils.buildCpimMessageWithImdn(from, to, msgId, fileInfo, FileTransferHttpInfoDocument.MIME_TYPE);
-        
-        // Send content
-		chatSession.sendDataChunks(IdGenerator.generateMessageID(), content, mime, TypeMsrpChunk.FileSharing);
-    }
-    
-    
-    /**
-     * Prepare to send the info to terminating side
-     * 
-     * @param result byte[] which contains the result of the 200 OK from the content server
-     */
-	private void sendResultToContact(byte[] result){
-        // Check if upload is cancelled
-        if(uploadManager.isCancelled()) {
-        	return;
-        }
-        
-        if (result != null &&  FileTransferUtils.parseFileTransferHttpDocument(result) != null) {
-        	fileInfo = new String(result);
-            if (logger.isActivated()) {
-                logger.debug("Upload done with success: " + fileInfo);
-            }
-
-			// Send the file transfer info via a chat message
-            chatSession = (ChatSession) Core.getInstance().getImService().getSession(getChatSessionID());
-            if (chatSession != null) {
-				// A chat session exists
-                if (logger.isActivated()) {
-                    logger.debug("Send file transfer info via an existing chat session");
-                }
-
-                // Send file transfer info
-                sendFileTransferInfo();
-
-                // File transfered
-                handleFileTransfered();
-            } else {
-                // No chat error
-                handleError(new FileSharingError(FileSharingError.NO_CHAT_SESSION));
-			}
-		} else {
-            if (logger.isActivated()) {
-                logger.debug("Upload has failed");
-            }
-
-            // Upload error
-			handleError(new FileSharingError(FileSharingError.MEDIA_UPLOAD_FAILED));
-		}
-	}
-
-	/**
-	 * Pausing the transfer
-	 */
-	@Override
-	public void pauseFileTransfer() {
-        fileTransferPaused();
-		interruptSession();
-=======
  ******************************************************************************/
 package com.orangelabs.rcs.core.ims.service.im.filetransfer.http;
 
@@ -408,7 +212,6 @@
 	public void pauseFileTransfer() {
         fileTransferPaused();
 		interruptSession();
->>>>>>> df3ac423
 		uploadManager.pauseTransferByUser();
 	}
 
