<<<<<<< HEAD
<?xml version="1.0" encoding="utf-8"?>
<manifest xmlns:android="http://schemas.android.com/apk/res/android"
    package="android.tests.provider"
    android:versionCode="1"
    android:versionName="1.0" >

    <uses-sdk android:minSdkVersion="9" />
	<uses-permission android:name="android.permission.RUN_INSTRUMENTATION" />
    
    <instrumentation android:name="android.tests.provider.RcsApiProviderInstrumentationTestRunner"
                 android:targetPackage="android.tests.provider"
                 android:label="RCS API provider instrumentation test runner" />

    <application
        android:icon="@drawable/app_icon"
        android:label="@string/app_name" >
        <uses-library android:name="android.test.runner" />
=======
<?xml version="1.0" encoding="UTF-8"?>
<manifest xmlns:android="http://schemas.android.com/apk/res/android" package="android.tests.provider" android:versionCode="1" android:versionName="1.0">

    <uses-sdk android:minSdkVersion="9"/>
	<uses-permission android:name="android.permission.RUN_INSTRUMENTATION"/>

	<uses-permission android:name="android.permission.READ_CONTACTS"/>
    <uses-permission android:name="android.permission.READ_CALL_LOG"/>
    <uses-permission android:name="android.permission.ACCESS_NETWORK_STATE"/>
    
  	<uses-permission android:name="com.gsma.services.rcs.READ_RCS_STATE"/>
	<uses-permission android:name="com.gsma.services.rcs.RCS_READ_CAPABILITIES"/>
	<uses-permission android:name="com.gsma.services.rcs.RCS_READ_CHATS"/>
	<uses-permission android:name="com.gsma.services.rcs.RCS_READ_FILETRANSFERS"/>
	<uses-permission android:name="com.gsma.services.rcs.RCS_READ_IMAGESHARES"/>
	<uses-permission android:name="com.gsma.services.rcs.RCS_READ_VIDEOSHARES"/>
	<uses-permission android:name="com.gsma.services.rcs.RCS_READ_GEOLOCSHARES"/>
	
    <instrumentation android:name="android.tests.provider.RcsApiProviderInstrumentationTestRunner" android:targetPackage="android.tests.provider" android:label="RCS API provider instrumentation test runner"/>

    <application android:icon="@drawable/app_icon" android:label="@string/app_name">
        <uses-library android:name="android.test.runner"/>
>>>>>>> df3ac423
    </application>

</manifest><|MERGE_RESOLUTION|>--- conflicted
+++ resolved
@@ -1,22 +1,3 @@
-<<<<<<< HEAD
-<?xml version="1.0" encoding="utf-8"?>
-<manifest xmlns:android="http://schemas.android.com/apk/res/android"
-    package="android.tests.provider"
-    android:versionCode="1"
-    android:versionName="1.0" >
-
-    <uses-sdk android:minSdkVersion="9" />
-	<uses-permission android:name="android.permission.RUN_INSTRUMENTATION" />
-    
-    <instrumentation android:name="android.tests.provider.RcsApiProviderInstrumentationTestRunner"
-                 android:targetPackage="android.tests.provider"
-                 android:label="RCS API provider instrumentation test runner" />
-
-    <application
-        android:icon="@drawable/app_icon"
-        android:label="@string/app_name" >
-        <uses-library android:name="android.test.runner" />
-=======
 <?xml version="1.0" encoding="UTF-8"?>
 <manifest xmlns:android="http://schemas.android.com/apk/res/android" package="android.tests.provider" android:versionCode="1" android:versionName="1.0">
 
@@ -39,7 +20,6 @@
 
     <application android:icon="@drawable/app_icon" android:label="@string/app_name">
         <uses-library android:name="android.test.runner"/>
->>>>>>> df3ac423
     </application>
 
 </manifest>