--- conflicted
+++ resolved
@@ -17,7 +17,6 @@
  * limitations under the License.
  *
  * NOTE: This file has been modified by Sony Mobile Communications Inc.
-<<<<<<< HEAD
  * Modifications are licensed under the License.
  ******************************************************************************/
 
@@ -25,42 +24,21 @@
 
 import java.util.Calendar;
 import java.util.HashSet;
-import java.util.Set;
-
-import android.content.ContentValues;
-import android.content.Context;
-import android.database.Cursor;
-
-import com.gsma.services.rcs.chat.ChatLog;
-import com.gsma.services.rcs.chat.GroupChat;
-import com.gsma.services.rcs.chat.ParticipantInfo;
-=======
- * Modifications are licensed under the License.
- ******************************************************************************/
-
-package com.orangelabs.rcs.provider.messaging;
-
-import java.util.ArrayList;
-import java.util.Calendar;
-import java.util.HashSet;
-import java.util.List;
 import java.util.Set;
 
 import android.content.ContentValues;
 import android.content.Context;
 import android.database.Cursor;
 import android.database.SQLException;
-import android.net.Uri;
 import android.util.SparseArray;
 
 import com.gsma.services.rcs.chat.ChatLog;
 import com.gsma.services.rcs.chat.GroupChat;
 import com.gsma.services.rcs.chat.ParticipantInfo;
->>>>>>> 98b9b9d6
 import com.gsma.services.rcs.contacts.ContactId;
 import com.orangelabs.rcs.core.ims.service.im.chat.GroupChatInfo;
 import com.orangelabs.rcs.provider.LocalContentResolver;
-<<<<<<< HEAD
+import com.orangelabs.rcs.utils.ContactUtils;
 import com.orangelabs.rcs.utils.logger.Logger;
 
 /**
@@ -69,36 +47,14 @@
  */
 public class GroupChatLog implements IGroupChatLog {
 
-	private final static int NOT_DEPARTED_BY_USER = 0;
-
-	private final static int DEPARTED_BY_USER = 1;
-
-=======
-import com.orangelabs.rcs.utils.ContactUtils;
-import com.orangelabs.rcs.utils.logger.Logger;
-
-/**
- * This class interfaces the chat table
- *
- */
-public class GroupChatLog implements IGroupChatLog {
-
->>>>>>> 98b9b9d6
 	private final static String ORDER_BY_TIMESTAMP_DESC = ChatData.KEY_TIMESTAMP.concat(" DESC");
 
 	private final Context mCtx;
 
 	private final LocalContentResolver mLocalContentResolver;
-<<<<<<< HEAD
-	
-	private final static String SELECT_CHAT_ID = new StringBuilder(ChatData.KEY_CHAT_ID).append("=?").toString();
-
-	/* TODO: This constant should not use a magic number. */
-=======
 
 	private final static String SELECT_CHAT_ID = ChatData.KEY_CHAT_ID.concat("=?");
 
->>>>>>> 98b9b9d6
 	private final static String SELECT_CHAT_ID_STATUS_REJECTED = new StringBuilder(
 			ChatData.KEY_CHAT_ID).append("=? AND ").append(ChatData.KEY_STATE).append("=")
 			.append(GroupChat.State.ABORTED).append(" AND ").append(ChatData.KEY_REASON_CODE)
@@ -106,26 +62,18 @@
 			.append(ChatData.KEY_USER_ABORTION).append("=").append(UserAbortion.SERVER_NOT_NOTIFIED.toInt())
 			.toString();
 
-<<<<<<< HEAD
+	private static final String SELECT_ACTIVE_GROUP_CHATS = new StringBuilder(ChatData.KEY_STATE)
+			.append("=").append(GroupChat.State.STARTED).toString();
+
 	/**
 	 * The logger
 	 */
 	private static final Logger logger = Logger.getLogger(GroupChatLog.class.getSimpleName());
 
-	/**
-	 * Constructor
-	 * 
-=======
-	private static final String SELECT_ACTIVE_GROUP_CHATS = new StringBuilder(ChatData.KEY_STATE)
-			.append("=").append(GroupChat.State.STARTED).toString();
-
-	/**
-	 * The logger
-	 */
-	private static final Logger logger = Logger.getLogger(GroupChatLog.class.getSimpleName());
-
 	private static final int FIRST_COLUMN_IDX = 0;
 
+
+	@SuppressWarnings("javadoc")
 	public static enum UserAbortion {
 
 		SERVER_NOTIFIED(0), SERVER_NOT_NOTIFIED(1);
@@ -160,14 +108,12 @@
 	/**
 	 * Constructor
 	 * 
->>>>>>> 98b9b9d6
 	 * @param localContentResolver
 	 *            Local content resolver
 	 */
 	/* package private */GroupChatLog(Context ctx, LocalContentResolver localContentResolver) {
 		mCtx = ctx;
 		mLocalContentResolver = localContentResolver;
-<<<<<<< HEAD
 	}
 
 	/**
@@ -199,48 +145,10 @@
 
 	/*
 	 * (non-Javadoc)
-	 * @see
-	 * com.orangelabs.rcs.provider.messaging.IGroupChatLog#addGroupChat(java
-	 * .lang.String, com.gsma.services.rcs.contacts.ContactId, java.lang.String,
-	 * java.util.Set, int, int)
-	 */
-=======
-	}
-
-	/**
-	 * Convert a set of ParticipantInfo into a string
-	 * 
-	 * @param participants
-	 *            the participant information
-	 * @return the string with comma separated values of key pairs formatted as follows: "key=value"
-	 */
-	private static String writeParticipantInfo(Set<ParticipantInfo> participants) {
-		if (participants == null || participants.size() == 0) {
-			return null;
-		}
-		StringBuilder sb = new StringBuilder();
-		int size = participants.size();
-		for (ParticipantInfo participant : participants) {
-			// set key
-			sb.append(participant.getContact());
-			sb.append('=');
-			// set value
-			sb.append(participant.getStatus());
-			if (--size != 0) {
-				// Not last item : add separator
-				sb.append(',');
-			}
-		}
-		return sb.toString();
-	}
-
-	/*
-	 * (non-Javadoc)
 	 * 
 	 * @see com.orangelabs.rcs.provider.messaging.IGroupChatLog#addGroupChat(java.lang.String, java.lang.String, java.util.Set,
 	 * int, int)
 	 */
->>>>>>> 98b9b9d6
 	public void addGroupChat(String chatId, ContactId contact, String subject, Set<ParticipantInfo> participants,
 			int state, int reasonCode, int direction) {
 		if (logger.isActivated()) {
@@ -256,38 +164,6 @@
 		}
 		values.put(ChatData.KEY_STATE, state);
 		values.put(ChatData.KEY_REASON_CODE, reasonCode);
-<<<<<<< HEAD
-		values.put(ChatData.KEY_SUBJECT, subject);
-		values.put(ChatData.KEY_PARTICIPANTS, writeParticipantInfo(participants));
-		values.put(ChatData.KEY_DIRECTION, direction);
-		values.put(ChatData.KEY_TIMESTAMP, Calendar.getInstance().getTimeInMillis());
-		values.put(ChatData.KEY_DEPARTED_BY_USER, NOT_DEPARTED_BY_USER);
-		mLocalContentResolver.insert(ChatData.CONTENT_URI, values);
-	}
-
-	/*
-	 * (non-Javadoc)
-	 * 
-	 * @see com.orangelabs.rcs.provider.messaging.IGroupChatLog#acceptGroupChatNextInvitation(java.lang.String)
-	 */
-	@Override
-	public void acceptGroupChatNextInvitation(String chatId) {
-		if (logger.isActivated()) {
-			logger.debug("acceptGroupChatNextInvitation (chatId=" + chatId + ")");
-		}
-		ContentValues values = new ContentValues();
-		values.put(ChatData.KEY_DEPARTED_BY_USER, NOT_DEPARTED_BY_USER);
-		String[] selectionArgs = { chatId };
-		mLocalContentResolver.update(ChatData.CONTENT_URI, values, SELECT_CHAT_ID_STATUS_REJECTED, selectionArgs);
-		if (logger.isActivated()) {
-			logger.debug("acceptGroupChatNextInvitation (chatID=" + chatId + ")");
-		}
-	}
-
-	@Override
-	public void updateGroupChatStateAndReasonCode(String chatId, int state, int reasonCode) {
-		if (logger.isActivated()) {
-=======
 		values.put(ChatData.KEY_SUBJECT, subject);
 		values.put(ChatData.KEY_PARTICIPANTS, writeParticipantInfo(participants));
 		values.put(ChatData.KEY_DIRECTION, direction);
@@ -318,7 +194,6 @@
 	@Override
 	public void setGroupChatStateAndReasonCode(String chatId, int state, int reasonCode) {
 		if (logger.isActivated()) {
->>>>>>> 98b9b9d6
 			logger.debug("updateGroupChatStatus (chatId=" + chatId + ") (state=" + state
 					+ ") (reasonCode=" + reasonCode + ")");
 		}
@@ -329,7 +204,6 @@
 			chatId
 		};
 		mLocalContentResolver.update(ChatData.CONTENT_URI, values, SELECT_CHAT_ID, selectionArgs);
-<<<<<<< HEAD
 	}
 
 	/*
@@ -345,23 +219,6 @@
 		}
 		ContentValues values = new ContentValues();
 		values.put(ChatData.KEY_PARTICIPANTS, encodedParticipants);
-=======
-	}
-
-	/*
-	 * (non-Javadoc)
-	 * 
-	 * @see com.orangelabs.rcs.provider.messaging.IGroupChatLog#updateGroupChatParticipant(java.lang.String, java.util.Set)
-	 */
-	@Override
-	public void updateGroupChatParticipant(String chatId, Set<ParticipantInfo> participants) {
-		String encodedParticipants = writeParticipantInfo(participants);
-		if (logger.isActivated()) {
-			logger.debug("updateGroupChatParticipant (chatId=" + chatId + ") (participants=" + encodedParticipants + ")");
-		}
-		ContentValues values = new ContentValues();
-		values.put(ChatData.KEY_PARTICIPANTS, encodedParticipants);
->>>>>>> 98b9b9d6
 		mLocalContentResolver.update(ChatData.CONTENT_URI, values, ChatData.KEY_CHAT_ID + " = '" + chatId + "'", null);
 	}
 
@@ -369,17 +226,10 @@
 	 * (non-Javadoc)
 	 * 
 	 * @see com.orangelabs.rcs.provider.messaging.IGroupChatLog#updateGroupChatRejoinIdOnSessionStart(java.lang.String, java.lang.String)
-<<<<<<< HEAD
-	 */
-	@Override
-	public void updateGroupChatRejoinIdOnSessionStart(String chatId, String rejoinId) {
-		if (logger.isActivated()) {
-=======
 	 */
 	@Override
 	public void setGroupChatRejoinId(String chatId, String rejoinId) {
 		if (logger.isActivated()) {
->>>>>>> 98b9b9d6
 			logger.debug("Update group chat rejoin ID to " + rejoinId);
 		}
 		ContentValues values = new ContentValues();
@@ -480,11 +330,6 @@
 		try {
 			cursor = mLocalContentResolver.query(ChatData.CONTENT_URI, projection, SELECT_CHAT_ID_STATUS_REJECTED,
 					selectionArgs, ORDER_BY_TIMESTAMP_DESC);
-<<<<<<< HEAD
-			if (cursor.getCount() != 0) {
-				return true;
-			}
-=======
 			if (cursor.getCount() != 0) {
 				return true;
 			}
@@ -685,17 +530,10 @@
 			}
 			return activeGroupChats;
 
->>>>>>> 98b9b9d6
 		} finally {
 			if (cursor != null) {
 				cursor.close();
 			}
 		}
-<<<<<<< HEAD
-		return false;
-	}
-}
-=======
-	}
-}
->>>>>>> 98b9b9d6
+	}
+}