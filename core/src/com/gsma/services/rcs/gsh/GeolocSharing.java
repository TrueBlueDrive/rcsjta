/*******************************************************************************
 * Software Name : RCS IMS Stack
 *
 * Copyright (C) 2010 France Telecom S.A.
 * Copyright (C) 2014 Sony Mobile Communications Inc.
 *
 * Licensed under the Apache License, Version 2.0 (the "License");
 * you may not use this file except in compliance with the License.
 * You may obtain a copy of the License at
 *
 *      http://www.apache.org/licenses/LICENSE-2.0
 *
 * Unless required by applicable law or agreed to in writing, software
 * distributed under the License is distributed on an "AS IS" BASIS,
 * WITHOUT WARRANTIES OR CONDITIONS OF ANY KIND, either express or implied.
 * See the License for the specific language governing permissions and
 * limitations under the License.
 *
 * NOTE: This file has been modified by Sony Mobile Communications Inc.
 * Modifications are licensed under the License.
<<<<<<< HEAD
 ******************************************************************************/
package com.gsma.services.rcs.gsh;

import com.gsma.services.rcs.RcsServiceException;
import com.gsma.services.rcs.chat.Geoloc;
import com.gsma.services.rcs.contacts.ContactId;

/**
 * Geoloc sharing
 * 
 * @author Jean-Marc AUFFRET
 */
public class GeolocSharing {

    /**
     * Geoloc sharing state
     */
    public static class State {
    	/**
    	 * Sharing invitation received
    	 */
=======
 ******************************************************************************/
package com.gsma.services.rcs.gsh;

import com.gsma.services.rcs.Geoloc;
import com.gsma.services.rcs.RcsServiceException;
import com.gsma.services.rcs.contacts.ContactId;

/**
 * Geoloc sharing
 * 
 * @author Jean-Marc AUFFRET
 */
public class GeolocSharing {

    /**
     * Geoloc sharing state
     */
    public static class State {
    	/**
    	 * Sharing invitation received
    	 */
>>>>>>> df3ac423
    	public final static int INVITED = 0;
    	
    	/**
    	 * Sharing invitation sent
    	 */
    	public final static int INITIATED = 1;
    	
    	/**
    	 * Sharing is started
    	 */
    	public final static int STARTED = 2;
    	
    	/**
    	 * Sharing has been aborted
    	 */
    	public final static int ABORTED = 3;
    	
    	/**
    	 * Sharing has failed 
    	 */
    	public final static int FAILED = 4;

    	/**
    	 * Sharing has been transferred
    	 */
    	public final static int TRANSFERRED = 5;

    	/**
    	 * Sharing invitation was rejected
    	 */
    	public final static int REJECTED = 6;

    	/**
    	 * Call ringing
    	 */
    	public final static int RINGING = 7;

    	/**
    	 * Sharing has been accepted and is in the process of becoming started
    	 */
    	public final static int ACCEPTING = 8;

        private State() {
        }    	
    }

    public static class ReasonCode {
    	/**
    	 * No specific reason code specified.
    	 */
    	public final static int UNSPECIFIED = 0;

    	/**
    	 * Geolocation share is aborted by local user.
    	 */
    	public final static int ABORTED_BY_USER = 1;

    	/**
    	 * Geolocation share is aborted by remote user.
    	 */
    	public final static int ABORTED_BY_REMOTE = 2;

    	/**
    	 * Geolocation share is aborted by system.
    	 */
    	public final static int ABORTED_BY_SYSTEM = 3;

    	/**
    	 * Geolocation share is rejected because already taken by the secondary device.
    	 */
    	public final static int REJECTED_BY_SECONDARY_DEVICE = 4;

    	/**
    	 * Geolocation share invitation was rejected due to to many open sharing sessions.
    	 */
    	public final static int REJECTED_MAX_SHARING_SESSIONS = 5;

    	/**
    	 * Geolocation share invitation was rejected by local user.
    	 */
    	public final static int REJECTED_BY_USER = 6;

    	/**
    	 * Geolocation share invitation was rejected by remote.
    	 */
    	public final static int REJECTED_BY_REMOTE = 7;

    	/**
    	 * Geolocation share invitation was rejected due to time out.
    	 */
    	public final static int REJECTED_TIME_OUT = 8;

    	/**
    	 * Geolocation share initiation failed.
    	 */
    	public final static int FAILED_INITIATION = 9;

    	/**
    	 * Sharing of the geolocation has failed.
    	 */
    	public final static int FAILED_SHARING = 10;
    }
<<<<<<< HEAD
    
    /**
     * Geoloc sharing error
     */
    public static class Error {
    	/**
    	 * Sharing has failed
    	 */
    	public final static int SHARING_FAILED = 0;
    	
    	/**
    	 * Sharing invitation has been declined by remote
    	 */
    	public final static int INVITATION_DECLINED = 1;
    	
        private Error() {
        }    	
    }

    /**
     * Geoloc sharing interface
     */
    private IGeolocSharing sharingInf;
    
    /**
     * Constructor
     * 
     * @param sharingInf Geoloc sharing interface
     */
    GeolocSharing(IGeolocSharing sharingInf) {
    	this.sharingInf = sharingInf;
    }
    	
    /**
	 * Returns the sharing ID of the geoloc sharing
	 * 
	 * @return Sharing ID
=======
    
    /**
     * Geoloc sharing error
     */
    public static class Error {
    	/**
    	 * Sharing has failed
    	 */
    	public final static int SHARING_FAILED = 0;
    	
    	/**
    	 * Sharing invitation has been declined by remote
    	 */
    	public final static int INVITATION_DECLINED = 1;
    	
        private Error() {
        }    	
    }

    /**
     * Geoloc sharing interface
     */
    private IGeolocSharing mSharingInf;
    
    /**
     * Constructor
     * 
     * @param sharingInf Geoloc sharing interface
     */
    GeolocSharing(IGeolocSharing sharingInf) {
    	mSharingInf = sharingInf;
    }
    	
    /**
	 * Returns the sharing ID of the geoloc sharing
	 * 
	 * @return Sharing ID
>>>>>>> df3ac423
	 * @throws RcsServiceException
	 */
	public String getSharingId() throws RcsServiceException {
<<<<<<< HEAD
		try {
			return sharingInf.getSharingId();
		} catch(Exception e) {
=======
		try {
			return mSharingInf.getSharingId();
		} catch(Exception e) {
>>>>>>> df3ac423
			throw new RcsServiceException(e.getMessage());
		}
	}
	
	/**
	 * Returns the remote contact identifier
	 * 
	 * @return ContactId
	 * @throws RcsServiceException
	 */
	public ContactId getRemoteContact() throws RcsServiceException {
<<<<<<< HEAD
		try {
			return sharingInf.getRemoteContact();
		} catch(Exception e) {
=======
		try {
			return mSharingInf.getRemoteContact();
		} catch(Exception e) {
>>>>>>> df3ac423
			throw new RcsServiceException(e.getMessage());
		}
	}
	
	/**
	 * Returns the geolocation info
	 * 
	 * @return Geoloc object
	 * @throws RcsServiceException
	 * @see Geoloc
	 */
	public Geoloc getGeoloc() throws RcsServiceException {
<<<<<<< HEAD
		try {
			return sharingInf.getGeoloc();
		} catch(Exception e) {
=======
		try {
			return mSharingInf.getGeoloc();
		} catch(Exception e) {
>>>>>>> df3ac423
			throw new RcsServiceException(e.getMessage());
		}
	}

	/**
	 * Returns the state of the sharing
	 * 
	 * @return State
	 * @see GeolocSharing.State
	 * @throws RcsServiceException
	 */
	public int getState() throws RcsServiceException {
<<<<<<< HEAD
		try {
			return sharingInf.getState();
		} catch(Exception e) {
=======
		try {
			return mSharingInf.getState();
		} catch(Exception e) {
>>>>>>> df3ac423
			throw new RcsServiceException(e.getMessage());
		}
	}		

	/**
	 * Returns the reason code of the state of the sharing
	 *
	 * @return ReasonCode
	 * @see GeolocSharing.ReasonCode
	 * @throws RcsServiceException
	 */
	public int getReasonCode() throws RcsServiceException {
		try {
			return mSharingInf.getReasonCode();
		} catch (Exception e) {
			throw new RcsServiceException(e.getMessage());
		}
	}

	/**
	 * Returns the direction of the sharing (incoming or outgoing)
	 * 
	 * @return Direction
	 * @see GeolocSharing.Direction
	 * @throws RcsServiceException
	 */
	public int getDirection() throws RcsServiceException {
<<<<<<< HEAD
		try {
			return sharingInf.getDirection();
		} catch(Exception e) {
=======
		try {
			return mSharingInf.getDirection();
		} catch(Exception e) {
>>>>>>> df3ac423
			throw new RcsServiceException(e.getMessage());
		}
	}	
	
	/**
	 * Accepts geoloc sharing invitation
	 * 
	 * @throws RcsServiceException
	 */
	public void acceptInvitation() throws RcsServiceException {
<<<<<<< HEAD
		try {
			sharingInf.acceptInvitation();
		} catch(Exception e) {
=======
		try {
			mSharingInf.acceptInvitation();
		} catch(Exception e) {
>>>>>>> df3ac423
			throw new RcsServiceException(e.getMessage());
		}
	}
	
	/**
	 * Rejects geoloc sharing invitation
	 * 
	 * @throws RcsServiceException
	 */
	public void rejectInvitation() throws RcsServiceException {
<<<<<<< HEAD
		try {
			sharingInf.rejectInvitation();
		} catch(Exception e) {
=======
		try {
			mSharingInf.rejectInvitation();
		} catch(Exception e) {
>>>>>>> df3ac423
			throw new RcsServiceException(e.getMessage());
		}
	}

	/**
	 * Aborts the sharing
	 * 
	 * @throws RcsServiceException
	 */
	public void abortSharing() throws RcsServiceException {
<<<<<<< HEAD
		try {
			sharingInf.abortSharing();
		} catch(Exception e) {
=======
		try {
			mSharingInf.abortSharing();
		} catch(Exception e) {
>>>>>>> df3ac423
			throw new RcsServiceException(e.getMessage());
		}
	}
}<|MERGE_RESOLUTION|>--- conflicted
+++ resolved
@@ -18,12 +18,11 @@
  *
  * NOTE: This file has been modified by Sony Mobile Communications Inc.
  * Modifications are licensed under the License.
-<<<<<<< HEAD
  ******************************************************************************/
 package com.gsma.services.rcs.gsh;
 
+import com.gsma.services.rcs.Geoloc;
 import com.gsma.services.rcs.RcsServiceException;
-import com.gsma.services.rcs.chat.Geoloc;
 import com.gsma.services.rcs.contacts.ContactId;
 
 /**
@@ -40,29 +39,6 @@
     	/**
     	 * Sharing invitation received
     	 */
-=======
- ******************************************************************************/
-package com.gsma.services.rcs.gsh;
-
-import com.gsma.services.rcs.Geoloc;
-import com.gsma.services.rcs.RcsServiceException;
-import com.gsma.services.rcs.contacts.ContactId;
-
-/**
- * Geoloc sharing
- * 
- * @author Jean-Marc AUFFRET
- */
-public class GeolocSharing {
-
-    /**
-     * Geoloc sharing state
-     */
-    public static class State {
-    	/**
-    	 * Sharing invitation received
-    	 */
->>>>>>> df3ac423
     	public final static int INVITED = 0;
     	
     	/**
@@ -165,45 +141,6 @@
     	 */
     	public final static int FAILED_SHARING = 10;
     }
-<<<<<<< HEAD
-    
-    /**
-     * Geoloc sharing error
-     */
-    public static class Error {
-    	/**
-    	 * Sharing has failed
-    	 */
-    	public final static int SHARING_FAILED = 0;
-    	
-    	/**
-    	 * Sharing invitation has been declined by remote
-    	 */
-    	public final static int INVITATION_DECLINED = 1;
-    	
-        private Error() {
-        }    	
-    }
-
-    /**
-     * Geoloc sharing interface
-     */
-    private IGeolocSharing sharingInf;
-    
-    /**
-     * Constructor
-     * 
-     * @param sharingInf Geoloc sharing interface
-     */
-    GeolocSharing(IGeolocSharing sharingInf) {
-    	this.sharingInf = sharingInf;
-    }
-    	
-    /**
-	 * Returns the sharing ID of the geoloc sharing
-	 * 
-	 * @return Sharing ID
-=======
     
     /**
      * Geoloc sharing error
@@ -241,19 +178,12 @@
 	 * Returns the sharing ID of the geoloc sharing
 	 * 
 	 * @return Sharing ID
->>>>>>> df3ac423
 	 * @throws RcsServiceException
 	 */
 	public String getSharingId() throws RcsServiceException {
-<<<<<<< HEAD
-		try {
-			return sharingInf.getSharingId();
-		} catch(Exception e) {
-=======
 		try {
 			return mSharingInf.getSharingId();
 		} catch(Exception e) {
->>>>>>> df3ac423
 			throw new RcsServiceException(e.getMessage());
 		}
 	}
@@ -265,15 +195,9 @@
 	 * @throws RcsServiceException
 	 */
 	public ContactId getRemoteContact() throws RcsServiceException {
-<<<<<<< HEAD
-		try {
-			return sharingInf.getRemoteContact();
-		} catch(Exception e) {
-=======
 		try {
 			return mSharingInf.getRemoteContact();
 		} catch(Exception e) {
->>>>>>> df3ac423
 			throw new RcsServiceException(e.getMessage());
 		}
 	}
@@ -286,15 +210,9 @@
 	 * @see Geoloc
 	 */
 	public Geoloc getGeoloc() throws RcsServiceException {
-<<<<<<< HEAD
-		try {
-			return sharingInf.getGeoloc();
-		} catch(Exception e) {
-=======
 		try {
 			return mSharingInf.getGeoloc();
 		} catch(Exception e) {
->>>>>>> df3ac423
 			throw new RcsServiceException(e.getMessage());
 		}
 	}
@@ -307,15 +225,9 @@
 	 * @throws RcsServiceException
 	 */
 	public int getState() throws RcsServiceException {
-<<<<<<< HEAD
-		try {
-			return sharingInf.getState();
-		} catch(Exception e) {
-=======
 		try {
 			return mSharingInf.getState();
 		} catch(Exception e) {
->>>>>>> df3ac423
 			throw new RcsServiceException(e.getMessage());
 		}
 	}		
@@ -343,15 +255,9 @@
 	 * @throws RcsServiceException
 	 */
 	public int getDirection() throws RcsServiceException {
-<<<<<<< HEAD
-		try {
-			return sharingInf.getDirection();
-		} catch(Exception e) {
-=======
 		try {
 			return mSharingInf.getDirection();
 		} catch(Exception e) {
->>>>>>> df3ac423
 			throw new RcsServiceException(e.getMessage());
 		}
 	}	
@@ -362,15 +268,9 @@
 	 * @throws RcsServiceException
 	 */
 	public void acceptInvitation() throws RcsServiceException {
-<<<<<<< HEAD
-		try {
-			sharingInf.acceptInvitation();
-		} catch(Exception e) {
-=======
 		try {
 			mSharingInf.acceptInvitation();
 		} catch(Exception e) {
->>>>>>> df3ac423
 			throw new RcsServiceException(e.getMessage());
 		}
 	}
@@ -381,15 +281,9 @@
 	 * @throws RcsServiceException
 	 */
 	public void rejectInvitation() throws RcsServiceException {
-<<<<<<< HEAD
-		try {
-			sharingInf.rejectInvitation();
-		} catch(Exception e) {
-=======
 		try {
 			mSharingInf.rejectInvitation();
 		} catch(Exception e) {
->>>>>>> df3ac423
 			throw new RcsServiceException(e.getMessage());
 		}
 	}
@@ -400,15 +294,9 @@
 	 * @throws RcsServiceException
 	 */
 	public void abortSharing() throws RcsServiceException {
-<<<<<<< HEAD
-		try {
-			sharingInf.abortSharing();
-		} catch(Exception e) {
-=======
 		try {
 			mSharingInf.abortSharing();
 		} catch(Exception e) {
->>>>>>> df3ac423
 			throw new RcsServiceException(e.getMessage());
 		}
 	}
