/*******************************************************************************
 * Software Name : RCS IMS Stack
 *
 * Copyright (C) 2010 France Telecom S.A.
 * Copyright (C) 2014 Sony Mobile Communications Inc.
 *
 * Licensed under the Apache License, Version 2.0 (the "License");
 * you may not use this file except in compliance with the License.
 * You may obtain a copy of the License at
 *
 *      http://www.apache.org/licenses/LICENSE-2.0
 *
 * Unless required by applicable law or agreed to in writing, software
 * distributed under the License is distributed on an "AS IS" BASIS,
 * WITHOUT WARRANTIES OR CONDITIONS OF ANY KIND, either express or implied.
 * See the License for the specific language governing permissions and
 * limitations under the License.
 *
 * NOTE: This file has been modified by Sony Mobile Communications Inc.
 * Modifications are licensed under the License.
 ******************************************************************************/
<<<<<<< HEAD
package com.orangelabs.rcs.service.api;

import java.util.ArrayList;
import java.util.HashSet;
import java.util.List;
import java.util.Set;

import javax2.sip.message.Response;

import com.gsma.services.rcs.DeliveryInfo;
import com.gsma.services.rcs.DeliveryInfo.ReasonCode;
=======
package com.orangelabs.rcs.service.api;

import java.util.ArrayList;
import java.util.HashSet;
import java.util.List;
import java.util.Set;

import com.gsma.services.rcs.GroupDeliveryInfoLog;
import com.gsma.services.rcs.GroupDeliveryInfoLog.ReasonCode;
>>>>>>> 69f31f68
import com.gsma.services.rcs.RcsCommon.Direction;
import com.gsma.services.rcs.chat.ChatLog;
import com.gsma.services.rcs.chat.ChatLog.Message;
import com.gsma.services.rcs.chat.ChatMessage;
import com.gsma.services.rcs.chat.Geoloc;
import com.gsma.services.rcs.chat.GroupChat;
import com.gsma.services.rcs.chat.IGroupChat;
import com.gsma.services.rcs.chat.ParticipantInfo;
import com.gsma.services.rcs.chat.ParticipantInfo.Status;
import com.gsma.services.rcs.contacts.ContactId;
import com.orangelabs.rcs.core.ims.protocol.sip.SipDialogPath;
import com.orangelabs.rcs.core.ims.service.ImsServiceSession;
import com.orangelabs.rcs.core.ims.service.im.chat.ChatError;
import com.orangelabs.rcs.core.ims.service.im.chat.ChatSessionListener;
import com.orangelabs.rcs.core.ims.service.im.chat.GeolocMessage;
import com.orangelabs.rcs.core.ims.service.im.chat.GeolocPush;
import com.orangelabs.rcs.core.ims.service.im.chat.GroupChatSession;
import com.orangelabs.rcs.core.ims.service.im.chat.InstantMessage;
import com.orangelabs.rcs.core.ims.service.im.chat.event.User;
import com.orangelabs.rcs.core.ims.service.im.chat.imdn.ImdnDocument;
import com.orangelabs.rcs.provider.eab.ContactsManager;
import com.orangelabs.rcs.provider.messaging.GroupChatStateAndReasonCode;
import com.orangelabs.rcs.provider.messaging.MessagingLog;
import com.orangelabs.rcs.service.broadcaster.IGroupChatEventBroadcaster;
import com.orangelabs.rcs.utils.IdGenerator;
import com.orangelabs.rcs.utils.logger.Logger;

/**
 * Group chat implementation
 * 
 * @author Jean-Marc AUFFRET
 */
public class GroupChatImpl extends IGroupChat.Stub implements ChatSessionListener {
	
	/**
	 * Core session
	 */
	private GroupChatSession session;

	private final IGroupChatEventBroadcaster mGroupChatEventBroadcaster;

	/**
	 * Lock used for synchronization
	 */
	private final Object lock = new Object();

	/**
	 * The logger
	 */
	private final Logger logger = Logger.getLogger(getClass().getName());

	/**
	 * Constructor
	 * 
	 * @param session Session
	 * @param broadcaster IGroupChatEventBroadcaster
	 */
	public GroupChatImpl(GroupChatSession session,
			IGroupChatEventBroadcaster broadcaster) {
		this.session = session;
		mGroupChatEventBroadcaster = broadcaster;
		session.addListener(this);
	}

	private GroupChatStateAndReasonCode toStateAndReasonCode(ChatError error) {
		switch (error.getErrorCode()) {
			case ChatError.SESSION_INITIATION_CANCELLED:
			case ChatError.SESSION_INITIATION_DECLINED:
				return new GroupChatStateAndReasonCode(GroupChat.State.REJECTED, GroupChat.ReasonCode.REJECTED_BY_REMOTE);
			case ChatError.SESSION_INITIATION_FAILED:
			case ChatError.SESSION_NOT_FOUND:
			case ChatError.SESSION_RESTART_FAILED:
			case ChatError.SUBSCRIBE_CONFERENCE_FAILED:
			case ChatError.UNEXPECTED_EXCEPTION:
				return new GroupChatStateAndReasonCode(GroupChat.State.FAILED, GroupChat.ReasonCode.FAILED_INITIATION);
			case ChatError.MEDIA_SESSION_BROKEN:
			case ChatError.MEDIA_SESSION_FAILED:
				return new GroupChatStateAndReasonCode(GroupChat.State.ABORTED,
						GroupChat.ReasonCode.ABORTED_BY_SYSTEM);
			default:
				throw new IllegalArgumentException(
						"Unknown reason in GroupChatImpl.toStateAndReasonCode; error="
								+ error + "!");
		}
	}

	private int sessionAbortedReasonToReasonCode(int reason) {
		switch (reason) {
			case ImsServiceSession.TERMINATION_BY_SYSTEM:
			case ImsServiceSession.TERMINATION_BY_TIMEOUT:
				return GroupChat.ReasonCode.ABORTED_BY_SYSTEM;
			case ImsServiceSession.TERMINATION_BY_USER:
				return GroupChat.ReasonCode.ABORTED_BY_USER;
			default:
				throw new IllegalArgumentException(
						"Unknown reason in GroupChatImpl.sessionAbortedReasonToReasonCode; reason="
								+ reason + "!");
		}
	}

	private void handleSessionRejected(int reasonCode) {
		String chatId = getChatId();
		synchronized (lock) {
			ChatServiceImpl.removeGroupChatSession(chatId);

			MessagingLog.getInstance().updateGroupChatStateAndReasonCode(chatId,
					GroupChat.State.REJECTED, reasonCode);

			mGroupChatEventBroadcaster.broadcastStateChanged(chatId,
					GroupChat.State.REJECTED, reasonCode);
		}
	}

	/**
	 * Get chat ID
	 * 
	 * @return Chat ID
	 */
	public String getChatId() {
		return session.getContributionID();
	}
	
	/**
	 * Get remote contact identifier
	 * 
	 * @return ContactId
	 */
	public ContactId getRemoteContact() {
		return session.getRemoteContact();
	}
	
	/**
	 * Returns the direction of the group chat (incoming or outgoing)
	 * 
	 * @return Direction
	 */
	public int getDirection() {
		if (session.isInitiatedByRemote()) {
			return Direction.INCOMING;
		} else {
			return Direction.OUTGOING;
		}
	}		
	
	/**
	 * Returns the state of the group chat
	 * 
	 * @return State
	 */
	public int getState() {
		SipDialogPath dialogPath = session.getDialogPath();
		if (dialogPath != null && dialogPath.isSessionEstablished()) {
				return GroupChat.State.STARTED;

		} else if (session.isInitiatedByRemote()) {
			if (session.isSessionAccepted()) {
				return GroupChat.State.ACCEPTING;
			}

			return GroupChat.State.INVITED;
		}

		return GroupChat.State.INITIATED;
	}

	/**
	 * Returns the reason code of the state of the group chat
	 *
	 * @return ReasonCode
	 */
	public int getReasonCode() {
		return ReasonCode.UNSPECIFIED;
	}
	
	/**
	 * Is Store & Forward
	 * 
	 * @return Boolean
	 */
	public boolean isStoreAndForward() {
		return session.isStoreAndForward();
	}
	
	/**
	 * Get subject associated to the session
	 * 
	 * @return String
	 */
	public String getSubject() {
		return session.getSubject();
	}

	/**
	 * Accepts chat invitation
	 */
	public void acceptInvitation() {
		if (logger.isActivated()) {
			logger.info("Accept session invitation");
		}
				
		// Accept invitation
        new Thread() {
    		public void run() {
    			session.acceptSession();
    		}
    	}.start();
	}
	
	/**
	 * Rejects chat invitation
	 */ 
	public void rejectInvitation() {
		if (logger.isActivated()) {
			logger.info("Reject session invitation");
		}
		
        // Reject invitation
        new Thread() {
    		public void run() {
    			session.rejectSession(Response.DECLINE);
    		}
    	}.start();
	}

	/**
	 * Quits a group chat conversation. The conversation will continue between
	 * other participants if there are enough participants.
	 */
	public void leave() {
		if (logger.isActivated()) {
			logger.info("Cancel session");
		}
		
		// Abort the session
        new Thread() {
    		public void run() {
    			session.abortSession(ImsServiceSession.TERMINATION_BY_USER);
    		}
    	}.start();
	}
	
	/**
	 * Returns the list of participants. A participant is identified
	 * by its MSISDN in national or international format, SIP address, SIP-URI or Tel-URI.
	 * 
	 * @return List of participants
	 */
	public List<ParticipantInfo> getParticipants() {
		List<ParticipantInfo> result = new ArrayList<ParticipantInfo>();
		if (session.getConnectedParticipants() == null || session.getConnectedParticipants().size()==0)
			return result;
		return new ArrayList<ParticipantInfo>(session.getConnectedParticipants());
	}
	
	/**
	 * Returns the max number of participants for a group chat from the group
	 * chat info subscription (this value overrides the provisioning parameter)
	 * 
	 * @return Number
	 */
	public int getMaxParticipants() {
        return session.getMaxParticipants();
    }

	/**
	 * Calculate the number of participants who did not decline or left the Group chat.
	 * 
	 * @param setOfParticipant
	 *            the set of participant information
	 * @return the number of participants who did not decline or left the Group chat.
	 */
	private static int getNumberOfParticipants(final Set<ParticipantInfo> participants) {
		int result = 0;
		for (ParticipantInfo participant : participants) {
			switch (participant.getStatus()) {
			case Status.DEPARTED:
			case Status.DECLINED:
				break;
			default:
				result++;
			}
		}
		return result;
	}
	
	/**
	 * Adds participants to a group chat
	 * 
	 * @param participants Set of participants
	 */
	public void addParticipants(final List<ContactId> participants) {
		if (logger.isActivated()) {
			StringBuilder listOfParticipants = new StringBuilder("Add ");
			for (ContactId contactId : participants) {
				listOfParticipants.append(contactId.toString()).append(" ");
			}
			listOfParticipants.append("participants to the session");
			logger.info(listOfParticipants.toString());
		}

		int max = session.getMaxParticipants() - 1;
		// PDD 6.3.5.9 Adding participants to a Group Chat (Clarification)
		// For the maximum user count, the rcs client shall take into account both the active and inactive users,
		// but not those that have explicitly left or declined the Chat.
		int connected = getNumberOfParticipants(session.getConnectedParticipants());
		if (connected < max) {
			// Add a list of participants to the session
			new Thread() {
				public void run() {
					session.addParticipants(new HashSet<ContactId>(participants));
				}
			}.start();
		} else {
			// Max participants achieved
			for (ContactId participant : participants) {
				handleAddParticipantFailed(participant, "Maximum number of participants reached");
			}
		}
	}
	
	/**
	 * Sends a text message to the group
	 * 
	 * @param text Message
	 * @return Chat message
	 */
	public ChatMessage sendMessage(final String text) {
		final String msgId = IdGenerator.generateMessageID();

		// Send text message
        new Thread() {
    		public void run() {
    			session.sendTextMessage(msgId, text);
    		}
    	}.start();
    	/* TODO: Return a ChatMessage with correct time-stamps in CR018. */
    	return new ChatMessage(msgId, null, text, 0, 0);
	}
	
	/**
     * Sends a geoloc message
     * 
     * @param geoloc Geoloc
     * @return Geoloc message
     */
    public com.gsma.services.rcs.chat.GeolocMessage sendMessage2(Geoloc geoloc) {
		final String msgId = IdGenerator.generateMessageID();

		// Send geoloc message
		final GeolocPush geolocPush = new GeolocPush(geoloc.getLabel(),
				geoloc.getLatitude(), geoloc.getLongitude(),
				geoloc.getExpiration(), geoloc.getAccuracy());
        new Thread() {
    		public void run() {
    			session.sendGeolocMessage(msgId, geolocPush);
    		}
    	}.start();
    	/* TODO: Return a GeolocMessage with correct time-stamps in CR018. */
    	return new com.gsma.services.rcs.chat.GeolocMessage(msgId, null, geoloc, 0, 0);
    }	

    /**
	 * Sends a   is-composing   event. The status is set to true when typing
	 * a message, else it is set to false.
	 * 
	 * @param status Is-composing status
	 */
	public void sendIsComposingEvent(final boolean status) {
        new Thread() {
    		public void run() {
    			session.sendIsComposingStatus(status);
    		}
    	}.start();
	}

    /*------------------------------- SESSION EVENTS ----------------------------------*/

    /* (non-Javadoc)
     * @see com.orangelabs.rcs.core.ims.service.ImsSessionListener#handleSessionStarted()
     */
    public void handleSessionStarted() {
    	if (logger.isActivated()) {
			logger.info("Session started");
		}
		String chatId = getChatId();
		synchronized (lock) {
			MessagingLog.getInstance().updateGroupChatRejoinIdOnSessionStart(chatId,
					session.getImSessionIdentity());

			mGroupChatEventBroadcaster.broadcastStateChanged(chatId, GroupChat.State.STARTED,
					GroupChat.ReasonCode.UNSPECIFIED);
		}
    }
    
	/*
	 * (non-Javadoc)
	 * @see
	 * com.orangelabs.rcs.core.ims.service.ImsSessionListener#handleSessionAborted
	 * (int)
	 */
	public void handleSessionAborted(int reason) {
		if (logger.isActivated()) {
			logger.info("Session aborted (reason " + reason + ")");
		}
		String chatId = getChatId();
		synchronized (lock) {
			ChatServiceImpl.removeGroupChatSession(chatId);

			int reasonCode = sessionAbortedReasonToReasonCode(reason);
			MessagingLog.getInstance().updateGroupChatStateAndReasonCode(chatId,
					GroupChat.State.ABORTED, reasonCode);

			mGroupChatEventBroadcaster.broadcastStateChanged(chatId,
					GroupChat.State.ABORTED, reasonCode);
		}
	}
    
    /* (non-Javadoc)
     * @see com.orangelabs.rcs.core.ims.service.ImsSessionListener#handleSessionTerminatedByRemote()
     */
	public void handleSessionTerminatedByRemote() {
		if (logger.isActivated()) {
			logger.info("Session terminated by remote");
		}
		String chatId = getChatId();
		synchronized (lock) {
			ChatServiceImpl.removeGroupChatSession(chatId);

			MessagingLog.getInstance().updateGroupChatStateAndReasonCode(chatId,
					GroupChat.State.ABORTED, GroupChat.ReasonCode.ABORTED_BY_REMOTE);

				mGroupChatEventBroadcaster.broadcastStateChanged(chatId,
						GroupChat.State.ABORTED, GroupChat.ReasonCode.ABORTED_BY_REMOTE);
		}
	}
    
    /* (non-Javadoc)
     * @see com.orangelabs.rcs.core.ims.service.im.chat.ChatSessionListener#handleReceiveMessage(com.orangelabs.rcs.core.ims.service.im.chat.InstantMessage)
     */
    public void handleReceiveMessage(InstantMessage message) {
		if (logger.isActivated()) {
			logger.info("New IM received: "+message);
		}
    	synchronized(lock) {
			// Update rich messaging history
			MessagingLog.getInstance().addGroupChatMessage(session.getContributionID(), message,
					Direction.INCOMING, ChatLog.Message.Status.Content.RECEIVED,
					ChatLog.Message.ReasonCode.UNSPECIFIED);
			// Update displayName of remote contact
			 ContactsManager.getInstance().setContactDisplayName(message.getRemote(), message.getDisplayName());

			 mGroupChatEventBroadcaster.broadcastMessageReceived(message.getMessageId());
	    }
    }

	/*
	 * (non-Javadoc)
	 * @see
	 * com.orangelabs.rcs.core.ims.service.im.chat.ChatSessionListener#handleImError
	 * (com.orangelabs.rcs.core.ims.service.im.chat.ChatError)
	 */
	public void handleImError(ChatError error) {
		if (logger.isActivated()) {
			logger.info("IM error " + error.getErrorCode());
		}
		String chatId = getChatId();
		synchronized (lock) {
			ChatServiceImpl.removeGroupChatSession(chatId);

			if (error.getErrorCode() != ChatError.SESSION_NOT_FOUND
					&& error.getErrorCode() != ChatError.SESSION_RESTART_FAILED) {
				GroupChatStateAndReasonCode stateAndReasonCode = toStateAndReasonCode(error);
				int state = stateAndReasonCode.getState();
				int reasonCode = stateAndReasonCode.getReasonCode();
				MessagingLog.getInstance().updateGroupChatStateAndReasonCode(getChatId(), state,
						reasonCode);

				mGroupChatEventBroadcaster.broadcastStateChanged(chatId, state,
						reasonCode);
			}
		}
	}

	@Override
	public void handleIsComposingEvent(ContactId contact, boolean status) {
     	if (logger.isActivated()) {
			logger.info(contact + " is composing status set to " + status);
		}
    	synchronized(lock) {
			// Notify event listeners
			mGroupChatEventBroadcaster.broadcastComposingEvent(getChatId(), contact, status);
		}
	}


	/*
	 * (non-Javadoc)
	 * @see com.orangelabs.rcs.core.ims.service.im.chat.ChatSessionListener#
	 * handleMessageSending(
	 * com.orangelabs.rcs.core.ims.service.im.chat.InstantMessage)
	 */
	@Override
	public void handleMessageSending(InstantMessage msg) {
		String msgId = msg.getMessageId();
		if (logger.isActivated()) {
			logger.info(new StringBuilder("Inserting message with status sending; id=").append(
					msgId).toString());
		}
		String chatId = getChatId();
		synchronized (lock) {
			MessagingLog.getInstance().addGroupChatMessage(chatId, msg, Direction.OUTGOING,
					ChatLog.Message.Status.Content.SENDING, ReasonCode.UNSPECIFIED);
			mGroupChatEventBroadcaster.broadcastMessageStatusChanged(chatId, msgId,
					ChatLog.Message.Status.Content.SENDING, ReasonCode.UNSPECIFIED);
		}
	}

	/*
	 * (non-Javadoc)
	 * @see com.orangelabs.rcs.core.ims.service.im.chat.ChatSessionListener#
	 * handleMessageFailedSend(java.lang.String)
	 */
	@Override
	public void handleMessageFailedSend(String msgId) {
		if (logger.isActivated()) {
			logger.info("Handle message send failure;msgId=".concat(msgId));
		}
		synchronized (lock) {
			MessagingLog.getInstance().updateChatMessageStatusAndReasonCode(msgId,
					ChatLog.Message.Status.Content.FAILED, ChatLog.Message.ReasonCode.FAILED_SEND);

			mGroupChatEventBroadcaster.broadcastMessageStatusChanged(getChatId(), msgId,
					ChatLog.Message.Status.Content.FAILED, ChatLog.Message.ReasonCode.FAILED_SEND);
		}
	}

	/*
	 * (non-Javadoc)
	 * @see com.orangelabs.rcs.core.ims.service.im.chat.ChatSessionListener#
	 * handleMessageSent(java.lang.String)
	 */
	@Override
	public void handleMessageSent(String msgId) {
		if (logger.isActivated()) {
			logger.info("Handle message sent; msgId=".concat(msgId));
		}
		synchronized (lock) {
			MessagingLog.getInstance().updateChatMessageStatusAndReasonCode(msgId,
					ChatLog.Message.Status.Content.SENT, ChatLog.Message.ReasonCode.UNSPECIFIED);

			mGroupChatEventBroadcaster.broadcastMessageStatusChanged(getChatId(), msgId,
					ChatLog.Message.Status.Content.SENT, ChatLog.Message.ReasonCode.UNSPECIFIED);
		}
	}

	@Override
    public void handleConferenceEvent(ContactId contact, String contactDisplayname, String state) {
    	if (logger.isActivated()) {
			logger.info("New conference event " + state + " for " + contact);
		}
		String chatId = getChatId();
    	synchronized(lock) {
			if (User.STATE_CONNECTED.equals(state)) {
				MessagingLog.getInstance().addGroupChatSystemMessage(session.getContributionID(),
						contact, Message.Status.System.JOINED);
				mGroupChatEventBroadcaster.broadcastParticipantInfoStatusChanged(chatId,
						new ParticipantInfo(contact, ParticipantInfo.Status.CONNECTED));

			} else if (User.STATE_DISCONNECTED.equals(state)) {
				MessagingLog.getInstance().addGroupChatSystemMessage(session.getContributionID(),
						contact, Message.Status.System.DISCONNECTED);

				mGroupChatEventBroadcaster.broadcastParticipantInfoStatusChanged(chatId,
						new ParticipantInfo(contact, ParticipantInfo.Status.DISCONNECTED));

			} else if (User.STATE_DEPARTED.equals(state)) {
				MessagingLog.getInstance().addGroupChatSystemMessage(session.getContributionID(),
						contact, Message.Status.System.GONE);

				mGroupChatEventBroadcaster.broadcastParticipantInfoStatusChanged(chatId,
						new ParticipantInfo(contact, ParticipantInfo.Status.DEPARTED));
			}
	    }
    }

	@Override
	public void handleMessageDeliveryStatus(ContactId contact, ImdnDocument imdn) {
		String msgId = imdn.getMsgId();
		String status = imdn.getStatus();
		String notificationType = imdn.getNotificationType();
		if (logger.isActivated()) {
			logger.info("New message delivery status for message " + msgId + ", status "
					+ status + "notificationType " + notificationType);
		};
		synchronized (lock) {
			MessagingLog messagingLog = MessagingLog.getInstance();
			if (ImdnDocument.DELIVERY_STATUS_DELIVERED.equals(status)) {
				messagingLog.updateGroupChatDeliveryInfoStatusAndReasonCode(msgId, contact,
						GroupDeliveryInfoLog.Status.DELIVERED, ReasonCode.UNSPECIFIED);

				mGroupChatEventBroadcaster.broadcastMessageGroupDeliveryInfoChanged(getChatId(), contact,
						msgId, GroupDeliveryInfoLog.Status.DELIVERED, ReasonCode.UNSPECIFIED);
			} else if (ImdnDocument.DELIVERY_STATUS_DISPLAYED.equals(status)) {
				messagingLog.updateGroupChatDeliveryInfoStatusAndReasonCode(msgId, contact,
						GroupDeliveryInfoLog.Status.DISPLAYED, ReasonCode.UNSPECIFIED);

				mGroupChatEventBroadcaster.broadcastMessageGroupDeliveryInfoChanged(getChatId(), contact,
						msgId, GroupDeliveryInfoLog.Status.DISPLAYED, ReasonCode.UNSPECIFIED);
			} else if (ImdnDocument.DELIVERY_STATUS_ERROR.equals(status)
					|| ImdnDocument.DELIVERY_STATUS_FAILED.equals(status)
					|| ImdnDocument.DELIVERY_STATUS_FORBIDDEN.equals(status)) {
				int reasonCode;

				if (notificationType == ImdnDocument.DELIVERY_NOTIFICATION) {
					reasonCode = ReasonCode.FAILED_DELIVERY;
				} else {
					reasonCode = ReasonCode.FAILED_DISPLAY;
				}
				messagingLog.updateGroupChatDeliveryInfoStatusAndReasonCode(msgId, contact,
						GroupDeliveryInfoLog.Status.FAILED, reasonCode);

				mGroupChatEventBroadcaster.broadcastMessageStatusChanged(getChatId(), msgId,
						GroupDeliveryInfoLog.Status.FAILED, reasonCode);
			}
			if (ImdnDocument.DELIVERY_STATUS_DELIVERED.equals(status)
					&& messagingLog.isDeliveredToAllRecipients(msgId)) {
				messagingLog.updateChatMessageStatusAndReasonCode(msgId,
						ChatLog.Message.Status.Content.DELIVERED,
						ChatLog.Message.ReasonCode.UNSPECIFIED);

				mGroupChatEventBroadcaster.broadcastMessageStatusChanged(getChatId(), msgId,
						ChatLog.Message.Status.Content.DELIVERED,
						ChatLog.Message.ReasonCode.UNSPECIFIED);

			} else if (ImdnDocument.DELIVERY_STATUS_DISPLAYED.equals(status)
					&& messagingLog.isDisplayedByAllRecipients(msgId)) {
				messagingLog.updateChatMessageStatusAndReasonCode(msgId,
						ChatLog.Message.Status.Content.DISPLAYED,
						ChatLog.Message.ReasonCode.UNSPECIFIED);

				mGroupChatEventBroadcaster.broadcastMessageStatusChanged(getChatId(), msgId,
						ChatLog.Message.Status.Content.DISPLAYED,
						ChatLog.Message.ReasonCode.UNSPECIFIED);
			}
		}
	}
    
    /* (non-Javadoc)
     * @see com.orangelabs.rcs.core.ims.service.im.chat.ChatSessionListener#handleAddParticipantSuccessful(com.gsma.services.rcs.contact.ContactId)
     */
	public void handleAddParticipantSuccessful(ContactId contact) {
		if (logger.isActivated()) {
			logger.info("Add participant request is successful");
		}
		synchronized (lock) {
			mGroupChatEventBroadcaster.broadcastParticipantInfoStatusChanged(getChatId(),
					new ParticipantInfo(contact, ParticipantInfo.Status.CONNECTED));
		}
	}

    /**
     * Request to add participant has failed
     *
     * @param contact Contact ID
     * @param reason Error reason
     */
	public void handleAddParticipantFailed(ContactId contact, String reason) {
		if (logger.isActivated()) {
			logger.info("Add participant request has failed " + reason);
		}
		synchronized (lock) {
			mGroupChatEventBroadcaster.broadcastParticipantInfoStatusChanged(getChatId(),
					new ParticipantInfo(contact, ParticipantInfo.Status.FAILED));
		}
	}

    /**
     * New geoloc message received
     * 
     * @param geoloc Geoloc message
     */
    public void handleReceiveGeoloc(GeolocMessage geoloc) {
		if (logger.isActivated()) {
			logger.info("New geoloc received");
		}
    	synchronized(lock) {
			// Update rich messaging history
			MessagingLog.getInstance().addGroupChatMessage(session.getContributionID(), geoloc,
					Direction.INCOMING, ChatLog.Message.Status.Content.RECEIVED,
					ChatLog.Message.ReasonCode.UNSPECIFIED);

			// Update displayName of remote contact
			ContactsManager.getInstance().setContactDisplayName(geoloc.getRemote(), geoloc.getDisplayName());

			 mGroupChatEventBroadcaster.broadcastMessageReceived(geoloc.getMessageId());
	    }
    }

    /* (non-Javadoc)
     * @see com.orangelabs.rcs.core.ims.service.im.chat.ChatSessionListener#handleParticipantStatusChanged(com.gsma.services.rcs.chat.ParticipantInfo)
     */
	public void handleParticipantStatusChanged(ParticipantInfo participantInfo) {
		if (logger.isActivated()) {
			logger.info("handleParticipantStatusChanged " + participantInfo);
		}
		synchronized (lock) {
			mGroupChatEventBroadcaster.broadcastParticipantInfoStatusChanged(getChatId(),
					participantInfo);
		}
	}

	@Override
	public void handleSessionAccepted() {
		if (logger.isActivated()) {
			logger.info("Accepting group chat session");
		}
		String chatId = getChatId();
		synchronized (lock) {
			MessagingLog.getInstance().updateGroupChatStateAndReasonCode(chatId,
					GroupChat.State.ACCEPTING, GroupChat.ReasonCode.UNSPECIFIED);

			mGroupChatEventBroadcaster.broadcastStateChanged(chatId,
					GroupChat.State.ACCEPTING, GroupChat.ReasonCode.UNSPECIFIED);
		}
	}

	@Override
	public void handleSessionRejectedByUser() {
		if (logger.isActivated()) {
			logger.info("Session rejected by user");
		}
		handleSessionRejected(GroupChat.ReasonCode.REJECTED_BY_USER);
	}

	@Override
	public void handleSessionRejectedByTimeout() {
		if (logger.isActivated()) {
			logger.info("Session rejected by time out");
		}
		handleSessionRejected(GroupChat.ReasonCode.REJECTED_TIME_OUT);
	}

	@Override
	public void handleSessionRejectedByRemote() {
		if (logger.isActivated()) {
			logger.info("Session rejected by time out");
		}
		handleSessionRejected(GroupChat.ReasonCode.REJECTED_BY_REMOTE);
	}

	@Override
	public void handleSessionInvited() {
		if (logger.isActivated()) {
			logger.info("Invited to group chat session");
		}
		String chatId = getChatId();
		synchronized (lock) {
			MessagingLog.getInstance().addGroupChat(chatId, getSubject(),
					session.getParticipants(), GroupChat.State.INVITED, ReasonCode.UNSPECIFIED,
					Direction.INCOMING);
		}

		mGroupChatEventBroadcaster.broadcastInvitation(chatId);
	}

	@Override
	public void handleSessionAutoAccepted() {
		if (logger.isActivated()) {
			logger.info("Session auto accepted");
		}
		String chatId = getChatId();
		synchronized (lock) {
			MessagingLog.getInstance().addGroupChat(chatId, getSubject(),
					session.getParticipants(), GroupChat.State.ACCEPTING, ReasonCode.UNSPECIFIED,
					Direction.INCOMING);
		}

		mGroupChatEventBroadcaster.broadcastInvitation(chatId);
	}
}<|MERGE_RESOLUTION|>--- conflicted
+++ resolved
@@ -19,7 +19,6 @@
  * NOTE: This file has been modified by Sony Mobile Communications Inc.
  * Modifications are licensed under the License.
  ******************************************************************************/
-<<<<<<< HEAD
 package com.orangelabs.rcs.service.api;
 
 import java.util.ArrayList;
@@ -29,19 +28,8 @@
 
 import javax2.sip.message.Response;
 
-import com.gsma.services.rcs.DeliveryInfo;
-import com.gsma.services.rcs.DeliveryInfo.ReasonCode;
-=======
-package com.orangelabs.rcs.service.api;
-
-import java.util.ArrayList;
-import java.util.HashSet;
-import java.util.List;
-import java.util.Set;
-
 import com.gsma.services.rcs.GroupDeliveryInfoLog;
 import com.gsma.services.rcs.GroupDeliveryInfoLog.ReasonCode;
->>>>>>> 69f31f68
 import com.gsma.services.rcs.RcsCommon.Direction;
 import com.gsma.services.rcs.chat.ChatLog;
 import com.gsma.services.rcs.chat.ChatLog.Message;
@@ -404,7 +392,7 @@
     }	
 
     /**
-	 * Sends a   is-composing   event. The status is set to true when typing
+	 * Sends a is-composing event. The status is set to true when typing
 	 * a message, else it is set to false.
 	 * 
 	 * @param status Is-composing status
