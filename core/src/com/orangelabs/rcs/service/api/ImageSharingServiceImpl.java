--- conflicted
+++ resolved
@@ -17,20 +17,6 @@
  * limitations under the License.
  *
  * NOTE: This file has been modified by Sony Mobile Communications Inc.
-<<<<<<< HEAD
- * Modifications are licensed under the License.
- ******************************************************************************/
-package com.orangelabs.rcs.service.api;
-
-import java.util.ArrayList;
-import java.util.Enumeration;
-import java.util.Hashtable;
-import java.util.List;
-
-import android.net.Uri;
-import android.os.IBinder;
-
-=======
  * Modifications are licensed under the License.
  ******************************************************************************/
 package com.orangelabs.rcs.service.api;
@@ -43,7 +29,6 @@
 import android.net.Uri;
 import android.os.IBinder;
 
->>>>>>> df3ac423
 import com.gsma.services.rcs.IRcsServiceRegistrationListener;
 import com.gsma.services.rcs.RcsService;
 import com.gsma.services.rcs.RcsCommon.Direction;
@@ -58,102 +43,6 @@
 import com.orangelabs.rcs.core.content.ContentManager;
 import com.orangelabs.rcs.core.content.MmContent;
 import com.orangelabs.rcs.core.ims.service.SessionIdGenerator;
-<<<<<<< HEAD
-import com.orangelabs.rcs.core.ims.service.richcall.image.ImageTransferSession;
-import com.orangelabs.rcs.platform.file.FileDescription;
-import com.orangelabs.rcs.platform.file.FileFactory;
-import com.orangelabs.rcs.provider.eab.ContactsManager;
-import com.orangelabs.rcs.provider.settings.RcsSettings;
-import com.orangelabs.rcs.provider.sharing.RichCallHistory;
-import com.orangelabs.rcs.service.broadcaster.ImageSharingEventBroadcaster;
-import com.orangelabs.rcs.service.broadcaster.RcsServiceRegistrationEventBroadcaster;
-import com.orangelabs.rcs.utils.logger.Logger;
-
-/**
- * Image sharing service implementation
- * 
- * @author Jean-Marc AUFFRET
- */
-public class ImageSharingServiceImpl extends IImageSharingService.Stub {
-
-	/**
-	 * List of image sharing sessions
-	 */
-	private static Hashtable<String, IImageSharing> ishSessions = new Hashtable<String, IImageSharing>();
-
-	private final ImageSharingEventBroadcaster mImageSharingEventBroadcaster = new ImageSharingEventBroadcaster();
-
-	private final RcsServiceRegistrationEventBroadcaster mRcsServiceRegistrationEventBroadcaster = new RcsServiceRegistrationEventBroadcaster();
-
-	/**
-	 * The logger
-	 */
-	private static final Logger logger = Logger.getLogger(ImageSharingServiceImpl.class.getSimpleName());
-
-	/**
-	 * Lock used for synchronization
-	 */
-	private Object lock = new Object();
-
-	/**
-	 * Constructor
-	 */
-	public ImageSharingServiceImpl() {
-		if (logger.isActivated()) {
-			logger.info("Image sharing service API is loaded");
-		}
-	}
-
-	/**
-	 * Close API
-	 */
-	public void close() {
-		// Clear list of sessions
-		ishSessions.clear();
-		
-		if (logger.isActivated()) {
-			logger.info("Image sharing service API is closed");
-		}
-	}
-
-	/**
-	 * Add an image sharing session in the list
-	 * 
-	 * @param session Image sharing session
-	 */
-	private static void addImageSharingSession(ImageSharingImpl session) {
-		if (logger.isActivated()) {
-			logger.debug("Add an image sharing session in the list (size=" + ishSessions.size() + ")");
-		}
-		
-		ishSessions.put(session.getSharingId(), session);
-	}
-
-	/**
-	 * Remove an image sharing session from the list
-	 * 
-	 * @param sessionId Session ID
-	 */
-	/* package private */ static void removeImageSharingSession(String sessionId) {
-		if (logger.isActivated()) {
-			logger.debug("Remove an image sharing session from the list (size=" + ishSessions.size() + ")");
-		}
-		
-		ishSessions.remove(sessionId);
-	}
-    
-    /**
-     * Returns true if the service is registered to the platform, else returns false
-     * 
-	 * @return Returns true if registered else returns false
-     */
-    public boolean isServiceRegistered() {
-    	return ServerApiUtils.isImsConnected();
-    }
-
-	/**
-	 * Registers a listener on service registration events
-=======
 import com.orangelabs.rcs.core.ims.service.richcall.RichcallService;
 import com.orangelabs.rcs.core.ims.service.richcall.image.ImageSharingPersistedStorageAccessor;
 import com.orangelabs.rcs.core.ims.service.richcall.image.ImageTransferSession;
@@ -265,7 +154,6 @@
 
 	/**
 	 * Registers a listener on service registration events
->>>>>>> df3ac423
 	 *
 	 * @param listener Service registration listener
 	 */
@@ -321,55 +209,6 @@
 		ContactId contact = session.getRemoteContact();
 
 		// Update displayName of remote contact
-<<<<<<< HEAD
-		 ContactsManager.getInstance().setContactDisplayName(contact, session.getRemoteDisplayName());
-		// Add session in the list
-		ImageSharingImpl sessionApi = new ImageSharingImpl(session, mImageSharingEventBroadcaster);
-		ImageSharingServiceImpl.addImageSharingSession(sessionApi);
-
-    }
-
-    /**
-     * Returns the configuration of image sharing service
-     * 
-     * @return Configuration
-     */
-    public ImageSharingServiceConfiguration getConfiguration() {
-    	return new ImageSharingServiceConfiguration(
-    			RcsSettings.getInstance().getMaxImageSharingSize());
-	}    
-    
-    /**
-     * Shares an image with a contact. The parameter file contains the URI
-     * of the image to be shared(for a local or a remote image). An exception if thrown if there is
-     * no ongoing CS call. The parameter contact supports the following formats: MSISDN
-     * in national or international format, SIP address, SIP-URI or Tel-URI. If the format
-     * of the contact is not supported an exception is thrown.
-     * 
-     * @param contact Contact ID
-     * @param file Uri of file to share
-     * @return Image sharing
-     * @throws ServerApiException
-     */
-    public IImageSharing shareImage(ContactId contact, Uri file) throws ServerApiException {
-		if (logger.isActivated()) {
-			logger.info("Initiate an image sharing session with " + contact);
-		}
-
-		// Test IMS connection
-		ServerApiUtils.testIms();
-
-		try {
-			// Create an image content
-			FileDescription desc = FileFactory.getFactory().getFileDescription(file);
-			MmContent content = ContentManager.createMmContent(file, desc.getSize(), desc.getName());
-
-			// Initiate a sharing session
-			final ImageTransferSession session = Core.getInstance().getRichcallService().initiateImageSharingSession(contact, content, null);
-
-			String sharingId = session.getSessionID();
-			RichCallHistory.getInstance().addImageSharing(contact, session.getSessionID(),
-=======
 		 mContactsManager.setContactDisplayName(contact, session.getRemoteDisplayName());
 
 		String sharingId = session.getSessionID();
@@ -418,25 +257,26 @@
 
 			String sharingId = session.getSessionID();
 			mRichCallLog.addImageSharing(session.getSessionID(), contact,
->>>>>>> df3ac423
 					Direction.OUTGOING, session.getContent(),
 					ImageSharing.State.INITIATED, ReasonCode.UNSPECIFIED);
 			mBroadcaster.broadcastStateChanged(contact, sharingId,
 					ImageSharing.State.INITIATED, ReasonCode.UNSPECIFIED);
-<<<<<<< HEAD
-
-			// Add session listener
-			ImageSharingImpl sessionApi = new ImageSharingImpl(session, mImageSharingEventBroadcaster);
-
-			addImageSharingSession(sessionApi);
-
-			// Start the session
+
+			ImageSharingPersistedStorageAccessor storageAccessor = new ImageSharingPersistedStorageAccessor(
+					sharingId, mRichCallLog);
+			ImageSharingImpl imageSharing = new ImageSharingImpl(sharingId, mRichcallService,
+					mBroadcaster, storageAccessor, this);
+
+			addImageSharing(imageSharing);
+			session.addListener(imageSharing);
+
 	        new Thread() {
 	    		public void run() {
 	    			session.startSession();
 	    		}
 	    	}.start();	
-			return sessionApi;
+			return imageSharing;
+
 		} catch(Exception e) {
 			// TODO:Handle Security exception in CR026
 			if (logger.isActivated()) {
@@ -458,12 +298,12 @@
 		}
 
 		try {
-			ArrayList<IBinder> result = new ArrayList<IBinder>(ishSessions.size());
-			for (Enumeration<IImageSharing> e = ishSessions.elements() ; e.hasMoreElements() ;) {
-				IImageSharing sessionApi = e.nextElement() ;
-				result.add(sessionApi.asBinder());
+			List<IBinder> imageSharings = new ArrayList<IBinder>(mImageSharingCache.size());
+			for (IImageSharing imageSharing : mImageSharingCache.values()) {
+				imageSharings.add(imageSharing.asBinder());
 			}
-			return result;
+			return imageSharings;
+
 		} catch(Exception e) {
 			if (logger.isActivated()) {
 				logger.error("Unexpected error", e);
@@ -478,71 +318,6 @@
      * @return Image sharing
      * @throws ServerApiException
      */
-    public IImageSharing getImageSharing(String sharingId) throws ServerApiException {
-		if (logger.isActivated()) {
-			logger.info("Get image sharing session " + sharingId);
-		}
-
-		return ishSessions.get(sharingId);
-    }    
-=======
-
-			ImageSharingPersistedStorageAccessor storageAccessor = new ImageSharingPersistedStorageAccessor(
-					sharingId, mRichCallLog);
-			ImageSharingImpl imageSharing = new ImageSharingImpl(sharingId, mRichcallService,
-					mBroadcaster, storageAccessor, this);
-
-			addImageSharing(imageSharing);
-			session.addListener(imageSharing);
-
-	        new Thread() {
-	    		public void run() {
-	    			session.startSession();
-	    		}
-	    	}.start();	
-			return imageSharing;
-
-		} catch(Exception e) {
-			// TODO:Handle Security exception in CR026
-			if (logger.isActivated()) {
-				logger.error("Unexpected error", e);
-			}
-			throw new ServerApiException(e.getMessage());
-		}
-	}
-
-    /**
-     * Returns the list of image sharings in progress
-     * 
-     * @return List of image sharings
-     * @throws ServerApiException
-     */
-    public List<IBinder> getImageSharings() throws ServerApiException {
-		if (logger.isActivated()) {
-			logger.info("Get image sharing sessions");
-		}
-
-		try {
-			List<IBinder> imageSharings = new ArrayList<IBinder>(mImageSharingCache.size());
-			for (IImageSharing imageSharing : mImageSharingCache.values()) {
-				imageSharings.add(imageSharing.asBinder());
-			}
-			return imageSharings;
-
-		} catch(Exception e) {
-			if (logger.isActivated()) {
-				logger.error("Unexpected error", e);
-			}
-			throw new ServerApiException(e.getMessage());
-		}
-    }    
-
-    /**
-     * Returns a current image sharing from its unique ID
-     * 
-     * @return Image sharing
-     * @throws ServerApiException
-     */
 	public IImageSharing getImageSharing(String sharingId) throws ServerApiException {
 		if (logger.isActivated()) {
 			logger.info("Get image sharing session " + sharingId);
@@ -556,7 +331,6 @@
 		return new ImageSharingImpl(sharingId, mRichcallService, mBroadcaster, storageAccessor,
 				this);
 	}
->>>>>>> df3ac423
 
 	/**
 	 * Add and broadcast image sharing invitation rejection
@@ -584,19 +358,11 @@
 			logger.info("Add an Image sharing event listener");
 		}
 		synchronized (lock) {
-<<<<<<< HEAD
-			mImageSharingEventBroadcaster.addEventListener(listener);
-		}
-	}
-
-	/**
-=======
 			mBroadcaster.addEventListener(listener);
 		}
 	}
 
 	/**
->>>>>>> df3ac423
 	 * Removes a listener on image sharing events
 	 * 
 	 * @param listener Listener
@@ -606,8 +372,7 @@
 			logger.info("Remove an Image sharing event listener");
 		}
 		synchronized (lock) {
-<<<<<<< HEAD
-			mImageSharingEventBroadcaster.removeEventListener(listener);
+			mBroadcaster.removeEventListener(listener);
 		}
 	}
 
@@ -615,16 +380,6 @@
 	 * Returns service version
 	 * 
 	 * @return Version
-=======
-			mBroadcaster.removeEventListener(listener);
-		}
-	}
-
-	/**
-	 * Returns service version
-	 * 
-	 * @return Version
->>>>>>> df3ac423
 	 * @see RcsService.Build.VERSION_CODES
 	 * @throws ServerApiException
 	 */
