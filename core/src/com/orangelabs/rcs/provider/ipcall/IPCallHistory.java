--- conflicted
+++ resolved
@@ -33,8 +33,6 @@
 import com.orangelabs.rcs.core.content.AudioContent;
 import com.orangelabs.rcs.core.content.VideoContent;
 import com.orangelabs.rcs.provider.LocalContentResolver;
-<<<<<<< HEAD
-import com.orangelabs.rcs.utils.ContactUtils;
 import com.orangelabs.rcs.utils.logger.Logger;
 
 /**
@@ -48,21 +46,6 @@
 	 */
 	private static IPCallHistory instance;
 
-=======
-import com.orangelabs.rcs.utils.logger.Logger;
-
-/**
- * IP call history
- * 
- * @author owom5460
- */
-public class IPCallHistory {
-	/**
-	 * Current instance
-	 */
-	private static IPCallHistory instance;
-
->>>>>>> e14c1b58
 	private final LocalContentResolver mLocalContentResolver;
 
 	/**
@@ -260,11 +243,5 @@
 			}
 			throw e;
 		}
-<<<<<<< HEAD
-		return getDataAsInt(getIPCallData(IPCallData.KEY_DIRECTION, callId));
-	}
-}
-=======
-	}
-}
->>>>>>> e14c1b58
+	}
+}