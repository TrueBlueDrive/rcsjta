/*******************************************************************************
 * Software Name : RCS IMS Stack
 *
 * Copyright (C) 2010 France Telecom S.A.
 *
 * Licensed under the Apache License, Version 2.0 (the "License");
 * you may not use this file except in compliance with the License.
 * You may obtain a copy of the License at
 *
 *      http://www.apache.org/licenses/LICENSE-2.0
 *
 * Unless required by applicable law or agreed to in writing, software
 * distributed under the License is distributed on an "AS IS" BASIS,
 * WITHOUT WARRANTIES OR CONDITIONS OF ANY KIND, either express or implied.
 * See the License for the specific language governing permissions and
 * limitations under the License.
 ******************************************************************************/

package com.orangelabs.rcs.ri.sharing.image;

import android.app.Activity;
import android.app.AlertDialog;
import android.content.DialogInterface;
import android.content.DialogInterface.OnClickListener;
import android.content.pm.ActivityInfo;
import android.os.Bundle;
import android.os.Handler;
import android.util.Log;
import android.view.KeyEvent;
import android.view.Menu;
import android.view.MenuInflater;
import android.view.MenuItem;
import android.widget.ProgressBar;
import android.widget.TextView;

import com.gsma.services.rcs.RcsServiceException;
import com.gsma.services.rcs.RcsServiceNotAvailableException;
import com.gsma.services.rcs.contacts.ContactId;
import com.gsma.services.rcs.ish.ImageSharing;
import com.gsma.services.rcs.ish.ImageSharingListener;
import com.gsma.services.rcs.ish.ImageSharingService;
import com.orangelabs.rcs.ri.ApiConnectionManager;
import com.orangelabs.rcs.ri.ApiConnectionManager.RcsServiceName;
import com.orangelabs.rcs.ri.R;
import com.orangelabs.rcs.ri.RiApplication;
import com.orangelabs.rcs.ri.utils.LockAccess;
import com.orangelabs.rcs.ri.utils.LogUtils;
import com.orangelabs.rcs.ri.utils.RcsDisplayName;
import com.orangelabs.rcs.ri.utils.Utils;

/**
 * Receive image sharing
 * 
 * @author Jean-Marc AUFFRET
 * @author YPLO6403
 */
public class ReceiveImageSharing extends Activity {
    /**
     * UI handler
     */
    private final Handler handler = new Handler();
    
	/**
     * Image sharing
     */
    private ImageSharing mImageSharing;
    
    /**
     * The Image Sharing Data Object 
     */
<<<<<<< HEAD
    private ImageSharingDAO mIshDao;
=======
    ImageSharingDAO mIshDao;
>>>>>>> 4b2b4118
    
	/**
	 * A locker to exit only once
	 */
	private LockAccess mExitOnce = new LockAccess();
	
   	/**
	 * API connection manager
	 */
	private ApiConnectionManager mCnxManager;
	
	/**
   	 * The log tag for this class
   	 */
   	private static final String LOGTAG = LogUtils.getTag(ReceiveImageSharing.class.getSimpleName());
   	
    /**
     * Image sharing listener
     */
	private ImageSharingListener mListener = new ImageSharingListener() {

		@Override
		public void onProgressUpdate(ContactId contact, String sharingId, final long currentSize, final long totalSize) {
			// Discard event if not for current sharingId
			if (mIshDao == null || !mIshDao.getSharingId().equals(sharingId)) {
				return;
				
			}
			handler.post(new Runnable() {
				public void run() {
					// Display sharing progress
					updateProgressBar(currentSize, totalSize);
				}
			});
		}

		@Override
		public void onStateChanged(ContactId contact, String sharingId, final int state, int reasonCode) {
			if (LogUtils.isActive) {
				Log.d(LOGTAG,
						new StringBuilder("onStateChanged contact=").append(contact.toString())
								.append(" sharingId=").append(sharingId).append(" state=")
								.append(state).append(" reason=").append(reasonCode).toString());
			}
			if (state > RiApplication.ISH_STATES.length) {
				if (LogUtils.isActive) {
					Log.e(LOGTAG, "onStateChanged unhandled state=".concat(String.valueOf(state)));
				}
				return;
				
			}
			if (reasonCode > RiApplication.ISH_REASON_CODES.length) {
				if (LogUtils.isActive) {
					Log.e(LOGTAG, "onStateChanged unhandled reason=".concat(String.valueOf(reasonCode)));
				}
				return;
				
			}
			// Discard event if not for current sharingId
			if (mIshDao == null || !mIshDao.getSharingId().equals(sharingId)) {
				return;
				
			}
			final String _reasonCode = RiApplication.ISH_REASON_CODES[reasonCode];
			final String _state = RiApplication.ISH_STATES[state];
			handler.post(new Runnable() {
				public void run() {
					
					TextView statusView = (TextView) findViewById(R.id.progress_status);
					switch (state) {
					case ImageSharing.State.STARTED:
						// Display session status
						statusView.setText(_state);
						break;

					case ImageSharing.State.ABORTED:
						// Session is aborted: exit
						Utils.showMessageAndExit(ReceiveImageSharing.this, getString(R.string.label_sharing_aborted, _reasonCode), mExitOnce);
						break;

					case ImageSharing.State.FAILED:
						// Session is failed: exit
						Utils.showMessageAndExit(ReceiveImageSharing.this, getString(R.string.label_sharing_failed, _reasonCode), mExitOnce);
						break;
						
					case ImageSharing.State.REJECTED:
						// Session is failed: exit
						Utils.showMessageAndExit(ReceiveImageSharing.this, getString(R.string.label_sharing_rejected, _reasonCode), mExitOnce);
						break;

					case ImageSharing.State.TRANSFERRED:
						// Display transfer progress
						statusView.setText(_state);
						// Make sure progress bar is at the end
						ProgressBar progressBar = (ProgressBar) findViewById(R.id.progress_bar);
						progressBar.setProgress(progressBar.getMax());

						// Show the shared image
						Utils.showPictureAndExit(ReceiveImageSharing.this, mIshDao.getFile());
						break;

					default:
						// Display session status
						statusView.setText(_state);
						if (LogUtils.isActive) {
							Log.d(LOGTAG, "onStateChanged ".concat(getString(R.string.label_ish_state_changed, _state, _reasonCode)));
						}
					}
				}
			});
		}
	};
    	
    @Override
    public void onCreate(Bundle savedInstanceState) {
        super.onCreate(savedInstanceState);

    	// Set layout
        setRequestedOrientation(ActivityInfo.SCREEN_ORIENTATION_PORTRAIT);
        setContentView(R.layout.image_sharing_receive);

		// Get invitation info
		mIshDao = (ImageSharingDAO) (getIntent().getExtras().getParcelable(ImageSharingIntentService.BUNDLE_ISHDAO_ID));
		if (mIshDao == null) {
			if (LogUtils.isActive) {
				Log.e(LOGTAG, "onCreate cannot read Image Sharing invitation");
			}
			finish();
			return;
			
		}
				
		// Register to API connection manager
		mCnxManager = ApiConnectionManager.getInstance(this);
		if (mCnxManager == null || !mCnxManager.isServiceConnected(RcsServiceName.IMAGE_SHARING, RcsServiceName.CONTACTS)) {
			Utils.showMessageAndExit(this, getString(R.string.label_service_not_available), mExitOnce);
		} else {
			mCnxManager.startMonitorServices(this, mExitOnce, RcsServiceName.IMAGE_SHARING, RcsServiceName.CONTACTS);
			initiateImageSharing();
		}
    }

    @Override
    public void onDestroy() {
		super.onDestroy();
		if (mCnxManager == null) {
			return;
			
		}
		mCnxManager.stopMonitorServices(this);
<<<<<<< HEAD
		if (!mCnxManager.isServiceConnected(RcsServiceName.IMAGE_SHARING)) {
			return;
			
		}
		// Remove file transfer listener
		try {
			mCnxManager.getImageSharingApi().removeEventListener(ishListener);
		} catch (Exception e) {
			if (LogUtils.isActive) {
				Log.e(LOGTAG, "Failed to remove listener", e);
=======
		if (mCnxManager.isServiceConnected(RcsServiceName.IMAGE_SHARING)) {
			// Remove file transfer listener
			try {
				mCnxManager.getImageSharingApi().removeEventListener(mListener);
			} catch (Exception e) {
				if (LogUtils.isActive) {
					Log.e(LOGTAG, "Failed to remove listener", e);
				}
>>>>>>> 4b2b4118
			}
		}
    }
    
    private void initiateImageSharing() {
    	ImageSharingService ishApi = mCnxManager.getImageSharingApi();
		try {
			// Add service listener
			ishApi.addEventListener(mListener);
			
			// Get the image sharing
			mImageSharing = ishApi.getImageSharing(mIshDao.getSharingId());
			if (mImageSharing == null) {
				// Session not found or expired
				Utils.showMessageAndExit(this, getString(R.string.label_session_not_found), mExitOnce);
				return;
				
			}
			
			String from = RcsDisplayName.getInstance(this).getDisplayName(mIshDao.getContact());
			// Display sharing infos
			TextView fromTextView = (TextView) findViewById(R.id.from);
			fromTextView.setText(getString(R.string.label_from_args, from));

			String size = getString(R.string.label_file_size, mIshDao.getSize() / 1024);
			TextView sizeTxt = (TextView) findViewById(R.id.image_size);
			sizeTxt.setText(size);
	    	
			// Display accept/reject dialog
			AlertDialog.Builder builder = new AlertDialog.Builder(this);
			builder.setTitle(R.string.title_image_sharing);
			builder.setMessage(getString(R.string.label_ft_from_size, from, mIshDao.getSize() / 1024));
			builder.setCancelable(false);
			builder.setIcon(R.drawable.ri_notif_csh_icon);
			builder.setPositiveButton(getString(R.string.label_accept), acceptBtnListener);
			builder.setNegativeButton(getString(R.string.label_decline), declineBtnListener);
			builder.show();
	    } catch(RcsServiceNotAvailableException e) {
	    	if (LogUtils.isActive) {
				Log.e(LOGTAG, e.getMessage(), e);
			}
	    	Utils.showMessageAndExit(this, getString(R.string.label_api_disabled), mExitOnce);
	    } catch(RcsServiceException e) {
	    	if (LogUtils.isActive) {
				Log.e(LOGTAG, e.getMessage(), e);
			}
	    	Utils.showMessageAndExit(this, getString(R.string.label_api_failed), mExitOnce);
		}
    }
    
	/**
	 * Accept invitation
	 */
	private void acceptInvitation() {
    	try {
    		// Accept the invitation
    		mImageSharing.acceptInvitation();
    	} catch(Exception e) {
    		e.printStackTrace();
    		Utils.showMessageAndExit(this, getString(R.string.label_invitation_failed), mExitOnce);
    	}
	}
	
	/**
	 * Reject invitation
	 */
	private void rejectInvitation() {
    	try {
    		// Reject the invitation
    		mImageSharing.rejectInvitation();
    	} catch(Exception e) {
    		e.printStackTrace();
    	}
	}	
	
	/**
     * Accept button listener
     */
    private OnClickListener acceptBtnListener = new OnClickListener() {
        public void onClick(DialogInterface dialog, int which) {     
        	// Accept invitation
        	acceptInvitation();
        }
    };

    /**
     * Reject button listener
     */    
    private OnClickListener declineBtnListener = new OnClickListener() {
        public void onClick(DialogInterface dialog, int which) {
        	// Reject invitation
        	rejectInvitation();
        	
            // Exit activity
			finish();
        }
    };    

    /**
     * Show the transfer progress
     * 
     * @param currentSize Current size transferred
     * @param totalSize Total size to be transferred
     */
    private void updateProgressBar(long currentSize, long totalSize) {
    	TextView statusView = (TextView)findViewById(R.id.progress_status);
        ProgressBar progressBar = (ProgressBar)findViewById(R.id.progress_bar);
    	
		String value = "" + (currentSize/1024);
		if (totalSize != 0) {
			value += "/" + (totalSize/1024);
		}
		value += " Kb";
		statusView.setText(value);
	    
	    if (currentSize != 0) {
	    	double position = ((double)currentSize / (double)totalSize)*100.0;
	    	progressBar.setProgress((int)position);
	    } else {
	    	progressBar.setProgress(0);
	    }
    }

    /**
     * Quit the session
     */
    private void quitSession() {
		// Stop session
    	try {
            if (mImageSharing != null) {
        		mImageSharing.abortSharing();
            }
    	} catch(Exception e) {
    		e.printStackTrace();
    	}
    	mImageSharing = null;
		
	    // Exit activity
		finish();
    }    
    
    @Override
    public boolean onKeyDown(int keyCode, KeyEvent event) {
        switch (keyCode) {
            case KeyEvent.KEYCODE_BACK:
            	// Quit the session
            	quitSession();
                return true;
                
        }

        return super.onKeyDown(keyCode, event);
    }
    
    @Override
	public boolean onCreateOptionsMenu(Menu menu) {
		MenuInflater inflater=new MenuInflater(getApplicationContext());
		inflater.inflate(R.menu.menu_image_sharing, menu);
		return true;
	}
    
    @Override
	public boolean onOptionsItemSelected(MenuItem item) {
		switch (item.getItemId()) {
			case R.id.menu_close_session:
				// Quit the session
				quitSession();
				break;
		}
		return true;
	} 
}<|MERGE_RESOLUTION|>--- conflicted
+++ resolved
@@ -68,11 +68,7 @@
     /**
      * The Image Sharing Data Object 
      */
-<<<<<<< HEAD
     private ImageSharingDAO mIshDao;
-=======
-    ImageSharingDAO mIshDao;
->>>>>>> 4b2b4118
     
 	/**
 	 * A locker to exit only once
@@ -223,27 +219,16 @@
 			
 		}
 		mCnxManager.stopMonitorServices(this);
-<<<<<<< HEAD
 		if (!mCnxManager.isServiceConnected(RcsServiceName.IMAGE_SHARING)) {
 			return;
 			
 		}
 		// Remove file transfer listener
 		try {
-			mCnxManager.getImageSharingApi().removeEventListener(ishListener);
+			mCnxManager.getImageSharingApi().removeEventListener(mListener);
 		} catch (Exception e) {
 			if (LogUtils.isActive) {
 				Log.e(LOGTAG, "Failed to remove listener", e);
-=======
-		if (mCnxManager.isServiceConnected(RcsServiceName.IMAGE_SHARING)) {
-			// Remove file transfer listener
-			try {
-				mCnxManager.getImageSharingApi().removeEventListener(mListener);
-			} catch (Exception e) {
-				if (LogUtils.isActive) {
-					Log.e(LOGTAG, "Failed to remove listener", e);
-				}
->>>>>>> 4b2b4118
 			}
 		}
     }
