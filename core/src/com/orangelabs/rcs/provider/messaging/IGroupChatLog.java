/*******************************************************************************
 * Software Name : RCS IMS Stack
 *
 * Copyright (C) 2010 France Telecom S.A.
 * Copyright (C) 2014 Sony Mobile Communications Inc.
 *
 * Licensed under the Apache License, Version 2.0 (the "License");
 * you may not use this file except in compliance with the License.
 * You may obtain a copy of the License at
 *
 *      http://www.apache.org/licenses/LICENSE-2.0
 *
 * Unless required by applicable law or agreed to in writing, software
 * distributed under the License is distributed on an "AS IS" BASIS,
 * WITHOUT WARRANTIES OR CONDITIONS OF ANY KIND, either express or implied.
 * See the License for the specific language governing permissions and
 * limitations under the License.
 *
 * NOTE: This file has been modified by Sony Mobile Communications Inc.
<<<<<<< HEAD
 * Modifications are licensed under the License.
 ******************************************************************************/
package com.orangelabs.rcs.provider.messaging;

import java.util.Set;

import com.gsma.services.rcs.chat.ParticipantInfo;
import com.gsma.services.rcs.contacts.ContactId;
import com.orangelabs.rcs.core.ims.service.im.chat.GroupChatInfo;

/**
 * Interface for the chat table
 * 
 * @author LEMORDANT Philippe
 * 
 */
public interface IGroupChatLog {

	/**
	 * Add group chat session
	 * 
	 * @param chatId
	 *            Chat ID
=======
 * Modifications are licensed under the License.
 ******************************************************************************/
package com.orangelabs.rcs.provider.messaging;

import java.util.List;
import java.util.Set;

import com.gsma.services.rcs.chat.ParticipantInfo;
import com.gsma.services.rcs.contacts.ContactId;
import com.orangelabs.rcs.core.ims.service.im.chat.GroupChatInfo;


/**
 * Interface for the chat table
 * 
 * @author LEMORDANT Philippe
 * 
 */
public interface IGroupChatLog {

	/**
	 * Add group chat session
	 * 
	 * @param chatId
	 *            Chat ID
>>>>>>> df3ac423
	 * @param contact
	 *            Contact ID
	 * @param subject
	 *            Subject
	 * @param participants
	 *            List of participants
	 * @param state
	 *            State
	 * @param reasonCode
	 *            ReasonCode
	 * @param direction
	 *            Direction
	 */
	public void addGroupChat(String chatId, ContactId contact, String subject,
			Set<ParticipantInfo> participants, int state, int reasonCode, int direction);
<<<<<<< HEAD

	/**
	 * Accept next Group Chat invitation
	 * 
	 * @param chatId
	 */
	public void acceptGroupChatNextInvitation(String chatId);

	/**
	 * Update group chat status
	 * 
	 * @param chatId
	 *            Chat ID
=======

	/**
	 * Accept next Group Chat invitation
	 * 
	 * @param chatId
	 */
	public void acceptGroupChatNextInvitation(String chatId);

	/**
	 * Set group chat status and reason code
	 * 
	 * @param chatId
	 *            Chat ID
>>>>>>> df3ac423
	 * @param state
	 *            Group chat state
	 * @param reasonCode
	 *            Group chat state reason code
<<<<<<< HEAD
	 */
	public void updateGroupChatStateAndReasonCode(String chatId, int state, int reasonCode);

	/**
	 * Update group chat set of participants
	 * 
	 * @param chatId
	 *            Chat ID
	 * @param participants
	 *            The set of participants
	 */
	public void updateGroupChatParticipant(String chatId, Set<ParticipantInfo> participants);

	/**
	 * Update group chat rejoin ID
	 * 
	 * @param chatId
	 *            Chat ID
	 * @param rejoinId
	 *            Rejoin ID
	 * @param status
	 *            Status
	 */
	public void updateGroupChatRejoinIdOnSessionStart(String chatId, String rejoinId);

	/**
	 * Get the group chat info
	 * 
	 * @param chatId
	 *            Chat ID
	 * @result Group chat info
	 */
	public GroupChatInfo getGroupChatInfo(String chatId);

	/**
	 * Get the group chat participants
	 * 
	 * @param chatId
	 *            Chat ID
	 * @result List of contacts
	 */
	public Set<ParticipantInfo> getGroupChatConnectedParticipants(String chatId);

	/**
	 * Is next group chat Invitation rejected
	 * 
	 * @param chatId
	 *            Chat ID
	 * @return true if next GC invitation should be rejected
	 */
	public boolean isGroupChatNextInviteRejected(String chatId);
}
=======
	 */
	public void setGroupChatStateAndReasonCode(String chatId, int state, int reasonCode);

	/**
	 * Update group chat set of participants
	 * 
	 * @param chatId
	 *            Chat ID
	 * @param participants
	 *            The set of participants
	 */
	public void updateGroupChatParticipant(String chatId, Set<ParticipantInfo> participants);

	/**
	 * Set group chat rejoin ID
	 * 
	 * @param chatId
	 *            Chat ID
	 * @param rejoinId
	 *            Rejoin ID
	 * @param status
	 *            Status
	 */
	public void setGroupChatRejoinId(String chatId, String rejoinId);

	/**
	 * Get the group chat info
	 * 
	 * @param chatId
	 *            Chat ID
	 * @result Group chat info
	 */
	public GroupChatInfo getGroupChatInfo(String chatId);

	/**
	 * Get the group chat participants
	 * 
	 * @param chatId
	 *            Chat ID
	 * @result List of contacts
	 */
	public Set<ParticipantInfo> getGroupChatConnectedParticipants(String chatId);

	/**
	 * Is next group chat Invitation rejected
	 * 
	 * @param chatId
	 *            Chat ID
	 * @return true if next GC invitation should be rejected
	 */
	public boolean isGroupChatNextInviteRejected(String chatId);

	/**
	 * Set reject the next group chat invitation
	 * 
	 * @param chatId Chat ID
	 */
	public void setRejectNextGroupChatNextInvitation(String chatId);

	/**
	 * Convert String to ParticipantInfo
	 *
	 * @param participants String
	 * @return Set<ParticipantInfo>
	 */
	public Set<ParticipantInfo> getParticipants(String participants);

	/**
	 * Get group chat direction from its chat ID
	 * 
	 * @param chatId Chat ID of the group chat
	 * @return Direction
	 */
	public int getGroupChatDirection(String chatId);

	/**
	 * Get group chat state from its chat ID
	 * 
	 * @param chatId Chat ID of the group chat
	 * @return State
	 */
	public int getGroupChatState(String chatId);

	/**
	 * Get group chat state reason code from its chat ID
	 * 
	 * @param chatId Chat ID of the group chat
	 * @return Reason code of the state
	 */
	public int getGroupChatReasonCode(String chatId);

	/**
	 * Get group chat subject from its chat ID
	 * 
	 * @param chatId Chat ID of the group chat
	 * @return subject
	 */
	public String getSubject(String chatId);

	/**
	 * Get group chat participants from its chat ID
	 * 
	 * @param chatId Chat ID of the group chat
	 * @return Set of participants
	 */
	public Set<ParticipantInfo> getGroupChatParticipants(String chatId);

	/**
	 * Retrieve all active group chats for auto-rejoin
	 * 
	 * @return List of chat IDs of those group chats that has to be auto-rejoined
	 */
	public List<String> getChatIdsOfActiveGroupChatsForAutoRejoin();
}
>>>>>>> df3ac423
<|MERGE_RESOLUTION|>--- conflicted
+++ resolved
@@ -17,31 +17,6 @@
  * limitations under the License.
  *
  * NOTE: This file has been modified by Sony Mobile Communications Inc.
-<<<<<<< HEAD
- * Modifications are licensed under the License.
- ******************************************************************************/
-package com.orangelabs.rcs.provider.messaging;
-
-import java.util.Set;
-
-import com.gsma.services.rcs.chat.ParticipantInfo;
-import com.gsma.services.rcs.contacts.ContactId;
-import com.orangelabs.rcs.core.ims.service.im.chat.GroupChatInfo;
-
-/**
- * Interface for the chat table
- * 
- * @author LEMORDANT Philippe
- * 
- */
-public interface IGroupChatLog {
-
-	/**
-	 * Add group chat session
-	 * 
-	 * @param chatId
-	 *            Chat ID
-=======
  * Modifications are licensed under the License.
  ******************************************************************************/
 package com.orangelabs.rcs.provider.messaging;
@@ -67,7 +42,6 @@
 	 * 
 	 * @param chatId
 	 *            Chat ID
->>>>>>> df3ac423
 	 * @param contact
 	 *            Contact ID
 	 * @param subject
@@ -83,21 +57,6 @@
 	 */
 	public void addGroupChat(String chatId, ContactId contact, String subject,
 			Set<ParticipantInfo> participants, int state, int reasonCode, int direction);
-<<<<<<< HEAD
-
-	/**
-	 * Accept next Group Chat invitation
-	 * 
-	 * @param chatId
-	 */
-	public void acceptGroupChatNextInvitation(String chatId);
-
-	/**
-	 * Update group chat status
-	 * 
-	 * @param chatId
-	 *            Chat ID
-=======
 
 	/**
 	 * Accept next Group Chat invitation
@@ -111,65 +70,10 @@
 	 * 
 	 * @param chatId
 	 *            Chat ID
->>>>>>> df3ac423
 	 * @param state
 	 *            Group chat state
 	 * @param reasonCode
 	 *            Group chat state reason code
-<<<<<<< HEAD
-	 */
-	public void updateGroupChatStateAndReasonCode(String chatId, int state, int reasonCode);
-
-	/**
-	 * Update group chat set of participants
-	 * 
-	 * @param chatId
-	 *            Chat ID
-	 * @param participants
-	 *            The set of participants
-	 */
-	public void updateGroupChatParticipant(String chatId, Set<ParticipantInfo> participants);
-
-	/**
-	 * Update group chat rejoin ID
-	 * 
-	 * @param chatId
-	 *            Chat ID
-	 * @param rejoinId
-	 *            Rejoin ID
-	 * @param status
-	 *            Status
-	 */
-	public void updateGroupChatRejoinIdOnSessionStart(String chatId, String rejoinId);
-
-	/**
-	 * Get the group chat info
-	 * 
-	 * @param chatId
-	 *            Chat ID
-	 * @result Group chat info
-	 */
-	public GroupChatInfo getGroupChatInfo(String chatId);
-
-	/**
-	 * Get the group chat participants
-	 * 
-	 * @param chatId
-	 *            Chat ID
-	 * @result List of contacts
-	 */
-	public Set<ParticipantInfo> getGroupChatConnectedParticipants(String chatId);
-
-	/**
-	 * Is next group chat Invitation rejected
-	 * 
-	 * @param chatId
-	 *            Chat ID
-	 * @return true if next GC invitation should be rejected
-	 */
-	public boolean isGroupChatNextInviteRejected(String chatId);
-}
-=======
 	 */
 	public void setGroupChatStateAndReasonCode(String chatId, int state, int reasonCode);
 
@@ -283,5 +187,4 @@
 	 * @return List of chat IDs of those group chats that has to be auto-rejoined
 	 */
 	public List<String> getChatIdsOfActiveGroupChatsForAutoRejoin();
-}
->>>>>>> df3ac423
+}