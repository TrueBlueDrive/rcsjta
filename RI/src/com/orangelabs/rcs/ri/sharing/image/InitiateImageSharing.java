/*******************************************************************************
 * Software Name : RCS IMS Stack
 *
 * Copyright (C) 2010 France Telecom S.A.
 *
 * Licensed under the Apache License, Version 2.0 (the "License");
 * you may not use this file except in compliance with the License.
 * You may obtain a copy of the License at
 *
 *      http://www.apache.org/licenses/LICENSE-2.0
 *
 * Unless required by applicable law or agreed to in writing, software
 * distributed under the License is distributed on an "AS IS" BASIS,
 * WITHOUT WARRANTIES OR CONDITIONS OF ANY KIND, either express or implied.
 * See the License for the specific language governing permissions and
 * limitations under the License.
 ******************************************************************************/

package com.orangelabs.rcs.ri.sharing.image;

import android.app.Activity;
import android.app.Dialog;
import android.content.DialogInterface;
import android.content.DialogInterface.OnCancelListener;
import android.content.Intent;
import android.content.pm.ActivityInfo;
import android.net.Uri;
import android.os.Bundle;
import android.os.Handler;
import android.util.Log;
import android.view.KeyEvent;
import android.view.Menu;
import android.view.MenuInflater;
import android.view.MenuItem;
import android.view.View;
import android.view.View.OnClickListener;
import android.widget.Button;
import android.widget.ProgressBar;
import android.widget.Spinner;
import android.widget.TextView;
import android.widget.Toast;

import com.gsma.services.rcs.RcsContactFormatException;
import com.gsma.services.rcs.RcsServiceException;
import com.gsma.services.rcs.contacts.ContactId;
import com.gsma.services.rcs.contacts.ContactUtils;
import com.gsma.services.rcs.ish.ImageSharing;
import com.gsma.services.rcs.ish.ImageSharingListener;
import com.orangelabs.rcs.ri.ApiConnectionManager;
import com.orangelabs.rcs.ri.ApiConnectionManager.RcsServiceName;
import com.orangelabs.rcs.ri.R;
import com.orangelabs.rcs.ri.RiApplication;
import com.orangelabs.rcs.ri.utils.ContactListAdapter;
import com.orangelabs.rcs.ri.utils.FileUtils;
import com.orangelabs.rcs.ri.utils.LockAccess;
import com.orangelabs.rcs.ri.utils.LogUtils;
import com.orangelabs.rcs.ri.utils.Utils;

/**
 * Initiate image sharing
 * 
 * @author Jean-Marc AUFFRET
 * @author YPLO6403
 */
public class InitiateImageSharing extends Activity {
	/**
	 * Activity result constants
	 */
	private final static int SELECT_IMAGE = 0;
	
	/**
	 * UI handler
	 */
	private final Handler handler = new Handler();
	
	/**
	 * Selected filename
	 */
	private String filename;
	
	/**
	 * Selected fileUri
	 */
	private Uri file;
	
	/**
	 * Selected filesize (kB)
	 */
	private long filesize = -1;	
	   
	/**
     * Image sharing
     */
    private ImageSharing imageSharing;
    
    /**
     * Image sharing Id
     */
    private String sharingId;
    
	/**
     * Progress dialog
     */
    private Dialog progressDialog;
    
    /**
   	 * A locker to exit only once
   	 */
   	private LockAccess exitOnce = new LockAccess();
   	
  	/**
	 * API connection manager
	 */
	private ApiConnectionManager connectionManager;
    
    /**
     * Spinner for contact selection
     */
    private Spinner mSpinner;
    
    /**
   	 * The log tag for this class
   	 */
   	private static final String LOGTAG = LogUtils.getTag(InitiateImageSharing.class.getSimpleName());
   	
    /**
     * Image sharing listener
     */
	private ImageSharingListener ishListener = new ImageSharingListener() {

		@Override
		public void onProgressUpdate(ContactId contact, String sharingId, final long currentSize, final long totalSize) {
			// Discard event if not for current sharingId
			if (InitiateImageSharing.this.sharingId == null || !InitiateImageSharing.this.sharingId.equals(sharingId)) {
				return;
			}
			handler.post(new Runnable() {
				public void run() {
					// Display sharing progress
					updateProgressBar(currentSize, totalSize);
				}
			});
		}

		@Override
		public void onStateChanged(ContactId contact, String sharingId, final int state, int reasonCode) {
			if (LogUtils.isActive) {
				Log.d(LOGTAG, "onImageSharingStateChanged contact=" + contact + " sharingId=" + sharingId + " state=" + state
						+ " reason=" + reasonCode);
			}
			if (state > RiApplication.ISH_STATES.length) {
				if (LogUtils.isActive) {
					Log.e(LOGTAG, "onImageSharingStateChanged unhandled state=" + state);
				}
				return;
			}
			if (reasonCode > RiApplication.ISH_REASON_CODES.length) {
				if (LogUtils.isActive) {
					Log.e(LOGTAG, "onImageSharingStateChanged unhandled reason=" + reasonCode);
				}
				return;
			}
			// Discard event if not for current sharingId
			if (InitiateImageSharing.this.sharingId == null || !InitiateImageSharing.this.sharingId.equals(sharingId)) {
				return;
			}
			final String _reasonCode = RiApplication.ISH_REASON_CODES[reasonCode];
			final String _state = RiApplication.ISH_STATES[state];
			handler.post(new Runnable() {
				public void run() {
					TextView statusView = (TextView) findViewById(R.id.progress_status);
					switch (state) {
					case ImageSharing.State.STARTED:
						// Session is established: hide progress dialog
						hideProgressDialog();
						// Display session status
						statusView.setText(_state);
						break;

					case ImageSharing.State.ABORTED:
						// Session is aborted: hide progress dialog then exit
						hideProgressDialog();
						Utils.showMessageAndExit(InitiateImageSharing.this, getString(R.string.label_sharing_aborted, _reasonCode), exitOnce);
						break;

					case ImageSharing.State.REJECTED:
						//  Session is rejected: hide progress dialog then exit
						hideProgressDialog();
						Utils.showMessageAndExit(InitiateImageSharing.this,
								getString(R.string.label_sharing_rejected, _reasonCode), exitOnce);
						break;

					case ImageSharing.State.FAILED:
						//  Session failed: hide progress dialog then exit
						hideProgressDialog();
						Utils.showMessageAndExit(InitiateImageSharing.this, getString(R.string.label_sharing_failed, _reasonCode), exitOnce);
						break;

					case ImageSharing.State.TRANSFERRED:
						// Hide progress dialog
						hideProgressDialog();
						// Display transfer progress
						statusView.setText(_state);
						break;

					default:
						// Display session status
						statusView.setText(_state);
						if (LogUtils.isActive) {
							Log.d(LOGTAG,
									"onImageSharingStateChanged "
											+ getString(R.string.label_ish_state_changed, _state, _reasonCode));
						}
					}
				}
			});
		}
	};
	
    @Override
    public void onCreate(Bundle savedInstanceState) {
        super.onCreate(savedInstanceState);

        // Set layout
        setRequestedOrientation(ActivityInfo.SCREEN_ORIENTATION_PORTRAIT);
        setContentView(R.layout.image_sharing_initiate);
        
        // Set contact selector
        mSpinner = (Spinner)findViewById(R.id.contact);
        mSpinner.setAdapter(ContactListAdapter.createRcsContactListAdapter(this));

        // Set buttons callback
        Button inviteBtn = (Button)findViewById(R.id.invite_btn);
        inviteBtn.setOnClickListener(btnInviteListener);
        inviteBtn.setEnabled(false);
        Button selectBtn = (Button)findViewById(R.id.select_btn);
        selectBtn.setOnClickListener(btnSelectListener);
        selectBtn.setEnabled(false);
        Button dialBtn = (Button)findViewById(R.id.dial_btn);
        dialBtn.setOnClickListener(btnDialListener);
        dialBtn.setEnabled(false);
        // Disable button if no contact available
        if (mSpinner.getAdapter().getCount() != 0) {
        	dialBtn.setEnabled(true);
        	selectBtn.setEnabled(true);
        }
        
        // Register to API connection manager
		connectionManager = ApiConnectionManager.getInstance(this);
		if (connectionManager == null || !connectionManager.isServiceConnected(RcsServiceName.IMAGE_SHARING)) {
			Utils.showMessageAndExit(this, getString(R.string.label_service_not_available), exitOnce);
			return;
		}
		connectionManager.startMonitorServices(this, exitOnce, RcsServiceName.IMAGE_SHARING);
		try {
			// Add service listener
			connectionManager.getImageSharingApi().addEventListener(ishListener);
		} catch (RcsServiceException e) {
			if (LogUtils.isActive) {
				Log.e(LOGTAG, "Failed to add listener", e);
			}
			Utils.showMessageAndExit(this, getString(R.string.label_api_failed), exitOnce);
		}
    }
    
    @Override
    public void onDestroy() {
    	super.onDestroy();
    	if (connectionManager == null) {
    		return;
    	}
		connectionManager.stopMonitorServices(this);
		if (connectionManager.isServiceConnected(RcsServiceName.IMAGE_SHARING)) {
			// Remove image sharing listener
			try {
				connectionManager.getImageSharingApi().removeEventListener(ishListener);
			} catch (Exception e) {
				if (LogUtils.isActive) {
					Log.e(LOGTAG, "Failed to remove listener", e);
				}
			}
		}
    }
    
    /**
     * Dial button listener
     */
    private OnClickListener btnDialListener = new OnClickListener() {
        public void onClick(View v) {
        	// get selected phone number
    		ContactListAdapter adapter = (ContactListAdapter) mSpinner.getAdapter();
    		String phoneNumber = adapter.getSelectedNumber(mSpinner.getSelectedView());

            // Initiate a GSM call before to be able to share content
            Intent intent = new Intent(Intent.ACTION_CALL);
        	intent.setData(Uri.parse("tel:"+phoneNumber));
            startActivity(intent);
        }
    };

    /**
     * Invite button listener
     */
    private OnClickListener btnInviteListener = new OnClickListener() {
        public void onClick(View v) {
            // Check if the service is available
        	boolean registered = false;
        	try {
        		registered = connectionManager.getImageSharingApi().isServiceRegistered();
        	} catch(Exception e) {
        		e.printStackTrace();
        	}
            if (!registered) {
    	    	Utils.showMessage(InitiateImageSharing.this, getString(R.string.label_service_not_available));
    	    	return;
            }    
            
            // Get the remote contact
            ContactListAdapter adapter = (ContactListAdapter) mSpinner.getAdapter();
    		String phoneNumber = adapter.getSelectedNumber(mSpinner.getSelectedView());
            ContactUtils contactUtils = ContactUtils.getInstance(InitiateImageSharing.this);
<<<<<<< HEAD
			final ContactId remote;
			try {
				remote = contactUtils.formatContactId(phoneNumber);
			} catch (RcsContactFormatException e1) {
				Utils.showMessage(InitiateImageSharing.this, getString(R.string.label_invalid_contact, phoneNumber));
				return;
			}
=======
            final ContactId remote;
    		try {
    			remote = contactUtils.formatContact(cursor.getString(1));
    		} catch (RcsContactFormatException e1) {
    			Utils.showMessage(InitiateImageSharing.this, getString(R.string.label_invalid_contact,cursor.getString(1)));
    	    	return;
    		}
>>>>>>> 5dd3b831
            if (LogUtils.isActive) {
				Log.d(LOGTAG, "shareImage image="+filename+" size="+filesize);
			}    		
			try {
				// Initiate sharing
				imageSharing = connectionManager.getImageSharingApi().shareImage(remote, file);
				sharingId = imageSharing.getSharingId();
				
				// Display a progress dialog
				progressDialog = Utils.showProgressDialog(InitiateImageSharing.this, getString(R.string.label_command_in_progress));
				progressDialog.setOnCancelListener(new OnCancelListener() {
					public void onCancel(DialogInterface dialog) {
						Toast.makeText(InitiateImageSharing.this, getString(R.string.label_sharing_cancelled), Toast.LENGTH_SHORT)
								.show();
						quitSession();
					}
				});

				// Disable UI
				mSpinner.setEnabled(false);

				// Hide buttons
				Button inviteBtn = (Button) findViewById(R.id.invite_btn);
				inviteBtn.setVisibility(View.INVISIBLE);
				Button selectBtn = (Button) findViewById(R.id.select_btn);
				selectBtn.setVisibility(View.INVISIBLE);
				Button dialBtn = (Button) findViewById(R.id.dial_btn);
				dialBtn.setVisibility(View.INVISIBLE);
			} catch (Exception e) {
				if (LogUtils.isActive) {
					Log.e(LOGTAG, "Failed to share image", e);
				}
				hideProgressDialog();
				Utils.showMessageAndExit(InitiateImageSharing.this, getString(R.string.label_invitation_failed), exitOnce);
			}
        }
    };
       
    /**
     * Select image button listener
     */
    private OnClickListener btnSelectListener = new OnClickListener() {
		public void onClick(View v) {
			FileUtils.openFile(InitiateImageSharing.this, "image/*", SELECT_IMAGE);
		}
	};

    /**
     * On activity result
     * 
     * @param requestCode Request code
     * @param resultCode Result code
     * @param data Data
     */
	public void onActivityResult(int requestCode, int resultCode, Intent data) {
		if (resultCode != RESULT_OK) {
			return;
		}

		switch (requestCode) {
		case SELECT_IMAGE:
			if ((data != null) && (data.getData() != null)) {
				// Get selected photo URI
				file = data.getData();
				// Display the selected filename attribute
				TextView uriEdit = (TextView) findViewById(R.id.uri);
				try {
					filename = FileUtils.getFileName(this, file);
					filesize = FileUtils.getFileSize(this, file) / 1024;
					uriEdit.setText(filesize + " KB");
				} catch (Exception e) {
					filesize = -1;
					uriEdit.setText("Unknown");
				}
				// Enable invite button
				Button inviteBtn = (Button) findViewById(R.id.invite_btn);
				inviteBtn.setEnabled(true);
			}
			break;
		}
    }
    
	/**
	 * Hide progress dialog
	 */
    public void hideProgressDialog() {
		if (progressDialog != null && progressDialog.isShowing()) {
			progressDialog.dismiss();
			progressDialog = null;
		}
    }       
    
    /**
     * Show the sharing progress
     * 
     * @param currentSize Current size transferred
     * @param totalSize Total size to be transferred
     */
    private void updateProgressBar(long currentSize, long totalSize) {
    	TextView statusView = (TextView)findViewById(R.id.progress_status);
        ProgressBar progressBar = (ProgressBar)findViewById(R.id.progress_bar);
    	
		String value = "" + (currentSize/1024);
		if (totalSize != 0) {
			value += "/" + (totalSize/1024);
		}
		value += " Kb";
		statusView.setText(value);
	    
	    if (currentSize != 0) {
	    	double position = ((double)currentSize / (double)totalSize)*100.0;
	    	progressBar.setProgress((int)position);
	    } else {
	    	progressBar.setProgress(0);
	    }
    }
    
    /**
     * Quit the session
     */
    private void quitSession() {
		// Stop session
    	try {
            if (imageSharing != null) {
            	imageSharing.abortSharing();
            }
    	} catch(Exception e) {
    		e.printStackTrace();
    	}
    	imageSharing = null;
		
	    // Exit activity
		finish();
    }    
    
    @Override
    public boolean onKeyDown(int keyCode, KeyEvent event) {
        switch (keyCode) {
            case KeyEvent.KEYCODE_BACK:
            	// Quit the session
            	quitSession();
                return true;
        }

        return super.onKeyDown(keyCode, event);
    }
    
    @Override
	public boolean onCreateOptionsMenu(Menu menu) {
		MenuInflater inflater=new MenuInflater(getApplicationContext());
		inflater.inflate(R.menu.menu_image_sharing, menu);
		return true;
	}
    
    @Override
	public boolean onOptionsItemSelected(MenuItem item) {
		switch (item.getItemId()) {
			case R.id.menu_close_session:
				// Quit the session
				quitSession();
				break;
		}
		return true;
	}    
}    <|MERGE_RESOLUTION|>--- conflicted
+++ resolved
@@ -319,23 +319,14 @@
             ContactListAdapter adapter = (ContactListAdapter) mSpinner.getAdapter();
     		String phoneNumber = adapter.getSelectedNumber(mSpinner.getSelectedView());
             ContactUtils contactUtils = ContactUtils.getInstance(InitiateImageSharing.this);
-<<<<<<< HEAD
 			final ContactId remote;
 			try {
-				remote = contactUtils.formatContactId(phoneNumber);
+				remote = contactUtils.formatContact(phoneNumber);
 			} catch (RcsContactFormatException e1) {
 				Utils.showMessage(InitiateImageSharing.this, getString(R.string.label_invalid_contact, phoneNumber));
 				return;
 			}
-=======
-            final ContactId remote;
-    		try {
-    			remote = contactUtils.formatContact(cursor.getString(1));
-    		} catch (RcsContactFormatException e1) {
-    			Utils.showMessage(InitiateImageSharing.this, getString(R.string.label_invalid_contact,cursor.getString(1)));
-    	    	return;
-    		}
->>>>>>> 5dd3b831
+
             if (LogUtils.isActive) {
 				Log.d(LOGTAG, "shareImage image="+filename+" size="+filesize);
 			}    		
