--- conflicted
+++ resolved
@@ -1,74 +1,3 @@
-<<<<<<< HEAD
-/*******************************************************************************
- * Software Name : RCS IMS Stack
- *
- * Copyright (C) 2010 France Telecom S.A.
- *
- * Licensed under the Apache License, Version 2.0 (the "License");
- * you may not use this file except in compliance with the License.
- * You may obtain a copy of the License at
- *
- *      http://www.apache.org/licenses/LICENSE-2.0
- *
- * Unless required by applicable law or agreed to in writing, software
- * distributed under the License is distributed on an "AS IS" BASIS,
- * WITHOUT WARRANTIES OR CONDITIONS OF ANY KIND, either express or implied.
- * See the License for the specific language governing permissions and
- * limitations under the License.
- ******************************************************************************/
-package com.gsma.services.rcs.vsh;
-
-/**
- * Video player offers an interface to manage the video player instance
- * independently of the RCS service. The video player is implemented in
- * the application side.<br>
- * In the originating side, the video player captures
- * the video from the device camera, encodes the video into the selected
- * format and streams the encoded video frames over the network in RTP.<br>
- * In the terminating side, the video renderer is implemented in the
- * application side. The video renderer receives the video streaming over
- * the network in RTP, decodes the video frames and displays the decoded
- * picture on the device screen.
- *  
- * @author Jean-Marc AUFFRET
- */
-public abstract class VideoPlayer extends IVideoPlayer.Stub {
-    /**
-     * Constructor
-     */
-    public VideoPlayer() {
-    }
-
-    /**
-	 * Set the remote info
-	 * 
-	 * @param codec Video codec
-	 * @param remoteHost Remote RTP host
-	 * @param remotePort Remote RTP port
-	 */
-	public abstract void setRemoteInfo(VideoCodec codec, String remoteHost, int remotePort);
-	
-	/**
-	 * Returns the local RTP port used to stream video
-	 * 
-	 * @return Port number
-	 */
-	public abstract int getLocalRtpPort();
-	
-	/**
-	 * Returns the list of codecs supported by the player
-	 * 
-	 * @return List of codecs
-	 */
-	public abstract VideoCodec[] getSupportedCodecs();
-	
-	/**
-	 * Returns the current codec
-	 * 
-	 * @return Codec
-	 */
-	public abstract VideoCodec getCodec();
-=======
 /*******************************************************************************
  * Software Name : RCS IMS Stack
  *
@@ -140,5 +69,4 @@
 	 * @return Codec
 	 */
 	public abstract VideoCodec getCodec();
->>>>>>> 36744ac2
 }