/*******************************************************************************
 * Software Name : RCS IMS Stack
 *
 * Copyright (C) 2010 France Telecom S.A.
 *
 * Licensed under the Apache License, Version 2.0 (the "License");
 * you may not use this file except in compliance with the License.
 * You may obtain a copy of the License at
 *
 *      http://www.apache.org/licenses/LICENSE-2.0
 *
 * Unless required by applicable law or agreed to in writing, software
 * distributed under the License is distributed on an "AS IS" BASIS,
 * WITHOUT WARRANTIES OR CONDITIONS OF ANY KIND, either express or implied.
 * See the License for the specific language governing permissions and
 * limitations under the License.
 ******************************************************************************/
package com.orangelabs.rcs.core.ims.service.capability;

import java.util.HashSet;
import java.util.Set;

/**
 * Capabilities
 * 
 * @author jexa7410
 * @author YPLO6403
 *
 */
public class Capabilities {
	
	public static final long INVALID_TIMESTAMP = -1;
	
	/**
	 * Image sharing support
	 */
	private boolean imageSharing = false;
	
	/**
	 * Video sharing support
	 */
	private boolean videoSharing = false;
	
	/**
	 * IP voice call support
	 */
	private boolean ipVoiceCall = false;
	
	/**
	 * IP video call support
	 */
	private boolean ipVideoCall = false;
	
	/**
	 * IM session support
	 */
	private boolean imSession = false;

	/**
	 * File transfer support
	 */
	private boolean fileTransfer = false;
	
	/**
	 * CS video support
	 */
	private boolean csVideo = false;

	/**
	 * Presence discovery support
	 */
	private boolean presenceDiscovery = false;	
	
	/**
	 * Social presence support
	 */
	private boolean socialPresence = false;	

    /**
     * File transfer over HTTP support
     */
    private boolean fileTransferHttp = false;

    /**
     * Geolocation push support
     */
    private boolean geolocationPush = false;
    
    /**
     * File Transfer Thumbnail support
     */
    private boolean fileTransferThumbnail = false;

    /**
     * File Transfer S&F
     */
    private boolean fileTransferStoreForward = false;

    /**
     * Group chat S&F
     */
    private boolean groupChatStoreForward = false;

	/**
     * SIP automata (@see RFC 3840)
     */
    private boolean sipAutomata = false;

    /**
<<<<<<< HEAD
     * Set of supported extensions
     */
    private Set<String> extensions = new HashSet<String>();
=======
	 * Set of supported extensions
	 */
	private Set<String> extensions = new HashSet<String>();
>>>>>>> b4e67f64
	
	/**
	 * Last timestamp capabilities was requested
	 */
	private long mTimestampOfLastRequest = INVALID_TIMESTAMP;
	
	/**
	 * Last timestamp capabilities was refreshed
	 */
	private long mTimestampOfLastRefresh = INVALID_TIMESTAMP;

	/**
	 * Constructor
	 */
	public Capabilities() {
	}

    /**
	 * Is image sharing supported
	 * 
	 * @return Boolean
	 */
	public boolean isImageSharingSupported() {
		return imageSharing;
	}

	/**
	 * Set the image sharing support
	 * 
	 * @param supported Supported 
	 */
	public void setImageSharingSupport(boolean supported) {
		this.imageSharing = supported;
	}

	/**
	 * Is video sharing supported
	 * 
	 * @return Boolean
	 */
	public boolean isVideoSharingSupported() {
		return videoSharing;
	}

	/**
	 * Set the video sharing support
	 * 
	 * @param supported Supported 
	 */
	public void setVideoSharingSupport(boolean supported) {
		this.videoSharing = supported;
	}

	/**
	 * Is IP voice call supported
	 * 
	 * @return Boolean
	 */
	public boolean isIPVoiceCallSupported() {
		return ipVoiceCall;
	}

	/**
	 * Is IP video call supported
	 * 
	 * @return Boolean
	 */
	public boolean isIPVideoCallSupported() {
		return ipVideoCall;
	}

	/**
	 * Set the IP voice call support
	 * 
	 * @param supported Supported 
	 */
	public void setIPVoiceCallSupport(boolean supported) {
		this.ipVoiceCall = supported;
	}
	
	/**
	 * Set the IP video call support
	 * 
	 * @param supported Supported 
	 */
	public void setIPVideoCallSupport(boolean supported) {
		this.ipVideoCall = supported;
	}
	
	/**
	 * Is IM session supported
	 * 
	 * @return Boolean
	 */
	public boolean isImSessionSupported() {
		return imSession;
	}

	/**
	 * Set the IM session support
	 * 
	 * @param supported Supported 
	 */
	public void setImSessionSupport(boolean supported) {
		this.imSession = supported;
	}

	/**
	 * Is file transfer supported
	 * 
	 * @return Boolean
	 */
	public boolean isFileTransferSupported() {
		return fileTransfer;
	}
	
	/**
	 * Set the file transfer support
	 * 
	 * @param supported Supported 
	 */
	public void setFileTransferSupport(boolean supported) {
		this.fileTransfer = supported;
	}
	
	/**
	 * Is CS video supported
	 * 
	 * @return Boolean
	 */
	public boolean isCsVideoSupported() {
		return csVideo;
	}

	/**
	 * Set the CS video support
	 * 
	 * @param supported Supported 
	 */
	public void setCsVideoSupport(boolean supported) {
		this.csVideo = supported;
	}

	/**
	 * Is presence discovery supported
	 * 
	 * @return Boolean
	 */
	public boolean isPresenceDiscoverySupported() {
		return presenceDiscovery;
	}

	/**
	 * Set the presence discovery support
	 * 
	 * @param supported Supported 
	 */
	public void setPresenceDiscoverySupport(boolean supported) {
		this.presenceDiscovery = supported;
	}

	/**
	 * Is social presence supported
	 * 
	 * @return Boolean
	 */
	public boolean isSocialPresenceSupported() {
		return socialPresence;
	}

	/**
	 * Set the social presence support
	 * 
	 * @param supported Supported 
	 */
	public void setSocialPresenceSupport(boolean supported) {
		this.socialPresence = supported;
	}

    /**
     * Is file transfer over HTTP supported
     *
     * @return Boolean
     */
    public boolean isFileTransferHttpSupported() {
        return fileTransferHttp;
    }

    /**
     * Set the file transfer over HTTP support
     *
     * @param supported Supported 
     */
    public void setFileTransferHttpSupport(boolean supported) {
        this.fileTransferHttp = supported;
    }

    /**
     * Is Geolocation Push supported
     *
     * @return Boolean
     */
    public boolean isGeolocationPushSupported() {
        return geolocationPush;
    }

    /**
     * Set the Geolocation Push support
     *
     * @param supported Supported 
     */
    public void setGeolocationPushSupport(boolean supported) {
        this.geolocationPush = supported;
    }

	/**
	 * Is file transfer thumbnail supported
	 * 
	 * @return Boolean
	 */
	public boolean isFileTransferThumbnailSupported() {
		return fileTransferThumbnail;
	}
	
	/**
	 * Set the file transfer thumbnail support
	 * 
	 * @param supported Supported 
	 */
	public void setFileTransferThumbnailSupport(boolean supported) {
		this.fileTransferThumbnail = supported;
	}
    
	/**
	 * Is file transfer S&F supported
	 * 
	 * @return Boolean
	 */
	public boolean isFileTransferStoreForwardSupported() {
		return fileTransferStoreForward;
	}
	
	/**
	 * Set the file transfer S&F support
	 * 
	 * @param supported Supported 
	 */
	public void setFileTransferStoreForwardSupport(boolean supported) {
		this.fileTransferStoreForward = supported;
	}

	/**
	 * Is group chat S&F supported
	 * 
	 * @return Boolean
	 */
	public boolean isGroupChatStoreForwardSupported() {
		return groupChatStoreForward;
	}
	
	/**
	 * Set the group chat S&F support
	 * 
	 * @param supported Supported 
	 */
	public void setGroupChatStoreForwardSupport(boolean supported) {
		this.groupChatStoreForward = supported;
	}

	/**
	 * Is device an automata ?
	 * @return True if automata
	 */
	public boolean isSipAutomata() {
		return sipAutomata;
	}

	/**
	 * Set the SIP automata feature tag
	 * @param sipAutomata
	 */
	public void setSipAutomata(boolean sipAutomata) {
		this.sipAutomata = sipAutomata;
	}

<<<<<<< HEAD
    /**
     * Set supported extensions
     *
     * @param extensions set of supported extensions
     */
    public void setSupportedExtensions(Set<String> extensions) {
            this.extensions = extensions;
    }
   
    /**
     * Add supported extension
     *
     * @param serviceId Service ID
     */
    public void addSupportedExtension(String serviceId) {
            extensions.add(serviceId);
    }
   
    /**
     * Get set of supported extensions
     *
     * @return List
     */
    public Set<String> getSupportedExtensions() {
            return extensions;
    }

=======
	/**
	 * Set supported extensions
	 * 
	 * @param extensions set of supported extensions
	 */
	public void setSupportedExtensions(Set<String> extensions) {
		this.extensions = extensions;
	}
	
	/**
	 * Add supported extension
	 * 
	 * @param serviceId Service ID
	 */
	public void addSupportedExtension(String serviceId) {
		extensions.add(serviceId);
	}
	
	/**
	 * Get set of supported extensions
	 * 
	 * @return List
	 */
	public Set<String> getSupportedExtensions() {
		return extensions;
	}
>>>>>>> b4e67f64
	
	/**
	 * Get timestamp of last request
	 * 
	 * @return timetampOfLastRequest (in milliseconds)
	 */
	public long getTimestampOfLastRequest() {
		return mTimestampOfLastRequest;
	}

	/**
	 * Set timestamp of the last request
	 * 
	 * @param timestampOfLastRequest (in milliseconds)
	 */
	public void setTimestampOfLastRequest(long timestampOfLastRequest) {
		this.mTimestampOfLastRequest = timestampOfLastRequest;
	}
	
	/**
	 * Returns a string representation of the object
	 * 
	 * @return String
	 */
	public String toString() {
		return "Image_share=" + imageSharing +
			", Video_share=" + videoSharing +
			", IP_voice_call=" + ipVoiceCall +
			", IP_video_call=" + ipVideoCall +			
			", File_transfer=" + fileTransfer +
			", Chat=" + imSession +
            ", FT_http=" + fileTransferHttp +
            ", Geolocation_push=" + geolocationPush +
            ", Automata=" + sipAutomata +
			", TimestampLastRequest=" + mTimestampOfLastRequest+
			", TimestampLastRefresh=" + mTimestampOfLastRefresh;
	}

	/**
	 * Check validity of capability
	 * 
	 * @return true if the capability is valid (no need to refresh it), otherwise False.
	 */
	public boolean isValid() {
		// If no refresh of capabilities is required then capabilities are valid
		return !PollingManager.isCapabilityRefreshRequired(this.mTimestampOfLastRefresh);
	}

	/**
	 * Get timestamp of last refresh
	 * 
	 * @return timestampOfLastRefresh (in milliseconds)
	 */
	public long getTimestampOfLastRefresh() {
		return mTimestampOfLastRefresh;
	}

	/**
	 * Set timestamp of last refresh
	 * 
	 * @param timestampOfLastRefresh (in milliseconds)
	 */
	public void setTimestampOfLastRefresh(long timestampOfLastRefresh) {
		this.mTimestampOfLastRefresh = timestampOfLastRefresh;
	}

}
<|MERGE_RESOLUTION|>--- conflicted
+++ resolved
@@ -107,15 +107,9 @@
     private boolean sipAutomata = false;
 
     /**
-<<<<<<< HEAD
-     * Set of supported extensions
-     */
-    private Set<String> extensions = new HashSet<String>();
-=======
 	 * Set of supported extensions
 	 */
 	private Set<String> extensions = new HashSet<String>();
->>>>>>> b4e67f64
 	
 	/**
 	 * Last timestamp capabilities was requested
@@ -401,35 +395,6 @@
 		this.sipAutomata = sipAutomata;
 	}
 
-<<<<<<< HEAD
-    /**
-     * Set supported extensions
-     *
-     * @param extensions set of supported extensions
-     */
-    public void setSupportedExtensions(Set<String> extensions) {
-            this.extensions = extensions;
-    }
-   
-    /**
-     * Add supported extension
-     *
-     * @param serviceId Service ID
-     */
-    public void addSupportedExtension(String serviceId) {
-            extensions.add(serviceId);
-    }
-   
-    /**
-     * Get set of supported extensions
-     *
-     * @return List
-     */
-    public Set<String> getSupportedExtensions() {
-            return extensions;
-    }
-
-=======
 	/**
 	 * Set supported extensions
 	 * 
@@ -456,7 +421,6 @@
 	public Set<String> getSupportedExtensions() {
 		return extensions;
 	}
->>>>>>> b4e67f64
 	
 	/**
 	 * Get timestamp of last request
@@ -523,4 +487,4 @@
 		this.mTimestampOfLastRefresh = timestampOfLastRefresh;
 	}
 
-}
+}