<<<<<<< HEAD
/*******************************************************************************
 * Software Name : RCS IMS Stack
 *
 * Copyright (C) 2010 France Telecom S.A.
 *
 * Licensed under the Apache License, Version 2.0 (the "License");
 * you may not use this file except in compliance with the License.
 * You may obtain a copy of the License at
 *
 *      http://www.apache.org/licenses/LICENSE-2.0
 *
 * Unless required by applicable law or agreed to in writing, software
 * distributed under the License is distributed on an "AS IS" BASIS,
 * WITHOUT WARRANTIES OR CONDITIONS OF ANY KIND, either express or implied.
 * See the License for the specific language governing permissions and
 * limitations under the License.
 ******************************************************************************/
package com.gsma.service.rcs.chat;

import java.util.Random;

import android.os.Parcel;
import android.test.AndroidTestCase;

import com.gsma.services.rcs.chat.ChatMessage;
import com.gsma.services.rcs.contacts.ContactId;
import com.gsma.services.rcs.contacts.ContactUtils;

public class ChatMessageTest extends AndroidTestCase {

	private String messageId;
	private long receiptAt;
	private long sentAt;
	private String message;
	private ContactId remote;
	
	protected void setUp() throws Exception {
		super.setUp();
		Random random = new Random();
		messageId = String.valueOf (random.nextInt(96) + 32);
		message = String.valueOf (random.nextInt(96) + 32);
		receiptAt = random.nextLong();
		sentAt = random.nextLong();
		
		ContactUtils contactUtils = ContactUtils.getInstance(getContext());
		remote = contactUtils.formatContact("+33123456789");
	}

	protected void tearDown() throws Exception {
		super.tearDown();
	}

	private boolean chatMessageIsEqual(ChatMessage chatMessage1, ChatMessage chatMessage2) {
		if (!chatMessage1.getId().equals(chatMessage2.getId()) ) {
			return false;
		}
		if (!chatMessage1.getContent().equals(chatMessage2.getContent())) {
			return false;
		}
		if (chatMessage1.getTimestamp()!=chatMessage2.getTimestamp()) {
			return false;
		}
		if (chatMessage1.getTimestampSent()!=chatMessage2.getTimestampSent()) {
			return false;
		}
		if (chatMessage1.getRemoteContact() != null) {
			if (!chatMessage1.getRemoteContact().equals(chatMessage2.getRemoteContact())) {
				return false;
			}
		} else {
			if (chatMessage2.getRemoteContact() != null) {
				return false;
			}
		}
		return true;
	}

	public void testChatMessageContactNull() {
		ChatMessage chatMessage = new ChatMessage(messageId, null, message, receiptAt, sentAt);
		Parcel parcel = Parcel.obtain();
		chatMessage.writeToParcel(parcel, 0);
		// done writing, now reset parcel for reading
		parcel.setDataPosition(0);
		// finish round trip
		ChatMessage createFromParcel = ChatMessage.CREATOR.createFromParcel(parcel);
		assertTrue(chatMessageIsEqual(createFromParcel, chatMessage));
	}
	
	public void testChatMessageContact() {
		ChatMessage chatMessage = new ChatMessage(messageId, remote, message, receiptAt, sentAt);
		Parcel parcel = Parcel.obtain();
		chatMessage.writeToParcel(parcel, 0);
		// done writing, now reset parcel for reading
		parcel.setDataPosition(0);
		// finish round trip
		ChatMessage createFromParcel = ChatMessage.CREATOR.createFromParcel(parcel);
		assertTrue(chatMessageIsEqual(createFromParcel, chatMessage));
	}
=======
/*******************************************************************************
 * Software Name : RCS IMS Stack
 *
 * Copyright (C) 2010 France Telecom S.A.
 *
 * Licensed under the Apache License, Version 2.0 (the "License");
 * you may not use this file except in compliance with the License.
 * You may obtain a copy of the License at
 *
 *      http://www.apache.org/licenses/LICENSE-2.0
 *
 * Unless required by applicable law or agreed to in writing, software
 * distributed under the License is distributed on an "AS IS" BASIS,
 * WITHOUT WARRANTIES OR CONDITIONS OF ANY KIND, either express or implied.
 * See the License for the specific language governing permissions and
 * limitations under the License.
 ******************************************************************************/
package com.gsma.service.rcs.chat;

import java.util.Random;

import android.os.Parcel;
import android.test.AndroidTestCase;

import com.gsma.services.rcs.chat.ChatMessage;
import com.gsma.services.rcs.contacts.ContactId;
import com.gsma.services.rcs.contacts.ContactUtils;

public class ChatMessageTest extends AndroidTestCase {

	private String messageId;
	private long receiptAt;
	private long sentAt;
	private String message;
	private ContactId remote;

	protected void setUp() throws Exception {
		super.setUp();
		Random random = new Random();
		messageId = String.valueOf(random.nextInt(96) + 32);
		message = String.valueOf(random.nextInt(96) + 32);
		receiptAt = random.nextLong();
		sentAt = random.nextLong();

		ContactUtils contactUtils = ContactUtils.getInstance(getContext());
		remote = contactUtils.formatContact("+33123456789");
	}

	protected void tearDown() throws Exception {
		super.tearDown();
	}

	private void chatMessageIsEqual(ChatMessage chatMessage1, ChatMessage chatMessage2) {
		assertEquals(chatMessage1.getId(), chatMessage2.getId());
		assertEquals(chatMessage1.getContent(), chatMessage2.getContent());
		// TODO These methods will be implemented in CR018
		// assertEquals(chatMessage1.getTimestamp(),chatMessage2.getTimestamp());
		// assertEquals(chatMessage1.getTimestampSent(),chatMessage2.getTimestampSent());
		assertEquals(chatMessage1.getRemoteContact(), chatMessage2.getRemoteContact());
	}

	public void testChatMessageContactNull() {
		ChatMessage chatMessage = new ChatMessage(messageId, null, message, receiptAt, sentAt);
		Parcel parcel = Parcel.obtain();
		chatMessage.writeToParcel(parcel, 0);
		// done writing, now reset parcel for reading
		parcel.setDataPosition(0);
		// finish round trip
		ChatMessage createFromParcel = ChatMessage.CREATOR.createFromParcel(parcel);
		chatMessageIsEqual(createFromParcel, chatMessage);
	}

	public void testChatMessageContact() {
		ChatMessage chatMessage = new ChatMessage(messageId, remote, message, receiptAt, sentAt);
		Parcel parcel = Parcel.obtain();
		chatMessage.writeToParcel(parcel, 0);
		// done writing, now reset parcel for reading
		parcel.setDataPosition(0);
		// finish round trip
		ChatMessage createFromParcel = ChatMessage.CREATOR.createFromParcel(parcel);
		chatMessageIsEqual(createFromParcel, chatMessage);
	}
>>>>>>> c489abe3
}<|MERGE_RESOLUTION|>--- conflicted
+++ resolved
@@ -1,155 +1,55 @@
-<<<<<<< HEAD
-/*******************************************************************************
- * Software Name : RCS IMS Stack
- *
- * Copyright (C) 2010 France Telecom S.A.
- *
- * Licensed under the Apache License, Version 2.0 (the "License");
- * you may not use this file except in compliance with the License.
- * You may obtain a copy of the License at
- *
- *      http://www.apache.org/licenses/LICENSE-2.0
- *
- * Unless required by applicable law or agreed to in writing, software
- * distributed under the License is distributed on an "AS IS" BASIS,
- * WITHOUT WARRANTIES OR CONDITIONS OF ANY KIND, either express or implied.
- * See the License for the specific language governing permissions and
- * limitations under the License.
- ******************************************************************************/
-package com.gsma.service.rcs.chat;
+/*******************************************************************************
+ * Software Name : RCS IMS Stack
+ *
+ * Copyright (C) 2010 France Telecom S.A.
+ *
+ * Licensed under the Apache License, Version 2.0 (the "License");
+ * you may not use this file except in compliance with the License.
+ * You may obtain a copy of the License at
+ *
+ *      http://www.apache.org/licenses/LICENSE-2.0
+ *
+ * Unless required by applicable law or agreed to in writing, software
+ * distributed under the License is distributed on an "AS IS" BASIS,
+ * WITHOUT WARRANTIES OR CONDITIONS OF ANY KIND, either express or implied.
+ * See the License for the specific language governing permissions and
+ * limitations under the License.
+ ******************************************************************************/
+package com.gsma.service.rcs.chat;
+
+import java.util.Random;
+
+import android.os.Parcel;
+import android.test.AndroidTestCase;
+
+import com.gsma.services.rcs.chat.ChatMessage;
+import com.gsma.services.rcs.contacts.ContactId;
+import com.gsma.services.rcs.contacts.ContactUtils;
+
+public class ChatMessageTest extends AndroidTestCase {
+
+	private String messageId;
+	private long receiptAt;
+	private long sentAt;
+	private String message;
+	private ContactId remote;
 
-import java.util.Random;
-
-import android.os.Parcel;
-import android.test.AndroidTestCase;
-
-import com.gsma.services.rcs.chat.ChatMessage;
-import com.gsma.services.rcs.contacts.ContactId;
-import com.gsma.services.rcs.contacts.ContactUtils;
-
-public class ChatMessageTest extends AndroidTestCase {
-
-	private String messageId;
-	private long receiptAt;
-	private long sentAt;
-	private String message;
-	private ContactId remote;
-	
-	protected void setUp() throws Exception {
-		super.setUp();
-		Random random = new Random();
-		messageId = String.valueOf (random.nextInt(96) + 32);
-		message = String.valueOf (random.nextInt(96) + 32);
-		receiptAt = random.nextLong();
-		sentAt = random.nextLong();
-		
-		ContactUtils contactUtils = ContactUtils.getInstance(getContext());
-		remote = contactUtils.formatContact("+33123456789");
-	}
-
-	protected void tearDown() throws Exception {
-		super.tearDown();
-	}
-
-	private boolean chatMessageIsEqual(ChatMessage chatMessage1, ChatMessage chatMessage2) {
-		if (!chatMessage1.getId().equals(chatMessage2.getId()) ) {
-			return false;
-		}
-		if (!chatMessage1.getContent().equals(chatMessage2.getContent())) {
-			return false;
-		}
-		if (chatMessage1.getTimestamp()!=chatMessage2.getTimestamp()) {
-			return false;
-		}
-		if (chatMessage1.getTimestampSent()!=chatMessage2.getTimestampSent()) {
-			return false;
-		}
-		if (chatMessage1.getRemoteContact() != null) {
-			if (!chatMessage1.getRemoteContact().equals(chatMessage2.getRemoteContact())) {
-				return false;
-			}
-		} else {
-			if (chatMessage2.getRemoteContact() != null) {
-				return false;
-			}
-		}
-		return true;
-	}
-
-	public void testChatMessageContactNull() {
-		ChatMessage chatMessage = new ChatMessage(messageId, null, message, receiptAt, sentAt);
-		Parcel parcel = Parcel.obtain();
-		chatMessage.writeToParcel(parcel, 0);
-		// done writing, now reset parcel for reading
-		parcel.setDataPosition(0);
-		// finish round trip
-		ChatMessage createFromParcel = ChatMessage.CREATOR.createFromParcel(parcel);
-		assertTrue(chatMessageIsEqual(createFromParcel, chatMessage));
-	}
-	
-	public void testChatMessageContact() {
-		ChatMessage chatMessage = new ChatMessage(messageId, remote, message, receiptAt, sentAt);
-		Parcel parcel = Parcel.obtain();
-		chatMessage.writeToParcel(parcel, 0);
-		// done writing, now reset parcel for reading
-		parcel.setDataPosition(0);
-		// finish round trip
-		ChatMessage createFromParcel = ChatMessage.CREATOR.createFromParcel(parcel);
-		assertTrue(chatMessageIsEqual(createFromParcel, chatMessage));
-	}
-=======
-/*******************************************************************************
- * Software Name : RCS IMS Stack
- *
- * Copyright (C) 2010 France Telecom S.A.
- *
- * Licensed under the Apache License, Version 2.0 (the "License");
- * you may not use this file except in compliance with the License.
- * You may obtain a copy of the License at
- *
- *      http://www.apache.org/licenses/LICENSE-2.0
- *
- * Unless required by applicable law or agreed to in writing, software
- * distributed under the License is distributed on an "AS IS" BASIS,
- * WITHOUT WARRANTIES OR CONDITIONS OF ANY KIND, either express or implied.
- * See the License for the specific language governing permissions and
- * limitations under the License.
- ******************************************************************************/
-package com.gsma.service.rcs.chat;
-
-import java.util.Random;
-
-import android.os.Parcel;
-import android.test.AndroidTestCase;
-
-import com.gsma.services.rcs.chat.ChatMessage;
-import com.gsma.services.rcs.contacts.ContactId;
-import com.gsma.services.rcs.contacts.ContactUtils;
-
-public class ChatMessageTest extends AndroidTestCase {
-
-	private String messageId;
-	private long receiptAt;
-	private long sentAt;
-	private String message;
-	private ContactId remote;
-
-	protected void setUp() throws Exception {
-		super.setUp();
-		Random random = new Random();
+	protected void setUp() throws Exception {
+		super.setUp();
+		Random random = new Random();
 		messageId = String.valueOf(random.nextInt(96) + 32);
 		message = String.valueOf(random.nextInt(96) + 32);
-		receiptAt = random.nextLong();
-		sentAt = random.nextLong();
+		receiptAt = random.nextLong();
+		sentAt = random.nextLong();
 
-		ContactUtils contactUtils = ContactUtils.getInstance(getContext());
-		remote = contactUtils.formatContact("+33123456789");
-	}
-
-	protected void tearDown() throws Exception {
-		super.tearDown();
-	}
-
+		ContactUtils contactUtils = ContactUtils.getInstance(getContext());
+		remote = contactUtils.formatContact("+33123456789");
+	}
+
+	protected void tearDown() throws Exception {
+		super.tearDown();
+	}
+
 	private void chatMessageIsEqual(ChatMessage chatMessage1, ChatMessage chatMessage2) {
 		assertEquals(chatMessage1.getId(), chatMessage2.getId());
 		assertEquals(chatMessage1.getContent(), chatMessage2.getContent());
@@ -157,28 +57,27 @@
 		// assertEquals(chatMessage1.getTimestamp(),chatMessage2.getTimestamp());
 		// assertEquals(chatMessage1.getTimestampSent(),chatMessage2.getTimestampSent());
 		assertEquals(chatMessage1.getRemoteContact(), chatMessage2.getRemoteContact());
-	}
+	}
+
+	public void testChatMessageContactNull() {
+		ChatMessage chatMessage = new ChatMessage(messageId, null, message, receiptAt, sentAt);
+		Parcel parcel = Parcel.obtain();
+		chatMessage.writeToParcel(parcel, 0);
+		// done writing, now reset parcel for reading
+		parcel.setDataPosition(0);
+		// finish round trip
+		ChatMessage createFromParcel = ChatMessage.CREATOR.createFromParcel(parcel);
+		chatMessageIsEqual(createFromParcel, chatMessage);
+	}
 
-	public void testChatMessageContactNull() {
-		ChatMessage chatMessage = new ChatMessage(messageId, null, message, receiptAt, sentAt);
-		Parcel parcel = Parcel.obtain();
-		chatMessage.writeToParcel(parcel, 0);
-		// done writing, now reset parcel for reading
-		parcel.setDataPosition(0);
-		// finish round trip
-		ChatMessage createFromParcel = ChatMessage.CREATOR.createFromParcel(parcel);
+	public void testChatMessageContact() {
+		ChatMessage chatMessage = new ChatMessage(messageId, remote, message, receiptAt, sentAt);
+		Parcel parcel = Parcel.obtain();
+		chatMessage.writeToParcel(parcel, 0);
+		// done writing, now reset parcel for reading
+		parcel.setDataPosition(0);
+		// finish round trip
+		ChatMessage createFromParcel = ChatMessage.CREATOR.createFromParcel(parcel);
 		chatMessageIsEqual(createFromParcel, chatMessage);
-	}
-
-	public void testChatMessageContact() {
-		ChatMessage chatMessage = new ChatMessage(messageId, remote, message, receiptAt, sentAt);
-		Parcel parcel = Parcel.obtain();
-		chatMessage.writeToParcel(parcel, 0);
-		// done writing, now reset parcel for reading
-		parcel.setDataPosition(0);
-		// finish round trip
-		ChatMessage createFromParcel = ChatMessage.CREATOR.createFromParcel(parcel);
-		chatMessageIsEqual(createFromParcel, chatMessage);
-	}
->>>>>>> c489abe3
+	}
 }