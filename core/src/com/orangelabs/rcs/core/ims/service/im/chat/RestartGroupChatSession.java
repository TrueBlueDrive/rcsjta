<<<<<<< HEAD
/*******************************************************************************
 * Software Name : RCS IMS Stack
 *
 * Copyright (C) 2010 France Telecom S.A.
 *
 * Licensed under the Apache License, Version 2.0 (the "License");
 * you may not use this file except in compliance with the License.
 * You may obtain a copy of the License at
 *
 *      http://www.apache.org/licenses/LICENSE-2.0
 *
 * Unless required by applicable law or agreed to in writing, software
 * distributed under the License is distributed on an "AS IS" BASIS,
 * WITHOUT WARRANTIES OR CONDITIONS OF ANY KIND, either express or implied.
 * See the License for the specific language governing permissions and
 * limitations under the License.
 ******************************************************************************/

package com.orangelabs.rcs.core.ims.service.im.chat;

import java.util.Set;

import javax2.sip.header.RequireHeader;
import javax2.sip.header.SubjectHeader;
import javax2.sip.header.WarningHeader;
import android.text.TextUtils;

import com.gsma.services.rcs.chat.ParticipantInfo;
import com.orangelabs.rcs.core.ims.network.sip.Multipart;
import com.orangelabs.rcs.core.ims.network.sip.SipMessageFactory;
import com.orangelabs.rcs.core.ims.network.sip.SipUtils;
import com.orangelabs.rcs.core.ims.protocol.sdp.SdpUtils;
import com.orangelabs.rcs.core.ims.protocol.sip.SipException;
import com.orangelabs.rcs.core.ims.protocol.sip.SipRequest;
import com.orangelabs.rcs.core.ims.protocol.sip.SipResponse;
import com.orangelabs.rcs.core.ims.service.ImsService;
import com.orangelabs.rcs.utils.StringUtils;
import com.orangelabs.rcs.utils.logger.Logger;

/**
 * Restart group chat session
 * 
 * @author jexa7410
 */
public class RestartGroupChatSession extends GroupChatSession {
	/**
	 * Boundary tag
	 */
	private final static String BOUNDARY_TAG = "boundary1";

	/**
     * The logger
     */
    private static final Logger logger = Logger.getLogger(RestartGroupChatSession.class.getSimpleName());

    /**
	 * Constructor
	 * 
	 * @param parent IMS service
	 * @param conferenceId Conference ID
	 * @param subject Subject associated to the session
	 * @param participants List of invited participants
	 * @param contributionId Contribution ID
	 */
	public RestartGroupChatSession(ImsService parent, String conferenceId, String subject, Set<ParticipantInfo> participants, String contributionId) {
		super(parent, null, conferenceId, participants);
		
		// Set subject
		if (!TextUtils.isEmpty(subject)) {
			setSubject(subject);		
		}
		
		// Create dialog path
		createOriginatingDialogPath();
		
		// Set contribution ID
		setContributionID(contributionId);
	}
	
	/**
	 * Background processing
	 */
	public void run() {
		try {
	    	if (logger.isActivated()) {
	    		logger.info("Restart a group chat session");
	    	}

    		// Set setup mode
	    	String localSetup = createSetupOffer();
            if (logger.isActivated()){
				logger.debug("Local setup attribute is " + localSetup);
			}

            // Set local port
            int localMsrpPort;
            if ("active".equals(localSetup)) {
                localMsrpPort = 9; // See RFC4145, Page 4
            } else {
                localMsrpPort = getMsrpMgr().getLocalMsrpPort();
            }

	    	// Build SDP part
	    	String ipAddress = getDialogPath().getSipStack().getLocalIpAddress();
	    	String sdp = SdpUtils.buildGroupChatSDP(ipAddress, localMsrpPort, getMsrpMgr().getLocalSocketProtocol(),
                    getAcceptTypes(), getWrappedTypes(), localSetup, getMsrpMgr().getLocalMsrpPath(),
                    SdpUtils.DIRECTION_SENDRECV);

	        // Generate the resource list for given participants
	        String resourceList = ChatUtils.generateChatResourceList(ParticipantInfoUtils.getContacts(getParticipants()));
	    	
	    	// Build multipart
	    	String multipart =
	    		Multipart.BOUNDARY_DELIMITER + BOUNDARY_TAG + SipUtils.CRLF +
	    		"Content-Type: application/sdp" + SipUtils.CRLF +
    			"Content-Length: " + sdp.getBytes().length + SipUtils.CRLF +
	    		SipUtils.CRLF +
	    		sdp + SipUtils.CRLF +
	    		Multipart.BOUNDARY_DELIMITER + BOUNDARY_TAG + SipUtils.CRLF +
	    		"Content-Type: application/resource-lists+xml" + SipUtils.CRLF +
    			"Content-Length: " + resourceList.getBytes().length + SipUtils.CRLF +
	    		"Content-Disposition: recipient-list" + SipUtils.CRLF +
	    		SipUtils.CRLF +
	    		resourceList + SipUtils.CRLF +
	    		Multipart.BOUNDARY_DELIMITER + BOUNDARY_TAG + Multipart.BOUNDARY_DELIMITER;

			// Set the local SDP part in the dialog path
	    	getDialogPath().setLocalContent(multipart);

	        // Create an INVITE request
	        if (logger.isActivated()) {
	        	logger.info("Send INVITE");
	        }
	        SipRequest invite = createInviteRequest(multipart);

	        // Set the Authorization header
	        getAuthenticationAgent().setAuthorizationHeader(invite);

	        // Set initial request in the dialog path
	        getDialogPath().setInvite(invite);
	        
	        // Send INVITE request
	        sendInvite(invite);	        
		} catch(Exception e) {
        	if (logger.isActivated()) {
        		logger.error("Session initiation has failed", e);
        	}

        	// Unexpected error
			handleError(new ChatError(ChatError.UNEXPECTED_EXCEPTION,
					e.getMessage()));
		}		
	}
	
	/**
	 * Create INVITE request
	 * 
	 * @param content Content part
	 * @return Request
	 * @throws SipException
	 */
	private SipRequest createInviteRequest(String content) throws SipException {
        SipRequest invite = SipMessageFactory.createMultipartInvite(getDialogPath(),
        		getFeatureTags(),
                getAcceptContactTags(),
        		content, BOUNDARY_TAG);

    	// Test if there is a subject
    	if (getSubject() != null) {
	        // Add a subject header
    		invite.addHeader(SubjectHeader.NAME, StringUtils.encodeUTF8(getSubject()));
    	}

        // Add a require header
        invite.addHeader(RequireHeader.NAME, "recipient-list-invite");
    	
        // Add a contribution ID header
        invite.addHeader(ChatUtils.HEADER_CONTRIBUTION_ID, getContributionID());
	
	    return invite;
	}	

    /**
     * Create an INVITE request
     *
     * @return the INVITE request
     * @throws SipException 
     */
    public SipRequest createInvite() throws SipException {
        return createInviteRequest(getDialogPath().getLocalContent());
    }

    /**
     * Handle 403 Forbidden
     *
     * @param resp 403 response
     */
    public void handle403Forbidden(SipResponse resp) {
        WarningHeader warn = (WarningHeader)resp.getHeader(WarningHeader.NAME);
        if ((warn != null) && (warn.getText() != null) &&
                (warn.getText().contains("127 Service not authorised"))) {
            handleError(new ChatError(ChatError.SESSION_RESTART_FAILED,
                    resp.getReasonPhrase()));
        } else {
            handleError(new ChatError(ChatError.SESSION_INITIATION_FAILED,
                    resp.getStatusCode() + " " + resp.getReasonPhrase()));
        }
    }

    /**
     * Handle 404 Session Not Found
     *
     * @param resp 404 response
     */
    public void handle404SessionNotFound(SipResponse resp) {
        handleError(new ChatError(ChatError.SESSION_NOT_FOUND, resp.getReasonPhrase()));
    }

	@Override
	public boolean isInitiatedByRemote() {
		return false;
	}
}
=======
/*******************************************************************************
 * Software Name : RCS IMS Stack
 *
 * Copyright (C) 2010 France Telecom S.A.
 * Copyright (C) 2014 Sony Mobile Communications Inc.
 *
 * Licensed under the Apache License, Version 2.0 (the "License");
 * you may not use this file except in compliance with the License.
 * You may obtain a copy of the License at
 *
 *      http://www.apache.org/licenses/LICENSE-2.0
 *
 * Unless required by applicable law or agreed to in writing, software
 * distributed under the License is distributed on an "AS IS" BASIS,
 * WITHOUT WARRANTIES OR CONDITIONS OF ANY KIND, either express or implied.
 * See the License for the specific language governing permissions and
 * limitations under the License.
 *
 * NOTE: This file has been modified by Sony Mobile Communications Inc.
 * Modifications are licensed under the License.
 ******************************************************************************/

package com.orangelabs.rcs.core.ims.service.im.chat;

import java.util.Set;

import javax2.sip.header.RequireHeader;
import javax2.sip.header.SubjectHeader;
import javax2.sip.header.WarningHeader;
import android.text.TextUtils;

import com.gsma.services.rcs.chat.ParticipantInfo;
import com.orangelabs.rcs.core.ims.network.sip.Multipart;
import com.orangelabs.rcs.core.ims.network.sip.SipMessageFactory;
import com.orangelabs.rcs.core.ims.network.sip.SipUtils;
import com.orangelabs.rcs.core.ims.protocol.sdp.SdpUtils;
import com.orangelabs.rcs.core.ims.protocol.sip.SipException;
import com.orangelabs.rcs.core.ims.protocol.sip.SipRequest;
import com.orangelabs.rcs.core.ims.protocol.sip.SipResponse;
import com.orangelabs.rcs.core.ims.service.ImsService;
import com.orangelabs.rcs.utils.StringUtils;
import com.orangelabs.rcs.utils.logger.Logger;

/**
 * Restart group chat session
 * 
 * @author jexa7410
 */
public class RestartGroupChatSession extends GroupChatSession {
	/**
	 * Boundary tag
	 */
	private final static String BOUNDARY_TAG = "boundary1";

	/**
     * The logger
     */
    private static final Logger logger = Logger.getLogger(RestartGroupChatSession.class.getSimpleName());

    /**
	 * Constructor
	 * 
	 * @param parent IMS service
	 * @param conferenceId Conference ID
	 * @param subject Subject associated to the session
	 * @param participants List of invited participants
	 * @param contributionId Contribution ID
	 */
	public RestartGroupChatSession(ImsService parent, String conferenceId, String subject, Set<ParticipantInfo> participants, String contributionId) {
		super(parent, null, conferenceId, participants);
		
		// Set subject
		if (!TextUtils.isEmpty(subject)) {
			setSubject(subject);		
		}
		
		// Create dialog path
		createOriginatingDialogPath();
		
		// Set contribution ID
		setContributionID(contributionId);
	}
	
	/**
	 * Background processing
	 */
	public void run() {
		try {
	    	if (logger.isActivated()) {
	    		logger.info("Restart a group chat session");
	    	}

    		// Set setup mode
	    	String localSetup = createSetupOffer();
            if (logger.isActivated()){
				logger.debug("Local setup attribute is " + localSetup);
			}

            // Set local port
            int localMsrpPort;
            if ("active".equals(localSetup)) {
                localMsrpPort = 9; // See RFC4145, Page 4
            } else {
                localMsrpPort = getMsrpMgr().getLocalMsrpPort();
            }

	    	// Build SDP part
	    	String ipAddress = getDialogPath().getSipStack().getLocalIpAddress();
	    	String sdp = SdpUtils.buildGroupChatSDP(ipAddress, localMsrpPort, getMsrpMgr().getLocalSocketProtocol(),
                    getAcceptTypes(), getWrappedTypes(), localSetup, getMsrpMgr().getLocalMsrpPath(),
                    SdpUtils.DIRECTION_SENDRECV);

	        // Generate the resource list for given participants
	        String resourceList = ChatUtils.generateChatResourceList(ParticipantInfoUtils.getContacts(getParticipants()));
	    	
	    	// Build multipart
	    	String multipart =
	    		Multipart.BOUNDARY_DELIMITER + BOUNDARY_TAG + SipUtils.CRLF +
	    		"Content-Type: application/sdp" + SipUtils.CRLF +
    			"Content-Length: " + sdp.getBytes().length + SipUtils.CRLF +
	    		SipUtils.CRLF +
	    		sdp + SipUtils.CRLF +
	    		Multipart.BOUNDARY_DELIMITER + BOUNDARY_TAG + SipUtils.CRLF +
	    		"Content-Type: application/resource-lists+xml" + SipUtils.CRLF +
    			"Content-Length: " + resourceList.getBytes().length + SipUtils.CRLF +
	    		"Content-Disposition: recipient-list" + SipUtils.CRLF +
	    		SipUtils.CRLF +
	    		resourceList + SipUtils.CRLF +
	    		Multipart.BOUNDARY_DELIMITER + BOUNDARY_TAG + Multipart.BOUNDARY_DELIMITER;

			// Set the local SDP part in the dialog path
	    	getDialogPath().setLocalContent(multipart);

	        // Create an INVITE request
	        if (logger.isActivated()) {
	        	logger.info("Send INVITE");
	        }
	        SipRequest invite = createInviteRequest(multipart);

	        // Set the Authorization header
	        getAuthenticationAgent().setAuthorizationHeader(invite);

	        // Set initial request in the dialog path
	        getDialogPath().setInvite(invite);
	        
	        // Send INVITE request
	        sendInvite(invite);	        
		} catch(Exception e) {
        	if (logger.isActivated()) {
        		logger.error("Session initiation has failed", e);
        	}

        	// Unexpected error
			handleError(new ChatError(ChatError.UNEXPECTED_EXCEPTION,
					e.getMessage()));
		}		
	}
	
	/**
	 * Create INVITE request
	 * 
	 * @param content Content part
	 * @return Request
	 * @throws SipException
	 */
	private SipRequest createInviteRequest(String content) throws SipException {
        SipRequest invite = SipMessageFactory.createMultipartInvite(getDialogPath(),
        		getFeatureTags(),
                getAcceptContactTags(),
        		content, BOUNDARY_TAG);

    	// Test if there is a subject
    	if (getSubject() != null) {
	        // Add a subject header
    		invite.addHeader(SubjectHeader.NAME, StringUtils.encodeUTF8(getSubject()));
    	}

        // Add a require header
        invite.addHeader(RequireHeader.NAME, "recipient-list-invite");
    	
        // Add a contribution ID header
        invite.addHeader(ChatUtils.HEADER_CONTRIBUTION_ID, getContributionID());
	
	    return invite;
	}	

    /**
     * Create an INVITE request
     *
     * @return the INVITE request
     * @throws SipException 
     */
    public SipRequest createInvite() throws SipException {
        return createInviteRequest(getDialogPath().getLocalContent());
    }

    /**
     * Handle 403 Forbidden
     *
     * @param resp 403 response
     */
    public void handle403Forbidden(SipResponse resp) {
        WarningHeader warn = (WarningHeader)resp.getHeader(WarningHeader.NAME);
        if ((warn != null) && (warn.getText() != null) &&
                (warn.getText().contains("127 Service not authorised"))) {
            handleError(new ChatError(ChatError.SESSION_RESTART_FAILED,
                    resp.getReasonPhrase()));
        } else {
            handleError(new ChatError(ChatError.SESSION_INITIATION_FAILED,
                    resp.getStatusCode() + " " + resp.getReasonPhrase()));
        }
    }

    /**
     * Handle 404 Session Not Found
     *
     * @param resp 404 response
     */
    public void handle404SessionNotFound(SipResponse resp) {
        handleError(new ChatError(ChatError.SESSION_NOT_FOUND, resp.getReasonPhrase()));
    }

	@Override
	public boolean isInitiatedByRemote() {
		return false;
	}

	@Override
	public void startSession() {
		getImsService().getImsModule().getInstantMessagingService().addSession(this);
		start();
	}
}
>>>>>>> df3ac423
<|MERGE_RESOLUTION|>--- conflicted
+++ resolved
@@ -1,8 +1,8 @@
-<<<<<<< HEAD
 /*******************************************************************************
  * Software Name : RCS IMS Stack
  *
  * Copyright (C) 2010 France Telecom S.A.
+ * Copyright (C) 2014 Sony Mobile Communications Inc.
  *
  * Licensed under the Apache License, Version 2.0 (the "License");
  * you may not use this file except in compliance with the License.
@@ -15,6 +15,9 @@
  * WITHOUT WARRANTIES OR CONDITIONS OF ANY KIND, either express or implied.
  * See the License for the specific language governing permissions and
  * limitations under the License.
+ *
+ * NOTE: This file has been modified by Sony Mobile Communications Inc.
+ * Modifications are licensed under the License.
  ******************************************************************************/
 
 package com.orangelabs.rcs.core.ims.service.im.chat;
@@ -221,239 +224,10 @@
 	public boolean isInitiatedByRemote() {
 		return false;
 	}
-}
-=======
-/*******************************************************************************
- * Software Name : RCS IMS Stack
- *
- * Copyright (C) 2010 France Telecom S.A.
- * Copyright (C) 2014 Sony Mobile Communications Inc.
- *
- * Licensed under the Apache License, Version 2.0 (the "License");
- * you may not use this file except in compliance with the License.
- * You may obtain a copy of the License at
- *
- *      http://www.apache.org/licenses/LICENSE-2.0
- *
- * Unless required by applicable law or agreed to in writing, software
- * distributed under the License is distributed on an "AS IS" BASIS,
- * WITHOUT WARRANTIES OR CONDITIONS OF ANY KIND, either express or implied.
- * See the License for the specific language governing permissions and
- * limitations under the License.
- *
- * NOTE: This file has been modified by Sony Mobile Communications Inc.
- * Modifications are licensed under the License.
- ******************************************************************************/
-
-package com.orangelabs.rcs.core.ims.service.im.chat;
-
-import java.util.Set;
-
-import javax2.sip.header.RequireHeader;
-import javax2.sip.header.SubjectHeader;
-import javax2.sip.header.WarningHeader;
-import android.text.TextUtils;
-
-import com.gsma.services.rcs.chat.ParticipantInfo;
-import com.orangelabs.rcs.core.ims.network.sip.Multipart;
-import com.orangelabs.rcs.core.ims.network.sip.SipMessageFactory;
-import com.orangelabs.rcs.core.ims.network.sip.SipUtils;
-import com.orangelabs.rcs.core.ims.protocol.sdp.SdpUtils;
-import com.orangelabs.rcs.core.ims.protocol.sip.SipException;
-import com.orangelabs.rcs.core.ims.protocol.sip.SipRequest;
-import com.orangelabs.rcs.core.ims.protocol.sip.SipResponse;
-import com.orangelabs.rcs.core.ims.service.ImsService;
-import com.orangelabs.rcs.utils.StringUtils;
-import com.orangelabs.rcs.utils.logger.Logger;
-
-/**
- * Restart group chat session
- * 
- * @author jexa7410
- */
-public class RestartGroupChatSession extends GroupChatSession {
-	/**
-	 * Boundary tag
-	 */
-	private final static String BOUNDARY_TAG = "boundary1";
-
-	/**
-     * The logger
-     */
-    private static final Logger logger = Logger.getLogger(RestartGroupChatSession.class.getSimpleName());
-
-    /**
-	 * Constructor
-	 * 
-	 * @param parent IMS service
-	 * @param conferenceId Conference ID
-	 * @param subject Subject associated to the session
-	 * @param participants List of invited participants
-	 * @param contributionId Contribution ID
-	 */
-	public RestartGroupChatSession(ImsService parent, String conferenceId, String subject, Set<ParticipantInfo> participants, String contributionId) {
-		super(parent, null, conferenceId, participants);
-		
-		// Set subject
-		if (!TextUtils.isEmpty(subject)) {
-			setSubject(subject);		
-		}
-		
-		// Create dialog path
-		createOriginatingDialogPath();
-		
-		// Set contribution ID
-		setContributionID(contributionId);
-	}
-	
-	/**
-	 * Background processing
-	 */
-	public void run() {
-		try {
-	    	if (logger.isActivated()) {
-	    		logger.info("Restart a group chat session");
-	    	}
-
-    		// Set setup mode
-	    	String localSetup = createSetupOffer();
-            if (logger.isActivated()){
-				logger.debug("Local setup attribute is " + localSetup);
-			}
-
-            // Set local port
-            int localMsrpPort;
-            if ("active".equals(localSetup)) {
-                localMsrpPort = 9; // See RFC4145, Page 4
-            } else {
-                localMsrpPort = getMsrpMgr().getLocalMsrpPort();
-            }
-
-	    	// Build SDP part
-	    	String ipAddress = getDialogPath().getSipStack().getLocalIpAddress();
-	    	String sdp = SdpUtils.buildGroupChatSDP(ipAddress, localMsrpPort, getMsrpMgr().getLocalSocketProtocol(),
-                    getAcceptTypes(), getWrappedTypes(), localSetup, getMsrpMgr().getLocalMsrpPath(),
-                    SdpUtils.DIRECTION_SENDRECV);
-
-	        // Generate the resource list for given participants
-	        String resourceList = ChatUtils.generateChatResourceList(ParticipantInfoUtils.getContacts(getParticipants()));
-	    	
-	    	// Build multipart
-	    	String multipart =
-	    		Multipart.BOUNDARY_DELIMITER + BOUNDARY_TAG + SipUtils.CRLF +
-	    		"Content-Type: application/sdp" + SipUtils.CRLF +
-    			"Content-Length: " + sdp.getBytes().length + SipUtils.CRLF +
-	    		SipUtils.CRLF +
-	    		sdp + SipUtils.CRLF +
-	    		Multipart.BOUNDARY_DELIMITER + BOUNDARY_TAG + SipUtils.CRLF +
-	    		"Content-Type: application/resource-lists+xml" + SipUtils.CRLF +
-    			"Content-Length: " + resourceList.getBytes().length + SipUtils.CRLF +
-	    		"Content-Disposition: recipient-list" + SipUtils.CRLF +
-	    		SipUtils.CRLF +
-	    		resourceList + SipUtils.CRLF +
-	    		Multipart.BOUNDARY_DELIMITER + BOUNDARY_TAG + Multipart.BOUNDARY_DELIMITER;
-
-			// Set the local SDP part in the dialog path
-	    	getDialogPath().setLocalContent(multipart);
-
-	        // Create an INVITE request
-	        if (logger.isActivated()) {
-	        	logger.info("Send INVITE");
-	        }
-	        SipRequest invite = createInviteRequest(multipart);
-
-	        // Set the Authorization header
-	        getAuthenticationAgent().setAuthorizationHeader(invite);
-
-	        // Set initial request in the dialog path
-	        getDialogPath().setInvite(invite);
-	        
-	        // Send INVITE request
-	        sendInvite(invite);	        
-		} catch(Exception e) {
-        	if (logger.isActivated()) {
-        		logger.error("Session initiation has failed", e);
-        	}
-
-        	// Unexpected error
-			handleError(new ChatError(ChatError.UNEXPECTED_EXCEPTION,
-					e.getMessage()));
-		}		
-	}
-	
-	/**
-	 * Create INVITE request
-	 * 
-	 * @param content Content part
-	 * @return Request
-	 * @throws SipException
-	 */
-	private SipRequest createInviteRequest(String content) throws SipException {
-        SipRequest invite = SipMessageFactory.createMultipartInvite(getDialogPath(),
-        		getFeatureTags(),
-                getAcceptContactTags(),
-        		content, BOUNDARY_TAG);
-
-    	// Test if there is a subject
-    	if (getSubject() != null) {
-	        // Add a subject header
-    		invite.addHeader(SubjectHeader.NAME, StringUtils.encodeUTF8(getSubject()));
-    	}
-
-        // Add a require header
-        invite.addHeader(RequireHeader.NAME, "recipient-list-invite");
-    	
-        // Add a contribution ID header
-        invite.addHeader(ChatUtils.HEADER_CONTRIBUTION_ID, getContributionID());
-	
-	    return invite;
-	}	
-
-    /**
-     * Create an INVITE request
-     *
-     * @return the INVITE request
-     * @throws SipException 
-     */
-    public SipRequest createInvite() throws SipException {
-        return createInviteRequest(getDialogPath().getLocalContent());
-    }
-
-    /**
-     * Handle 403 Forbidden
-     *
-     * @param resp 403 response
-     */
-    public void handle403Forbidden(SipResponse resp) {
-        WarningHeader warn = (WarningHeader)resp.getHeader(WarningHeader.NAME);
-        if ((warn != null) && (warn.getText() != null) &&
-                (warn.getText().contains("127 Service not authorised"))) {
-            handleError(new ChatError(ChatError.SESSION_RESTART_FAILED,
-                    resp.getReasonPhrase()));
-        } else {
-            handleError(new ChatError(ChatError.SESSION_INITIATION_FAILED,
-                    resp.getStatusCode() + " " + resp.getReasonPhrase()));
-        }
-    }
-
-    /**
-     * Handle 404 Session Not Found
-     *
-     * @param resp 404 response
-     */
-    public void handle404SessionNotFound(SipResponse resp) {
-        handleError(new ChatError(ChatError.SESSION_NOT_FOUND, resp.getReasonPhrase()));
-    }
-
-	@Override
-	public boolean isInitiatedByRemote() {
-		return false;
-	}
 
 	@Override
 	public void startSession() {
 		getImsService().getImsModule().getInstantMessagingService().addSession(this);
 		start();
 	}
-}
->>>>>>> df3ac423
+}