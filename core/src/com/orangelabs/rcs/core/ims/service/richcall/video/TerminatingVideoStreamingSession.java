--- conflicted
+++ resolved
@@ -152,7 +152,6 @@
                                 .concat(String.valueOf(answer)));
                     }
                     return;
-<<<<<<< HEAD
             }
 
             // Check that a video player has been set
@@ -186,6 +185,9 @@
             }
 
             // Build SDP part
+            // Note ID_6_5 Extmap: it is recommended not to change the extmap's local
+            // identifier in the SDP answer from the one in the SDP offer because there
+            // are no reasons to do that since there should only be one extension in use.
 	    	String ipAddress = getDialogPath().getSipStack().getLocalIpAddress();
             String videoSdp = VideoSdpBuilder.buildSdpAnswer(selectedVideoCodec, getVideoPlayer().getLocalRtpPort(), mediaVideo); 
             String sdp = SdpUtils.buildVideoSDP(ipAddress, videoSdp, SdpUtils.DIRECTION_RECVONLY);
@@ -230,7 +232,7 @@
                 }
 
                 // Set the video player remote info
-                getVideoPlayer().setRemoteInfo(selectedVideoCodec, remoteHost, remotePort);
+                getVideoPlayer().setRemoteInfo(selectedVideoCodec, remoteHost, remotePort, getVideoOrientationId());
 
                 // Notify listeners
                 for(int i=0; i < getListeners().size(); i++) {
@@ -312,168 +314,3 @@
 		return true;
 	}
 }
-=======
-            }
-
-            // Check that a video player has been set
-            if (getVideoPlayer() == null) {
-                handleError(new ContentSharingError(
-                        ContentSharingError.MEDIA_PLAYER_NOT_INITIALIZED));
-                return;
-            }
-
-            // Codec negotiation
-            VideoCodec selectedVideoCodec = VideoCodecManager.negociateVideoCodec(
-            		getVideoPlayer().getSupportedCodecs(), proposedCodecs);
-            if (selectedVideoCodec == null) {
-                if (logger.isActivated()){
-                    logger.debug("Proposed codecs are not supported");
-                }
-                
-                // Send a 415 Unsupported media type response
-                send415Error(getDialogPath().getInvite());
-                
-                // Unsupported media type
-                handleError(new ContentSharingError(ContentSharingError.UNSUPPORTED_MEDIA_TYPE));
-                return;
-            }
-
-            // Set the video player orientation
-            SdpOrientationExtension extensionHeader = SdpOrientationExtension.create(mediaVideo);
-            if (extensionHeader != null) {
-            	// Update the orientation ID
-            	setVideoOrientationId(extensionHeader.getExtensionId());
-            }
-
-            // Build SDP part
-            // Note ID_6_5 Extmap: it is recommended not to change the extmap's local
-            // identifier in the SDP answer from the one in the SDP offer because there
-            // are no reasons to do that since there should only be one extension in use.
-	    	String ipAddress = getDialogPath().getSipStack().getLocalIpAddress();
-            String videoSdp = VideoSdpBuilder.buildSdpAnswer(selectedVideoCodec, getVideoPlayer().getLocalRtpPort(), mediaVideo); 
-            String sdp = SdpUtils.buildVideoSDP(ipAddress, videoSdp, SdpUtils.DIRECTION_RECVONLY);
-
-            // Set the local SDP part in the dialog path
-            getDialogPath().setLocalContent(sdp);
-
-	        // Test if the session should be interrupted
-            if (isInterrupted()) {
-            	if (logger.isActivated()) {
-            		logger.debug("Session has been interrupted: end of processing");
-            	}
-            	return;
-            }
-
-            // Create a 200 OK response
-            if (logger.isActivated()) {
-                logger.info("Send 200 OK");
-            }
-            SipResponse resp = SipMessageFactory.create200OkInviteResponse(getDialogPath(),
-                    RichcallService.FEATURE_TAGS_VIDEO_SHARE, sdp);
-
-            // The signalisation is established
-            getDialogPath().sigEstablished();
-
-            // Send response
-            SipTransactionContext ctx = getImsService().getImsModule().getSipManager().sendSipMessageAndWait(resp);
-
-            // Analyze the received response
-            if (ctx.isSipAck()) {
-                // ACK received
-                if (logger.isActivated()) {
-                    logger.info("ACK request received");
-                }
-
-                // The session is established
-                getDialogPath().sessionEstablished();
-
-                // Start session timer
-                if (getSessionTimerManager().isSessionTimerActivated(resp)) {
-                    getSessionTimerManager().start(SessionTimerManager.UAS_ROLE, getDialogPath().getSessionExpireTime());
-                }
-
-                // Set the video player remote info
-                getVideoPlayer().setRemoteInfo(selectedVideoCodec, remoteHost, remotePort, getVideoOrientationId());
-
-                // Notify listeners
-                for(int i=0; i < getListeners().size(); i++) {
-                    getListeners().get(i).handleSessionStarted();
-                }
-            } else {
-                if (logger.isActivated()) {
-                    logger.debug("No ACK received for INVITE");
-                }
-
-                // No response received: timeout
-                handleError(new ContentSharingError(ContentSharingError.SESSION_INITIATION_FAILED));
-            }
-        } catch(Exception e) {
-            if (logger.isActivated()) {
-                logger.error("Session initiation has failed", e);
-            }
-
-            // Unexpected error
-            handleError(new ContentSharingError(ContentSharingError.UNEXPECTED_EXCEPTION,
-                    e.getMessage()));
-        }
-    }
-
-    /**
-     * Handle error
-     *
-     * @param error Error
-     */
-    public void handleError(ContentSharingError error) {
-        if (isSessionInterrupted()) {
-            return;
-        }
-
-        // Error
-        if (logger.isActivated()) {
-            logger.info("Session error: " + error.getErrorCode() + ", reason=" + error.getMessage());
-        }
-
-        // Close media session
-        closeMediaSession();
-
-        // Remove the current session
-        getImsService().removeSession(this);
-
-        // Notify listener
-        for(int i=0; i < getListeners().size(); i++) {
-            ((VideoStreamingSessionListener)getListeners().get(i)).handleSharingError(error);
-        }
-    }
-
-    /**
-     * Prepare media session
-     * 
-     * @throws Exception 
-     */
-    public void prepareMediaSession() throws Exception {
-		// Nothing to do in case of external codec
-    }
-
-    /**
-     * Start media session
-     * 
-     * @throws Exception 
-     */
-    public void startMediaSession() throws Exception {
-		// Nothing to do in case of external codec
-    }
-    
-	/**
-	 * Close media session
-	 */
-	public void closeMediaSession() {    
-		// Nothing to do in case of external codec
-	}    
-
-	@Override
-	public boolean isInitiatedByRemote() {
-		return true;
-	}
-}
-
->>>>>>> 36744ac2
