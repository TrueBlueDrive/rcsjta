/*******************************************************************************
 * Software Name : RCS IMS Stack
 *
 * Copyright (C) 2010 France Telecom S.A.
 * Copyright (C) 2014 Sony Mobile Communications Inc.
 *
 * Licensed under the Apache License, Version 2.0 (the "License");
 * you may not use this file except in compliance with the License.
 * You may obtain a copy of the License at
 *
 *      http://www.apache.org/licenses/LICENSE-2.0
 *
 * Unless required by applicable law or agreed to in writing, software
 * distributed under the License is distributed on an "AS IS" BASIS,
 * WITHOUT WARRANTIES OR CONDITIONS OF ANY KIND, either express or implied.
 * See the License for the specific language governing permissions and
 * limitations under the License.
 *
 * NOTE: This file has been modified by Sony Mobile Communications Inc.
 * Modifications are licensed under the License.
 ******************************************************************************/

package com.orangelabs.rcs.core.ims.service.richcall.video;

import com.gsma.services.rcs.RcsContactFormatException;
import com.gsma.services.rcs.contacts.ContactId;
import com.gsma.services.rcs.vsh.IVideoPlayer;
import com.gsma.services.rcs.vsh.IVideoRenderer;
import com.orangelabs.rcs.core.content.MmContent;
import com.orangelabs.rcs.core.ims.network.sip.SipMessageFactory;
import com.orangelabs.rcs.core.ims.protocol.sip.SipException;
import com.orangelabs.rcs.core.ims.protocol.sip.SipRequest;
import com.orangelabs.rcs.core.ims.service.ImsService;
import com.orangelabs.rcs.core.ims.service.ImsServiceError;
import com.orangelabs.rcs.core.ims.service.richcall.ContentSharingError;
import com.orangelabs.rcs.core.ims.service.richcall.ContentSharingSession;
import com.orangelabs.rcs.core.ims.service.richcall.RichcallService;
import com.orangelabs.rcs.utils.ContactUtils;
import com.orangelabs.rcs.utils.logger.Logger;

/**
 * Video sharing streaming session
 * 
 * @author Jean-Marc AUFFRET
 */
public abstract class VideoStreamingSession extends ContentSharingSession {
	/**
	 * Video width
	 */
	private int videoWidth = -1;
	
	/**
	 * Video height
	 */
	private int videoHeight = -1;

	/**
	 * Video renderer
	 */
	private IVideoRenderer renderer;

    /**
     * Video renderer
     */
    private IVideoPlayer player;

    /**
     * The logger
     */
    private final static Logger logger = Logger.getLogger(VideoStreamingSession.class.getSimpleName());

	/**
	 * Constructor
	 * 
	 * @param parent IMS service
	 * @param content Content to be shared
	 * @param contact Remote contact Id
	 */
	public VideoStreamingSession(ImsService parent, MmContent content, ContactId contact) {
		super(parent, content, contact);
	}

	/**
	 * Get the video width
	 * 
	 * @return Width
	 */
	public int getVideoWidth() {
		return videoWidth;
	}

	/**
	 * Get the video height
	 * 
	 * @return Height
	 */
	public int getVideoHeight() {
		return videoHeight;
	}

	/**
	 * Get the video renderer
	 * 
	 * @return Renderer
	 */
	public IVideoRenderer getVideoRenderer() {
		return renderer;
	}
	
	/**
	 * Set the video renderer
	 * 
	 * @param renderer Renderer
	 */
	public void setVideoRenderer(IVideoRenderer renderer) {
		this.renderer = renderer;
	}

    /**
     * Get the video player
     * 
     * @return Player
     */
    public IVideoPlayer getVideoPlayer() {
        return player;
    }

    /**
     * Set the video player
     *
     * @param Player
     */
    public void setVideoPlayer(IVideoPlayer player) {
        this.player = player;
    }

    /**
     * Create an INVITE request
     *
     * @return the INVITE request
     * @throws SipException 
     */
    public SipRequest createInvite() throws SipException {
        return SipMessageFactory.createInvite(getDialogPath(),
                RichcallService.FEATURE_TAGS_VIDEO_SHARE, getDialogPath().getLocalContent());
    }

    /**
     * Handle error
     *
     * @param error Error
     */
    public void handleError(ImsServiceError error) {
        if (isSessionInterrupted()) {
            return;
        }

        // Error
        if (logger.isActivated()) {
            logger.info("Session error: " + error.getErrorCode() + ", reason="
                    + error.getMessage());
        }

        // Close media session
        closeMediaSession();

        // Remove the current session
        removeSession();

        try {
			ContactId remote = ContactUtils.createContactId(getDialogPath().getRemoteParty());
			// Request capabilities to the remote
	        getImsService().getImsModule().getCapabilityService().requestContactCapabilities(remote);
		} catch (RcsContactFormatException e) {
			if (logger.isActivated()) {
				logger.warn("Cannot parse contact "+getDialogPath().getRemoteParty());
			}
		}

        // Notify listeners
        for (int i = 0; i < getListeners().size(); i++) {
            ((VideoStreamingSessionListener) getListeners().get(i))
                    .handleSharingError(new ContentSharingError(error));
        }
    }
<<<<<<< HEAD
}
=======

	@Override
	public void startSession() {
		getImsService().getImsModule().getRichcallService().addSession(this);
		start();
	}

	@Override
	public void removeSession() {
		getImsService().getImsModule().getRichcallService().removeSession(this);
	}
}
>>>>>>> df3ac423
<|MERGE_RESOLUTION|>--- conflicted
+++ resolved
@@ -183,9 +183,6 @@
                     .handleSharingError(new ContentSharingError(error));
         }
     }
-<<<<<<< HEAD
-}
-=======
 
 	@Override
 	public void startSession() {
@@ -197,5 +194,4 @@
 	public void removeSession() {
 		getImsService().getImsModule().getRichcallService().removeSession(this);
 	}
-}
->>>>>>> df3ac423
+}