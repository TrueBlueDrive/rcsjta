--- conflicted
+++ resolved
@@ -120,14 +120,6 @@
 		// Callback called when an Is-composing event has been received
 		@Override
 		public void onComposingEvent(ContactId contact, boolean status) {
-<<<<<<< HEAD
-			if (LogUtils.isActive) {
-				Log.d(LOGTAG,
-						new StringBuilder("onComposingEvent contact=").append(contact.toString())
-								.append(" status=").append(status).toString());
-			}
-=======
->>>>>>> 77bb47fb
 			// Discard event if not for current contact
 			if (!mContact.equals(contact)) {
 				return;
@@ -148,15 +140,9 @@
 			if (LogUtils.isActive) {
 				Log.d(LOGTAG,
 						new StringBuilder("onMessageStatusChanged contact=")
-<<<<<<< HEAD
 								.append(contact.toString()).append(" mime-type=").append(mimeType)
 								.append(" msgId=").append(msgId).append(" status=").append(status)
 								.toString());
-=======
-								.append(contact.toString()).append(" msgId=")
-								.append(msgId).append(" status=")
-								.append(status).toString());
->>>>>>> 77bb47fb
 			}
 		}
 
@@ -268,25 +254,6 @@
 		Cursor cursor = (Cursor) mAdapter.getItem(info.position);
 		// Adapt the contextual menu according to the selected item
 		menu.add(0, CHAT_MENU_ITEM_DELETE, CHAT_MENU_ITEM_DELETE, R.string.menu_delete_message);
-<<<<<<< HEAD
-		int direction = cursor.getInt(cursor.getColumnIndex(ChatLog.Message.DIRECTION));
-		if (RcsCommon.Direction.OUTGOING == direction) {
-			int status = cursor.getInt(cursor.getColumnIndex(ChatLog.Message.STATUS));
-			switch (status) {
-			case ChatLog.Message.Status.Content.FAILED:
-				menu.add(0, CHAT_MENU_ITEM_RESEND, CHAT_MENU_ITEM_RESEND, R.string.menu_resend_message);
-				break;
-			case ChatLog.Message.Status.Content.DISPLAY_REPORT_REQUESTED:
-			case ChatLog.Message.Status.Content.DELIVERED:
-			case ChatLog.Message.Status.Content.SENT:
-			case ChatLog.Message.Status.Content.SENDING:
-			case ChatLog.Message.Status.Content.QUEUED:
-				menu.add(0, CHAT_MENU_ITEM_REVOKE, CHAT_MENU_ITEM_REVOKE, R.string.menu_revoke_message);
-				break;
-			default:
-				break;
-			}
-=======
 		int direction = cursor.getInt(cursor.getColumnIndex(Message.DIRECTION));
 		if (RcsCommon.Direction.OUTGOING != direction) {
 			return;
@@ -309,7 +276,6 @@
 			break;
 		default:
 			break;
->>>>>>> 77bb47fb
 		}
 	}
 
@@ -389,12 +355,6 @@
 		}
 		// Send text message
 		try {
-<<<<<<< HEAD
-			if (LogUtils.isActive) {
-				Log.d(LOGTAG, "sendTextMessage msg=".concat(message));
-			}
-=======
->>>>>>> 77bb47fb
 			// Send the text to remote
 			return mChat.sendMessage(message);
 		} catch (Exception e) {
@@ -412,12 +372,6 @@
 		}
 		// Send geoloc message
 		try {
-<<<<<<< HEAD
-			if (LogUtils.isActive) {
-				Log.d(LOGTAG, "sendMessage geoloc=".concat(geoloc.toString()));
-			}
-=======
->>>>>>> 77bb47fb
 			// Send the text to remote
 			return mChat.sendMessage(geoloc);
 		} catch (Exception e) {
@@ -443,13 +397,6 @@
 		INotifyComposing notifyComposing = new IsComposingManager.INotifyComposing() {
 			public void setTypingStatus(boolean isTyping) {
 				try {
-<<<<<<< HEAD
-					if (mChat != null) {
-						mChat.sendIsComposingEvent(isTyping);
-						if (LogUtils.isActive) {
-							Log.d(LOGTAG, "sendIsComposingEvent ".concat(String.valueOf(isTyping)));
-						}
-=======
 					if (mChat == null) {
 						return;
 						
@@ -458,7 +405,6 @@
 					if (LogUtils.isActive) {
 						Boolean _isTyping = Boolean.valueOf(isTyping);
 						Log.d(LOGTAG, "sendIsComposingEvent ".concat(_isTyping.toString()));
->>>>>>> 77bb47fb
 					}
 				} catch (Exception e) {
 					e.printStackTrace();
