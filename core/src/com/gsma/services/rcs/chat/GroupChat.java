--- conflicted
+++ resolved
@@ -17,7 +17,6 @@
  * limitations under the License.
  *
  * NOTE: This file has been modified by Sony Mobile Communications Inc.
-<<<<<<< HEAD
  * Modifications are licensed under the License.
  ******************************************************************************/
 package com.gsma.services.rcs.chat;
@@ -26,17 +25,7 @@
 import java.util.HashSet;
 import java.util.Set;
 
-=======
- * Modifications are licensed under the License.
- ******************************************************************************/
-package com.gsma.services.rcs.chat;
-
-import java.util.ArrayList;
-import java.util.HashSet;
-import java.util.Set;
-
 import com.gsma.services.rcs.Geoloc;
->>>>>>> df3ac423
 import com.gsma.services.rcs.RcsServiceException;
 import com.gsma.services.rcs.contacts.ContactId;
 
@@ -149,7 +138,6 @@
          * Group chat initiation failed.
          */
         public final static int FAILED_INITIATION = 10;
-<<<<<<< HEAD
     }
     
     /**
@@ -178,78 +166,27 @@
     /**
      * Group chat interface
      */
-    private IGroupChat chatInf;
+    private final IGroupChat mGroupChatInf;
     
     /**
      * Constructor
      * 
      * @param chatIntf Group chat interface
      */
-    GroupChat(IGroupChat chatIntf) {
-    	this.chatInf = chatIntf;
+    public GroupChat(IGroupChat chatIntf) {
+    	mGroupChatInf = chatIntf;
     }
 
     /**
      * Returns the chat ID
      * 
      * @return Chat ID
-=======
-    }
-    
-    /**
-     * Group chat error
-     */
-    public static class Error {
-    	/**
-    	 * Group chat has failed
-    	 */
-    	public final static int CHAT_FAILED = 0;
-    	
-    	/**
-    	 * Group chat invitation has been declined by remote
-    	 */
-    	public final static int INVITATION_DECLINED = 1;
-
-    	/**
-    	 * Chat conversation not found
-    	 */
-    	public final static int CHAT_NOT_FOUND = 2;
-    	    	
-        private Error() {
-        }    	
-    }
-
-    /**
-     * Group chat interface
-     */
-    private final IGroupChat mGroupChatInf;
-    
-    /**
-     * Constructor
-     * 
-     * @param chatIntf Group chat interface
-     */
-    public GroupChat(IGroupChat chatIntf) {
-    	mGroupChatInf = chatIntf;
-    }
-
-    /**
-     * Returns the chat ID
-     * 
-     * @return Chat ID
->>>>>>> df3ac423
      * @throws RcsServiceException
      */
 	public String getChatId() throws RcsServiceException {
-<<<<<<< HEAD
-		try {
-			return chatInf.getChatId();
-		} catch(Exception e) {
-=======
 		try {
 			return mGroupChatInf.getChatId();
 		} catch(Exception e) {
->>>>>>> df3ac423
 			throw new RcsServiceException(e.getMessage());
 		}
 	}
@@ -262,15 +199,9 @@
 	 * @throws RcsServiceException
 	 */
 	public int getDirection() throws RcsServiceException {
-<<<<<<< HEAD
-		try {
-			return chatInf.getDirection();
-		} catch(Exception e) {
-=======
 		try {
 			return mGroupChatInf.getDirection();
 		} catch(Exception e) {
->>>>>>> df3ac423
 			throw new RcsServiceException(e.getMessage());
 		}
 	}	
@@ -283,15 +214,9 @@
 	 * @throws RcsServiceException
 	 */
 	public int getState() throws RcsServiceException {
-<<<<<<< HEAD
-		try {
-			return chatInf.getState();
-		} catch(Exception e) {
-=======
 		try {
 			return mGroupChatInf.getState();
 		} catch(Exception e) {
->>>>>>> df3ac423
 			throw new RcsServiceException(e.getMessage());
 		}
 	}		
@@ -311,44 +236,16 @@
 		}
 	}
 
-<<<<<<< HEAD
-	
-	/**
-	 * Returns the remote contact
-	 * 
-	 * @return Contact
-	 * @throws RcsServiceException
-	 */
-	public ContactId getRemoteContact() throws RcsServiceException {
-		try {
-			return chatInf.getRemoteContact();
-		} catch(Exception e) {
-			throw new RcsServiceException(e.getMessage());
-		}
-	}
-	
 	/**
 	 * Returns the subject of the group chat
 	 * 
 	 * @return Subject
-=======
-	/**
-	 * Returns the subject of the group chat
-	 * 
-	 * @return Subject
->>>>>>> df3ac423
 	 * @throws RcsServiceException
 	 */
 	public String getSubject() throws RcsServiceException {
-<<<<<<< HEAD
-		try {
-			return chatInf.getSubject();
-		} catch(Exception e) {
-=======
 		try {
 			return mGroupChatInf.getSubject();
 		} catch(Exception e) {
->>>>>>> df3ac423
 			throw new RcsServiceException(e.getMessage());
 		}
 	}
@@ -361,81 +258,21 @@
 	 * @throws RcsServiceException
 	 */
 	public Set<ParticipantInfo> getParticipants() throws RcsServiceException {
-<<<<<<< HEAD
-		try {
-			return new HashSet<ParticipantInfo>(chatInf.getParticipants());
-		} catch(Exception e) {
-			throw new RcsServiceException(e.getMessage());
-		}		
-	}
-	
-	/**
-	 * Accepts chat invitation
-	 *  
-	 * @throws RcsServiceException
-	 */
-	public void acceptInvitation() throws RcsServiceException {
-		try {
-			chatInf.acceptInvitation();
-		} catch(Exception e) {
-			throw new RcsServiceException(e.getMessage());
-		}
-	}
-	
-	/**
-	 * Rejects chat invitation
-	 * 
-	 * @throws RcsServiceException
-	 */
-	public void rejectInvitation() throws RcsServiceException {
-		try {
-			chatInf.rejectInvitation();
-		} catch(Exception e) {
-			throw new RcsServiceException(e.getMessage());
-		}
-	}
-	
+		try {
+			return new HashSet<ParticipantInfo>(mGroupChatInf.getParticipants());
+		} catch(Exception e) {
+			throw new RcsServiceException(e.getMessage());
+		}		
+	}
+
 	/**
 	 * Sends a text message to the group
 	 * 
 	 * @param text Message
-=======
-		try {
-			return new HashSet<ParticipantInfo>(mGroupChatInf.getParticipants());
-		} catch(Exception e) {
-			throw new RcsServiceException(e.getMessage());
-		}		
-	}
-
-	/**
-	 * Sends a text message to the group
-	 * 
-	 * @param text Message
->>>>>>> df3ac423
 	 * @return ChatMessage
 	 * @throws RcsServiceException
 	 */
 	public ChatMessage sendMessage(String text) throws RcsServiceException {
-<<<<<<< HEAD
-		try {
-			return chatInf.sendMessage(text);
-		} catch(Exception e) {
-			throw new RcsServiceException(e.getMessage());
-		}		
-	}
-	
-	/**
-     * Sends a geoloc message
-     * 
-     * @param geoloc Geoloc info
-     * @return GeolocMessage
-     * @throws RcsServiceException
-     */
-    public GeolocMessage sendMessage(Geoloc geoloc) throws RcsServiceException {
-		try {
-			return chatInf.sendMessage2(geoloc);
-		} catch(Exception e) {
-=======
 		try {
 			return new ChatMessage(mGroupChatInf.sendMessage(text));
 		} catch(Exception e) {
@@ -454,7 +291,6 @@
 		try {
 			return new ChatMessage(mGroupChatInf.sendMessage2(geoloc));
 		} catch(Exception e) {
->>>>>>> df3ac423
 			throw new RcsServiceException(e.getMessage());
 		}    	
     }	
@@ -467,15 +303,9 @@
 	 * @throws RcsServiceException
 	 */
 	public void sendIsComposingEvent(boolean status) throws RcsServiceException {
-<<<<<<< HEAD
-		try {
-			chatInf.sendIsComposingEvent(status);
-		} catch(Exception e) {
-=======
 		try {
 			mGroupChatInf.sendIsComposingEvent(status);
 		} catch(Exception e) {
->>>>>>> df3ac423
 			throw new RcsServiceException(e.getMessage());
 		}		
 	}
@@ -487,15 +317,9 @@
 	 * @throws RcsServiceException
 	 */
 	public void addParticipants(Set<ContactId> participants) throws RcsServiceException {
-<<<<<<< HEAD
-		try {
-			chatInf.addParticipants(new ArrayList<ContactId>(participants));
-		} catch(Exception e) {
-=======
 		try {
 			mGroupChatInf.addParticipants(new ArrayList<ContactId>(participants));
 		} catch(Exception e) {
->>>>>>> df3ac423
 			throw new RcsServiceException(e.getMessage());
 		}		
 	}
@@ -509,15 +333,9 @@
 	 * @throws RcsServiceException
 	 */
 	public int getMaxParticipants() throws RcsServiceException {
-<<<<<<< HEAD
-		try {
-			return chatInf.getMaxParticipants();
-		} catch(Exception e) {
-=======
 		try {
 			return mGroupChatInf.getMaxParticipants();
 		} catch(Exception e) {
->>>>>>> df3ac423
 			throw new RcsServiceException(e.getMessage());
 		}		
 	}
@@ -529,15 +347,6 @@
 	 * @throws RcsServiceException
 	 */
 	public void leave() throws RcsServiceException {
-<<<<<<< HEAD
-		try {
-			chatInf.leave();
-		} catch(Exception e) {
-			throw new RcsServiceException(e.getMessage());
-		}
-	}
-}
-=======
 		try {
 			mGroupChatInf.leave();
 		} catch(Exception e) {
@@ -557,5 +366,4 @@
 			throw new RcsServiceException(e.getMessage());
 		}
 	}
-}
->>>>>>> df3ac423
+}