--- conflicted
+++ resolved
@@ -6,10 +6,6 @@
  * Callback methods for video sharing events
  */
 interface IVideoSharingListener {
-<<<<<<< HEAD
-	void onVideoSharingStateChanged(in ContactId contact, in String sharingId, in int state, in int reasonCode);
-=======
 
-	void onStateChanged(in ContactId contact, in String sharingId, int state, in int reasonCode);
->>>>>>> c69265ed
+	void onStateChanged(in ContactId contact, in String sharingId, in int state, in int reasonCode);
 }