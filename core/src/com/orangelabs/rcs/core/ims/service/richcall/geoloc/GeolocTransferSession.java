--- conflicted
+++ resolved
@@ -18,136 +18,6 @@
  *
  * NOTE: This file has been modified by Sony Mobile Communications AB.
  * Modifications are licensed under the License.
-<<<<<<< HEAD
- ******************************************************************************/
-
-package com.orangelabs.rcs.core.ims.service.richcall.geoloc;
-
-import com.gsma.services.rcs.contacts.ContactId;
-import com.orangelabs.rcs.core.content.MmContent;
-import com.orangelabs.rcs.core.ims.network.sip.SipMessageFactory;
-import com.orangelabs.rcs.core.ims.protocol.sip.SipException;
-import com.orangelabs.rcs.core.ims.protocol.sip.SipRequest;
-import com.orangelabs.rcs.core.ims.service.ImsService;
-import com.orangelabs.rcs.core.ims.service.ImsServiceError;
-import com.orangelabs.rcs.core.ims.service.im.chat.GeolocPush;
-import com.orangelabs.rcs.core.ims.service.richcall.ContentSharingError;
-import com.orangelabs.rcs.core.ims.service.richcall.ContentSharingSession;
-import com.orangelabs.rcs.core.ims.service.richcall.RichcallService;
-import com.orangelabs.rcs.utils.logger.Logger;
-
-/**
- * Geoloc sharing transfer session
- * 
- * @author jexa7410
- */
-public abstract class GeolocTransferSession extends ContentSharingSession {
-	/**
-	 * Default SO_TIMEOUT value (in seconds)
-	 */
-	public final static int DEFAULT_SO_TIMEOUT = 30;
-	
-	/**
-	 * Geoloc transfered
-	 */
-	private boolean geolocTransfered = false;
-
-	/**
-	 * Geoloc info
-	 */
-	private GeolocPush geoloc;
-	
-	/**
-     * The logger
-     */
-    private static final Logger logger = Logger.getLogger(GeolocTransferSession.class.getSimpleName());
-
-    /**
-	 * Constructor
-	 * 
-	 * @param parent IMS service
-	 * @param content Content to be shared
-	 * @param contact Remote contact Id
-	 */
-	public GeolocTransferSession(ImsService parent, MmContent content, ContactId contact) {
-		super(parent, content, contact);
-	}
-	
-	/**
-	 * Set geoloc
-	 * 
-	 * @param geoloc Geoloc
-	 */
-	public void setGeoloc(GeolocPush geoloc) {
-		this.geoloc = geoloc;
-	}
-	
-	/**
-	 * Get geoloc
-	 * 
-	 * @return Geoloc
-	 */
-	public GeolocPush getGeoloc() {
-		return geoloc;
-	}
-	
-	/**
-	 * Geoloc has been transfered
-	 */
-	public void geolocTransfered() {
-		this.geolocTransfered = true;
-	}
-	
-	/**
-	 * Is geoloc transfered
-	 * 
-	 * @retrurn Boolean
-	 */
-	public boolean isGeolocTransfered() {
-		return geolocTransfered; 
-	}
-
-    /**
-     * Create an INVITE request
-     *
-     * @return the INVITE request
-     * @throws SipException 
-     */
-    public SipRequest createInvite() throws SipException {
-        return SipMessageFactory.createInvite(
-                getDialogPath(),
-                RichcallService.FEATURE_TAGS_GEOLOC_SHARE,
-                getDialogPath().getLocalContent());
-    }
-    
-    /**
-     * Handle error 
-     *
-     * @param error Error
-     */
-    public void handleError(ImsServiceError error) {
-        if (isSessionInterrupted()) {
-            return;
-        }
-
-        // Error
-        if (logger.isActivated()) {
-            logger.info("Session error: " + error.getErrorCode() + ", reason=" + error.getMessage());
-        }
-
-        // Close MSRP session
-        closeMediaSession();
-
-        // Remove the current session
-        getImsService().removeSession(this);
-
-        // Notify listeners
-        for(int j=0; j < getListeners().size(); j++) {
-            ((GeolocTransferSessionListener)getListeners().get(j)).handleSharingError(new ContentSharingError(error));
-        }
-    }
-}
-=======
  ******************************************************************************/
 
 package com.orangelabs.rcs.core.ims.service.richcall.geoloc;
@@ -286,5 +156,4 @@
 	public void removeSession() {
 		getImsService().getImsModule().getRichcallService().removeSession(this);
 	}
-}
->>>>>>> df3ac423
+}