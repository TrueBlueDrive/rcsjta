--- conflicted
+++ resolved
@@ -1,92 +1,73 @@
-/*******************************************************************************
- * Software Name : RCS IMS Stack
- *
- * Copyright (C) 2010 France Telecom S.A.
+/*******************************************************************************
+ * Software Name : RCS IMS Stack
+ *
+ * Copyright (C) 2010 France Telecom S.A.
  * Copyright (C) 2014 Sony Mobile Communications Inc.
- *
- * Licensed under the Apache License, Version 2.0 (the "License");
- * you may not use this file except in compliance with the License.
- * You may obtain a copy of the License at
- *
- *      http://www.apache.org/licenses/LICENSE-2.0
- *
- * Unless required by applicable law or agreed to in writing, software
- * distributed under the License is distributed on an "AS IS" BASIS,
- * WITHOUT WARRANTIES OR CONDITIONS OF ANY KIND, either express or implied.
- * See the License for the specific language governing permissions and
- * limitations under the License.
+ *
+ * Licensed under the Apache License, Version 2.0 (the "License");
+ * you may not use this file except in compliance with the License.
+ * You may obtain a copy of the License at
+ *
+ *      http://www.apache.org/licenses/LICENSE-2.0
+ *
+ * Unless required by applicable law or agreed to in writing, software
+ * distributed under the License is distributed on an "AS IS" BASIS,
+ * WITHOUT WARRANTIES OR CONDITIONS OF ANY KIND, either express or implied.
+ * See the License for the specific language governing permissions and
+ * limitations under the License.
  *
  * NOTE: This file has been modified by Sony Mobile Communications Inc.
  * Modifications are licensed under the License.
-<<<<<<< HEAD
- ******************************************************************************/
-package com.orangelabs.rcs.service.api;
-
+ ******************************************************************************/
+package com.orangelabs.rcs.service.api;
+
 import static com.orangelabs.rcs.utils.StringUtils.UTF8;
 
-import java.util.ArrayList;
-=======
- ******************************************************************************/
-package com.orangelabs.rcs.service.api;
-
-import static com.orangelabs.rcs.utils.StringUtils.UTF8;
-
-import java.util.ArrayList;
->>>>>>> 77bb47fb
+import java.util.ArrayList;
 import java.util.HashMap;
-import java.util.List;
+import java.util.List;
 import java.util.Map;
-
-import android.os.IBinder;
-
+
+import android.os.IBinder;
+
 import com.gsma.services.rcs.Geoloc;
 import com.gsma.services.rcs.ICommonServiceConfiguration;
 import com.gsma.services.rcs.IRcsServiceRegistrationListener;
 import com.gsma.services.rcs.RcsCommon.Direction;
 import com.gsma.services.rcs.RcsService;
 import com.gsma.services.rcs.RcsService.Build.VERSION_CODES;
-import com.gsma.services.rcs.contacts.ContactId;
+import com.gsma.services.rcs.contacts.ContactId;
 import com.gsma.services.rcs.gsh.GeolocSharing;
-import com.gsma.services.rcs.gsh.IGeolocSharing;
-import com.gsma.services.rcs.gsh.IGeolocSharingListener;
-import com.gsma.services.rcs.gsh.IGeolocSharingService;
+import com.gsma.services.rcs.gsh.IGeolocSharing;
+import com.gsma.services.rcs.gsh.IGeolocSharingListener;
+import com.gsma.services.rcs.gsh.IGeolocSharingService;
 import com.gsma.services.rcs.gsh.GeolocSharing.ReasonCode;
-import com.orangelabs.rcs.core.content.GeolocContent;
-import com.orangelabs.rcs.core.content.MmContent;
-import com.orangelabs.rcs.core.ims.ImsModule;
+import com.orangelabs.rcs.core.content.GeolocContent;
+import com.orangelabs.rcs.core.content.MmContent;
+import com.orangelabs.rcs.core.ims.ImsModule;
 import com.orangelabs.rcs.core.ims.service.SessionIdGenerator;
-<<<<<<< HEAD
-import com.orangelabs.rcs.core.ims.service.im.chat.ChatUtils;
+import com.orangelabs.rcs.core.ims.service.im.chat.ChatUtils;
 import com.orangelabs.rcs.core.ims.service.richcall.RichcallService;
 import com.orangelabs.rcs.core.ims.service.richcall.geoloc.GeolocSharingPersistedStorageAccessor;
-import com.orangelabs.rcs.core.ims.service.richcall.geoloc.GeolocTransferSession;
-import com.orangelabs.rcs.provider.eab.ContactsManager;
+import com.orangelabs.rcs.core.ims.service.richcall.geoloc.GeolocTransferSession;
+import com.orangelabs.rcs.provider.eab.ContactsManager;
 import com.orangelabs.rcs.provider.sharing.RichCallHistory;
-import com.orangelabs.rcs.service.broadcaster.GeolocSharingEventBroadcaster;
-=======
-import com.orangelabs.rcs.core.ims.service.im.chat.ChatUtils;
-import com.orangelabs.rcs.core.ims.service.richcall.RichcallService;
-import com.orangelabs.rcs.core.ims.service.richcall.geoloc.GeolocSharingPersistedStorageAccessor;
-import com.orangelabs.rcs.core.ims.service.richcall.geoloc.GeolocTransferSession;
-import com.orangelabs.rcs.provider.eab.ContactsManager;
-import com.orangelabs.rcs.provider.sharing.RichCallHistory;
-import com.orangelabs.rcs.service.broadcaster.GeolocSharingEventBroadcaster;
->>>>>>> 77bb47fb
+import com.orangelabs.rcs.service.broadcaster.GeolocSharingEventBroadcaster;
 import com.orangelabs.rcs.service.broadcaster.RcsServiceRegistrationEventBroadcaster;
-import com.orangelabs.rcs.utils.IdGenerator;
-import com.orangelabs.rcs.utils.logger.Logger;
-
-/**
- * Geoloc sharing service implementation
- * 
- * @author Jean-Marc AUFFRET
- */
-public class GeolocSharingServiceImpl extends IGeolocSharingService.Stub {
-
+import com.orangelabs.rcs.utils.IdGenerator;
+import com.orangelabs.rcs.utils.logger.Logger;
+
+/**
+ * Geoloc sharing service implementation
+ * 
+ * @author Jean-Marc AUFFRET
+ */
+public class GeolocSharingServiceImpl extends IGeolocSharingService.Stub {
+
 	private final GeolocSharingEventBroadcaster mBroadcaster = new GeolocSharingEventBroadcaster();
 
 	private final RcsServiceRegistrationEventBroadcaster mRcsServiceRegistrationEventBroadcaster = new RcsServiceRegistrationEventBroadcaster();
-
+
 	private final RichcallService mRichcallService;
 
 	private final ContactsManager mContactsManager;
@@ -95,115 +76,97 @@
 
 	private final Map<String, IGeolocSharing> mGeolocSharingCache = new HashMap<String, IGeolocSharing>();
 
-	/**
-	 * The logger
-	 */
+	/**
+	 * The logger
+	 */
 	private static final Logger logger = Logger.getLogger(GeolocSharingServiceImpl.class.getSimpleName());
-
-	/**
-	 * Lock used for synchronization
-	 */
+
+	/**
+	 * Lock used for synchronization
+	 */
 	private final Object lock = new Object();
-
-	/**
-	 * Constructor
+
+	/**
+	 * Constructor
 	 * 
 	 * @param richcallService RichcallService
 	 * @param contactsManager ContactsManager
-<<<<<<< HEAD
-	 */
+	 */
 	public GeolocSharingServiceImpl(RichcallService richcallService, ContactsManager contactsManager, RichCallHistory richCallHistory) {
-		if (logger.isActivated()) {
+		if (logger.isActivated()) {
 			logger.info("Geoloc sharing service API is loaded.");
-		}
+		}
 		mRichcallService = richcallService;
 		mContactsManager = contactsManager;
 		mRichcallLog = richCallHistory;
-	}
-
-	/**
-	 * Close API
-	 */
-	public void close() {
-		// Clear list of sessions
-=======
-	 */
-	public GeolocSharingServiceImpl(RichcallService richcallService, ContactsManager contactsManager, RichCallHistory richCallHistory) {
-		if (logger.isActivated()) {
-			logger.info("Geoloc sharing service API is loaded.");
-		}
-		mRichcallService = richcallService;
-		mContactsManager = contactsManager;
-		mRichcallLog = richCallHistory;
-	}
-
-	/**
-	 * Close API
-	 */
-	public void close() {
-		// Clear list of sessions
->>>>>>> 77bb47fb
+	}
+
+	/**
+	 * Close API
+	 */
+	public void close() {
+		// Clear list of sessions
 		mGeolocSharingCache.clear();
-		
-		if (logger.isActivated()) {
-			logger.info("Geoloc sharing service API is closed");
-		}
-	}
-
-	/**
+		
+		if (logger.isActivated()) {
+			logger.info("Geoloc sharing service API is closed");
+		}
+	}
+
+	/**
 	 * Add an geoloc sharing in the list
-	 * 
+	 * 
 	 * @param geolocSharing Geoloc sharing
-	 */
+	 */
 	private void addGeolocSharing(GeolocSharingImpl geolocSharing) {
-		if (logger.isActivated()) {
+		if (logger.isActivated()) {
 			logger.debug("Add a geoloc sharing in the list (size=" + mGeolocSharingCache.size() + ")");
-		}
-		
+		}
+		
 		mGeolocSharingCache.put(geolocSharing.getSharingId(), geolocSharing);
-	}
-
-	/**
+	}
+
+	/**
 	 * Remove an geoloc sharing from the list
-	 * 
+	 * 
 	 * @param sharingId Sharing ID
-	 */
+	 */
 	/* package private */ void removeGeolocSharing(String sharingId) {
-		if (logger.isActivated()) {
+		if (logger.isActivated()) {
 			logger.debug("Remove a geoloc sharing from the list (size=" + mGeolocSharingCache.size() + ")");
-		}
-		
+		}
+		
 		mGeolocSharingCache.remove(sharingId);
-	}
-    
-    /**
-     * Returns true if the service is registered to the platform, else returns false
-     * 
-	 * @return Returns true if registered else returns false
-     */
-    public boolean isServiceRegistered() {
-    	return ServerApiUtils.isImsConnected();
-    }
-
-	/**
-	 * Registers a listener on service registration events
+	}
+    
+    /**
+     * Returns true if the service is registered to the platform, else returns false
+     * 
+	 * @return Returns true if registered else returns false
+     */
+    public boolean isServiceRegistered() {
+    	return ServerApiUtils.isImsConnected();
+    }
+
+	/**
+	 * Registers a listener on service registration events
 	 *
-	 * @param listener Service registration listener
-	 */
+	 * @param listener Service registration listener
+	 */
 	public void addEventListener(IRcsServiceRegistrationListener listener) {
 		if (logger.isActivated()) {
 			logger.info("Add a service listener");
 		}
 		synchronized (lock) {
 			mRcsServiceRegistrationEventBroadcaster.addEventListener(listener);
-		}
-	}
-
-	/**
-	 * Unregisters a listener on service registration events
+		}
+	}
+
+	/**
+	 * Unregisters a listener on service registration events
 	 *
-	 * @param listener Service registration listener
-	 */
+	 * @param listener Service registration listener
+	 */
 	public void removeEventListener(IRcsServiceRegistrationListener listener) {
 		if (logger.isActivated()) {
 			logger.info("Remove a service listener");
@@ -225,48 +188,28 @@
 				mRcsServiceRegistrationEventBroadcaster.broadcastServiceRegistered();
 			} else {
 				mRcsServiceRegistrationEventBroadcaster.broadcastServiceUnRegistered();
-			}
+			}
 		}
 	}
-<<<<<<< HEAD
-
-    /**
-     * Receive a new geoloc sharing invitation
-     * 
-     * @param session Geoloc sharing session
-     */
-    public void receiveGeolocSharingInvitation(GeolocTransferSession session) {
-		if (logger.isActivated()) {
+
+    /**
+     * Receive a new geoloc sharing invitation
+     * 
+     * @param session Geoloc sharing session
+     */
+    public void receiveGeolocSharingInvitation(GeolocTransferSession session) {
+		if (logger.isActivated()) {
 			logger.info(new StringBuilder("Receive geoloc sharing invitation from ")
 					.append(session.getRemoteContact()).append("; displayName=")
 					.append(session.getRemoteDisplayName()).append(".").toString());
-		}
-		// TODO : Add entry into GeolocSharing provider (to be implemented as part of CR025)
-=======
-
-    /**
-     * Receive a new geoloc sharing invitation
-     * 
-     * @param session Geoloc sharing session
-     */
-    public void receiveGeolocSharingInvitation(GeolocTransferSession session) {
-		if (logger.isActivated()) {
-			logger.info(new StringBuilder("Receive geoloc sharing invitation from ")
-					.append(session.getRemoteContact()).append("; displayName=")
-					.append(session.getRemoteDisplayName()).append(".").toString());
-		}
-		// TODO : Add entry into GeolocSharing provider (to be implemented as part of CR025)
->>>>>>> 77bb47fb
+		}
+		// TODO : Add entry into GeolocSharing provider (to be implemented as part of CR025)
 
 		ContactId contact = session.getRemoteContact();
 		String remoteDisplayName = session.getRemoteDisplayName();
 		// Update displayName of remote contact
 		mContactsManager.setContactDisplayName(contact, remoteDisplayName);
-<<<<<<< HEAD
-
-=======
-
->>>>>>> 77bb47fb
+
 		String sharingId = session.getSessionID();
 		GeolocSharingPersistedStorageAccessor persistedStorage = new GeolocSharingPersistedStorageAccessor(
 				sharingId, contact, session.getGeoloc(), Direction.OUTGOING, mRichcallLog);
@@ -274,138 +217,104 @@
 				mRichcallService, this, persistedStorage);
 		addGeolocSharing(geolocSharing);
 		session.addListener(geolocSharing);
-    }
-    
-    /**
-     * Shares a geolocation with a contact. An exception if thrown if there is no ongoing
-     * CS call. The parameter contact supports the following formats: MSISDN in national
-     * or international format, SIP address, SIP-URI or Tel-URI. If the format of the
-     * contact is not supported an exception is thrown.
-     * 
-     * @param contact Contact
-     * @param geoloc Geolocation info
-     * @return Geoloc sharing
-     * @throws ServerApiException
-     */
+    }
+    
+    /**
+     * Shares a geolocation with a contact. An exception if thrown if there is no ongoing
+     * CS call. The parameter contact supports the following formats: MSISDN in national
+     * or international format, SIP address, SIP-URI or Tel-URI. If the format of the
+     * contact is not supported an exception is thrown.
+     * 
+     * @param contact Contact
+     * @param geoloc Geolocation info
+     * @return Geoloc sharing
+     * @throws ServerApiException
+     */
     public IGeolocSharing shareGeoloc(ContactId contact, Geoloc geoloc) throws ServerApiException {
-<<<<<<< HEAD
-		if (logger.isActivated()) {
-			logger.info("Initiate a geoloc sharing session with " + contact);
-		}
-
-		// Test IMS connection
-		ServerApiUtils.testIms();
-
-		try {
-			// Create a geoloc content
-			String msgId = IdGenerator.generateMessageID();
+		if (logger.isActivated()) {
+			logger.info("Initiate a geoloc sharing session with " + contact);
+		}
+
+		// Test IMS connection
+		ServerApiUtils.testIms();
+
+		try {
+			// Create a geoloc content
+			String msgId = IdGenerator.generateMessageID();
 			String geolocDoc = ChatUtils.buildGeolocDocument(geoloc, ImsModule.IMS_USER_PROFILE.getPublicUri(), msgId);
 			byte[] data = geolocDoc.getBytes(UTF8);
 			MmContent content = new GeolocContent("geoloc.xml", data.length, data);
-
-			// Initiate a sharing session
-=======
-		if (logger.isActivated()) {
-			logger.info("Initiate a geoloc sharing session with " + contact);
-		}
-
-		// Test IMS connection
-		ServerApiUtils.testIms();
-
-		try {
-			// Create a geoloc content
-			String msgId = IdGenerator.generateMessageID();
-			String geolocDoc = ChatUtils.buildGeolocDocument(geoloc, ImsModule.IMS_USER_PROFILE.getPublicUri(), msgId);
-			byte[] data = geolocDoc.getBytes(UTF8);
-			MmContent content = new GeolocContent("geoloc.xml", data.length, data);
-
-			// Initiate a sharing session
->>>>>>> 77bb47fb
+
+			// Initiate a sharing session
 			final GeolocTransferSession session = mRichcallService.initiateGeolocSharingSession(contact, content, geoloc);
 			String sharingId = session.getSessionID();
 			mBroadcaster.broadcastStateChanged(contact,
 					sharingId, GeolocSharing.State.INITIATING, ReasonCode.UNSPECIFIED);
-<<<<<<< HEAD
-
-=======
-
->>>>>>> 77bb47fb
+
 			GeolocSharingPersistedStorageAccessor persistedStorage = new GeolocSharingPersistedStorageAccessor(
 					sharingId, contact, geoloc, Direction.OUTGOING, mRichcallLog);
 			GeolocSharingImpl geolocSharing = new GeolocSharingImpl(sharingId, mBroadcaster,
 					mRichcallService, this, persistedStorage);
-<<<<<<< HEAD
-
-			// Start the session
-	        new Thread() {
-	    		public void run() {
-	    			session.startSession();
-	    		}
-	    	}.start();
-	    	
-			// Add session in the list
-=======
-
-			// Start the session
-	        new Thread() {
-	    		public void run() {
-	    			session.startSession();
-	    		}
-	    	}.start();
-	    	
-			// Add session in the list
->>>>>>> 77bb47fb
+
+			// Start the session
+	        new Thread() {
+	    		public void run() {
+	    			session.startSession();
+	    		}
+	    	}.start();
+	    	
+			// Add session in the list
 			addGeolocSharing(geolocSharing);
 			session.addListener(geolocSharing);
 			return geolocSharing;
 
-		} catch(Exception e) {
-			if (logger.isActivated()) {
-				logger.error("Unexpected error", e);
-			}
-			throw new ServerApiException(e.getMessage());
-		}
-	}
-
-    /**
-     * Returns the list of geoloc sharings in progress
-     * 
-     * @return List of geoloc sharings
-     * @throws ServerApiException
-     */
-    public List<IBinder> getGeolocSharings() throws ServerApiException {
-		if (logger.isActivated()) {
-			logger.info("Get geoloc sharing sessions");
-		}
-
-		try {
+		} catch(Exception e) {
+			if (logger.isActivated()) {
+				logger.error("Unexpected error", e);
+			}
+			throw new ServerApiException(e.getMessage());
+		}
+	}
+
+    /**
+     * Returns the list of geoloc sharings in progress
+     * 
+     * @return List of geoloc sharings
+     * @throws ServerApiException
+     */
+    public List<IBinder> getGeolocSharings() throws ServerApiException {
+		if (logger.isActivated()) {
+			logger.info("Get geoloc sharing sessions");
+		}
+
+		try {
 			List<IBinder> geolocSharings = new ArrayList<IBinder>(
 					mGeolocSharingCache.size());
 			for (IGeolocSharing geolocSharing : mGeolocSharingCache.values()) {
 				geolocSharings.add(geolocSharing.asBinder());
-			}
+			}
 			return geolocSharings;
 
-		} catch(Exception e) {
-			if (logger.isActivated()) {
-				logger.error("Unexpected error", e);
-			}
-			throw new ServerApiException(e.getMessage());
-		}
-    }    
-
-    /**
-     * Returns a current geoloc sharing from its unique ID
+		} catch(Exception e) {
+			if (logger.isActivated()) {
+				logger.error("Unexpected error", e);
+			}
+			throw new ServerApiException(e.getMessage());
+		}
+    }    
+
+    /**
+     * Returns a current geoloc sharing from its unique ID
      * @param sharingId 
-     * 
-     * @return Geoloc sharing
-     * @throws ServerApiException
-     */
+     * 
+     * @return Geoloc sharing
+     * @throws ServerApiException
+     */
 	public IGeolocSharing getGeolocSharing(String sharingId) throws ServerApiException {
-		if (logger.isActivated()) {
-			logger.info("Get geoloc sharing session " + sharingId);
-		}
-
+		if (logger.isActivated()) {
+			logger.info("Get geoloc sharing session " + sharingId);
+		}
+
 		IGeolocSharing geolocSharing = mGeolocSharingCache.get(sharingId);
 		if (geolocSharing != null) {
 			return geolocSharing;
@@ -418,48 +327,44 @@
 
 	/**
 	 * Adds a listener on geoloc sharing events
-	 * 
+	 * 
 	 * @param listener Listener
-	 */
+	 */
 	public void addEventListener2(IGeolocSharingListener listener) {
-		if (logger.isActivated()) {
+		if (logger.isActivated()) {
 			logger.info("Add a Geoloc sharing event listener");
 		}
 		synchronized (lock) {
 			mBroadcaster.addEventListener(listener);
-		}
-	}
-
-	/**
+		}
+	}
+
+	/**
 	 * Removes a listener on geoloc sharing events
 	 *
 	 * @param listener Listener
-	 */
+	 */
 	public void removeEventListener2(IGeolocSharingListener listener) {
-		if (logger.isActivated()) {
+		if (logger.isActivated()) {
 			logger.info("Remove a Geoloc sharing event listener");
 		}
 		synchronized (lock) {
 			mBroadcaster.removeEventListener(listener);
-		}
-	}
-
-	/**
-	 * Returns service version
-	 * 
-	 * @return Version
+		}
+	}
+
+	/**
+	 * Returns service version
+	 * 
+	 * @return Version
 	 * @see VERSION_CODES
-	 * @throws ServerApiException
-	 */
-	public int getServiceVersion() throws ServerApiException {
+	 * @throws ServerApiException
+	 */
+	public int getServiceVersion() throws ServerApiException {
 		return RcsService.Build.API_VERSION;
-	}
-
-
-<<<<<<< HEAD
-
-=======
->>>>>>> 77bb47fb
+	}
+
+
     /**
      * Adds and broadcast that a geoloc sharing invitation was rejected
      * 
@@ -474,9 +379,6 @@
                 GeolocSharing.State.REJECTED, reasonCode);
         mBroadcaster.broadcastInvitation(sharingId);
     }
-<<<<<<< HEAD
-}
-=======
 	
 	/**
 	 * Returns the common service configuration
@@ -486,5 +388,4 @@
 	public ICommonServiceConfiguration getCommonConfiguration() {
 		return new CommonServiceConfigurationImpl();
 	}
-}
->>>>>>> 77bb47fb
+}