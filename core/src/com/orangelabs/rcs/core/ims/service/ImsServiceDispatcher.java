<<<<<<< HEAD
/*******************************************************************************
 * Software Name : RCS IMS Stack
 *
 * Copyright (C) 2010 France Telecom S.A.
 *
 * Licensed under the Apache License, Version 2.0 (the "License");
 * you may not use this file except in compliance with the License.
 * You may obtain a copy of the License at
 *
 *      http://www.apache.org/licenses/LICENSE-2.0
 *
 * Unless required by applicable law or agreed to in writing, software
 * distributed under the License is distributed on an "AS IS" BASIS,
 * WITHOUT WARRANTIES OR CONDITIONS OF ANY KIND, either express or implied.
 * See the License for the specific language governing permissions and
 * limitations under the License.
 ******************************************************************************/

package com.orangelabs.rcs.core.ims.service;

import java.util.Enumeration;

import javax2.sip.address.SipURI;
import javax2.sip.header.ContactHeader;
import javax2.sip.header.EventHeader;
import javax2.sip.message.Request;
import javax2.sip.message.Response;

import android.content.Intent;

import com.gsma.services.rcs.RcsContactFormatException;
import com.orangelabs.rcs.core.ims.ImsModule;
import com.orangelabs.rcs.core.ims.network.ImsNetworkInterface;
import com.orangelabs.rcs.core.ims.network.sip.FeatureTags;
import com.orangelabs.rcs.core.ims.network.sip.SipMessageFactory;
import com.orangelabs.rcs.core.ims.network.sip.SipUtils;
import com.orangelabs.rcs.core.ims.protocol.sip.SipException;
import com.orangelabs.rcs.core.ims.protocol.sip.SipRequest;
import com.orangelabs.rcs.core.ims.protocol.sip.SipResponse;
import com.orangelabs.rcs.core.ims.service.im.chat.ChatUtils;
import com.orangelabs.rcs.core.ims.service.im.chat.standfw.StoreAndForwardManager;
import com.orangelabs.rcs.core.ims.service.im.filetransfer.FileTransferUtils;
import com.orangelabs.rcs.core.ims.service.im.filetransfer.http.FileTransferHttpInfoDocument;
import com.orangelabs.rcs.core.ims.service.terms.TermsConditionsService;
import com.orangelabs.rcs.provider.settings.RcsSettings;
import com.orangelabs.rcs.utils.FifoBuffer;
import com.orangelabs.rcs.utils.IdGenerator;
import com.orangelabs.rcs.utils.logger.Logger;

/**
 * IMS service dispatcher
 * 
 * @author jexa7410
 */
public class ImsServiceDispatcher extends Thread {
    /**
     * IMS module
     */
    private ImsModule imsModule;

    /**
	 * Buffer of messages
	 */
	private FifoBuffer buffer = new FifoBuffer();

	/**
	 * SIP intent manager
	 */
	private SipIntentManager intentMgr = new SipIntentManager(); 
	
	/**
     * The logger
     */
    private Logger logger = Logger.getLogger(this.getClass().getName());

    /**
	 * Constructor
	 * 
	 * @param imsModule IMS module
	 */
	public ImsServiceDispatcher(ImsModule imsModule) {
		super("SipDispatcher");
		
        this.imsModule = imsModule;
	}
	
    /**
     * Terminate the SIP dispatcher
     */
    public void terminate() {
    	if (logger.isActivated()) {
    		logger.info("Terminate the multi-session manager");
    	}
        buffer.close();
        if (logger.isActivated()) {
        	logger.info("Multi-session manager has been terminated");
        }
    }
    
	/**
	 * Post a SIP request in the buffer
	 * 
     * @param request SIP request
	 */
	public void postSipRequest(SipRequest request) {
		buffer.addObject(request);
	}
    
	/**
	 * Background processing
	 */
	public void run() {
		if (logger.isActivated()) {
			logger.info("Start background processing");
		}
		SipRequest request = null; 
		while((request = (SipRequest)buffer.getObject()) != null) {
			try {
				// Dispatch the received SIP request
				dispatch(request);
			} catch(Exception e) {
				if (logger.isActivated()) {
					logger.error("Unexpected exception", e);
				}
			}
		}
		if (logger.isActivated()) {
			logger.info("End of background processing");
		}
	}
    
    /**
     * Dispatch the received SIP request
     * 
     * @param request SIP request
     */
    private void dispatch(SipRequest request) {
		if (logger.isActivated()) {
			logger.debug("Receive " + request.getMethod() + " request");
		}
		
		// Check the IP address of the request-URI
		String localIpAddress = imsModule.getCurrentNetworkInterface().getNetworkAccess().getIpAddress();
		ImsNetworkInterface imsNetIntf = imsModule.getCurrentNetworkInterface();
		boolean isMatchingRegistered = false;		
		SipURI requestURI;
		try {
			requestURI = SipUtils.ADDR_FACTORY.createSipURI(request.getRequestURI());
		} catch(Exception e) {
			if (logger.isActivated()) {
				logger.error("Unable to parse request URI " + request.getRequestURI(), e);
			}
			sendFinalResponse(request, 400);			
			return;
		}

		// First check if the request URI matches with the local interface address
		isMatchingRegistered = localIpAddress.equals(requestURI.getHost());
		
		// If no matching, perhaps we are behind a NAT
		if ((!isMatchingRegistered) && imsNetIntf.isBehindNat()) {
			// We are behind NAT: check if the request URI contains the previously
			// discovered public IP address and port number
			String natPublicIpAddress = imsNetIntf.getNatPublicAddress();
			int natPublicUdpPort = imsNetIntf.getNatPublicPort();
			if ((natPublicUdpPort != -1) && (natPublicIpAddress != null)) {
				isMatchingRegistered = natPublicIpAddress.equals(requestURI.getHost()) && (natPublicUdpPort == requestURI.getPort());
			} else {
				// NAT traversal and unknown public address/port
				isMatchingRegistered = false;
			}
		}

		if (!isMatchingRegistered) {		
			// Send a 404 error
			if (logger.isActivated()) {
				logger.debug("Request-URI address and port do not match with registered contact: reject the request");
			}
			sendFinalResponse(request, 404);
			return;
		}

        // Check SIP instance ID: RCS client supporting the multidevice procedure shall respond to the
        // invite with a 486 BUSY HERE if the identifier value of the "+sip.instance" tag included
        // in the Accept-Contact header of that incoming SIP request does not match theirs
        String instanceId = SipUtils.getInstanceID(request);
        if ((instanceId != null) && !instanceId.contains(imsModule.getSipManager().getSipStack().getInstanceId())) {
            // Send 486 Busy Here
			if (logger.isActivated()) {
				logger.debug("SIP instance ID doesn't match: reject the request");
			}
            sendFinalResponse(request, 486);
            return;
        }

        // Check public GRUU : RCS client supporting the multidevice procedure shall respond to the
        // invite with a 486 BUSY HERE if the identifier value of the "pub-gruu" tag included
        // in the Accept-Contact header of that incoming SIP request does not match theirs
        String publicGruu = SipUtils.getPublicGruu(request);
        if ((publicGruu != null) && !publicGruu.contains(imsModule.getSipManager().getSipStack().getPublicGruu())) {
            // Send 486 Busy Here
			if (logger.isActivated()) {
				logger.debug("SIP public-gruu doesn't match: reject the request");
			}
            sendFinalResponse(request, 486);
            return;
        }
        
        // Update remote SIP instance ID in the dialog path of the session
        ImsServiceSession session = searchSession(request.getCallId());
        if (session != null) {
            ContactHeader contactHeader = (ContactHeader)request.getHeader(ContactHeader.NAME);
            if (contactHeader != null) {
                String remoteInstanceId = contactHeader.getParameter(SipUtils.SIP_INSTANCE_PARAM);
                session.getDialogPath().setRemoteSipInstance(remoteInstanceId);
            }
        }

	    if (request.getMethod().equals(Request.OPTIONS)) {
	    	// OPTIONS received

	    	// Capability discovery service
    		imsModule.getCapabilityService().receiveCapabilityRequest(request);
	    } else		
	    if (request.getMethod().equals(Request.INVITE)) {
	    	// INVITE received
	    	if (session != null) {
	    		// Subsequent request received
	    		session.receiveReInvite(request);
	    		return;
	    	}
	    	
			// Send a 100 Trying response
			send100Trying(request);

    		// Extract the SDP part
			String sdp = request.getSdpContent();
			if (sdp == null) {
				// No SDP found: reject the invitation with a 606 Not Acceptable
				if (logger.isActivated()) {
					logger.debug("No SDP found: automatically reject");
				}
				sendFinalResponse(request, Response.SESSION_NOT_ACCEPTABLE);
				return;
			}
			sdp = sdp.toLowerCase();

			// New incoming session invitation
	    	if (isTagPresent(sdp, "msrp") &&
	    			SipUtils.isFeatureTagPresent(request, FeatureTags.FEATURE_3GPP_VIDEO_SHARE) &&
	    				(SipUtils.isFeatureTagPresent(request, FeatureTags.FEATURE_3GPP_IMAGE_SHARE) ||
	    						SipUtils.isFeatureTagPresent(request, FeatureTags.FEATURE_3GPP_IMAGE_SHARE_RCS2))) {
	    		// Image sharing
	    		if (RcsSettings.getInstance().isImageSharingSupported()) {
		    		if (logger.isActivated()) {
		    			logger.debug("Image content sharing transfer invitation");
		    		}
	    			imsModule.getRichcallService().receiveImageSharingInvitation(request);
	    		} else {
					// Service not supported: reject the invitation with a 603 Decline
					if (logger.isActivated()) {
						logger.debug("Image share service not supported: automatically reject");
					}
					sendFinalResponse(request, Response.DECLINE);
	    		}
	    	} else
	    	if (isTagPresent(sdp, "msrp") &&
	    			SipUtils.isFeatureTagPresent(request, FeatureTags.FEATURE_OMA_IM) &&
	    				isTagPresent(sdp, "file-selector")) {
		        // File transfer
	    		if (RcsSettings.getInstance().isFileTransferSupported()) {
		    		if (logger.isActivated()) {
		    			logger.debug("File transfer invitation");
		    		}
	    			imsModule.getInstantMessagingService().receiveFileTransferInvitation(request);
	    		} else {
					// Service not supported: reject the invitation with a 603 Decline
					if (logger.isActivated()) {
						logger.debug("File transfer service not supported: automatically reject");
					}
					sendFinalResponse(request, Response.DECLINE);
	    		}
	    	} else
	    	if (isTagPresent(sdp, "msrp") &&
	    			SipUtils.isFeatureTagPresent(request, FeatureTags.FEATURE_OMA_IM)) {
	    		// IM service
	    		if (!RcsSettings.getInstance().isImSessionSupported()) {
					// Service not supported: reject the invitation with a 603 Decline
					if (logger.isActivated()) {
						logger.debug("IM service not supported: automatically reject");
					}
					sendFinalResponse(request, Response.DECLINE);
					return;
	    		}
	    		
                if (ChatUtils.isFileTransferOverHttp(request)) {
                    FileTransferHttpInfoDocument ftHttpInfo = FileTransferUtils.getHttpFTInfo(request);
                    if (ftHttpInfo != null) {
                    	// HTTP file transfer invitation
                        if (SipUtils.getReferredByHeader(request) != null) {
                            if (logger.isActivated()) {
                                logger.debug("Single S&F file transfer over HTTP invitation");
                            }
=======
/*******************************************************************************
 * Software Name : RCS IMS Stack
 *
 * Copyright (C) 2010 France Telecom S.A.
 * Copyright (C) 2014 Sony Mobile Communications Inc.
 *
 * Licensed under the Apache License, Version 2.0 (the "License");
 * you may not use this file except in compliance with the License.
 * You may obtain a copy of the License at
 *
 *      http://www.apache.org/licenses/LICENSE-2.0
 *
 * Unless required by applicable law or agreed to in writing, software
 * distributed under the License is distributed on an "AS IS" BASIS,
 * WITHOUT WARRANTIES OR CONDITIONS OF ANY KIND, either express or implied.
 * See the License for the specific language governing permissions and
 * limitations under the License.
 *
 * NOTE: This file has been modified by Sony Mobile Communications Inc.
 * Modifications are licensed under the License.
 ******************************************************************************/

package com.orangelabs.rcs.core.ims.service;

import javax2.sip.address.SipURI;
import javax2.sip.header.ContactHeader;
import javax2.sip.header.EventHeader;
import javax2.sip.message.Request;
import javax2.sip.message.Response;

import android.content.Intent;

import com.gsma.services.rcs.RcsContactFormatException;
import com.orangelabs.rcs.core.ims.ImsModule;
import com.orangelabs.rcs.core.ims.network.ImsNetworkInterface;
import com.orangelabs.rcs.core.ims.network.sip.FeatureTags;
import com.orangelabs.rcs.core.ims.network.sip.SipMessageFactory;
import com.orangelabs.rcs.core.ims.network.sip.SipUtils;
import com.orangelabs.rcs.core.ims.protocol.sip.SipException;
import com.orangelabs.rcs.core.ims.protocol.sip.SipRequest;
import com.orangelabs.rcs.core.ims.protocol.sip.SipResponse;
import com.orangelabs.rcs.core.ims.service.im.chat.ChatUtils;
import com.orangelabs.rcs.core.ims.service.im.chat.standfw.StoreAndForwardManager;
import com.orangelabs.rcs.core.ims.service.im.filetransfer.FileTransferUtils;
import com.orangelabs.rcs.core.ims.service.im.filetransfer.http.FileTransferHttpInfoDocument;
import com.orangelabs.rcs.core.ims.service.terms.TermsConditionsService;
import com.orangelabs.rcs.provider.settings.RcsSettings;
import com.orangelabs.rcs.utils.FifoBuffer;
import com.orangelabs.rcs.utils.IdGenerator;
import com.orangelabs.rcs.utils.logger.Logger;

/**
 * IMS service dispatcher
 * 
 * @author jexa7410
 */
public class ImsServiceDispatcher extends Thread {
    /**
     * IMS module
     */
    private ImsModule imsModule;

    /**
	 * Buffer of messages
	 */
	private FifoBuffer buffer = new FifoBuffer();

	/**
	 * SIP intent manager
	 */
	private SipIntentManager intentMgr = new SipIntentManager(); 
	
	/**
     * The logger
     */
    private Logger logger = Logger.getLogger(this.getClass().getName());

    /**
	 * Constructor
	 * 
	 * @param imsModule IMS module
	 */
	public ImsServiceDispatcher(ImsModule imsModule) {
		super("SipDispatcher");
		
        this.imsModule = imsModule;
	}
	
    /**
     * Terminate the SIP dispatcher
     */
    public void terminate() {
    	if (logger.isActivated()) {
    		logger.info("Terminate the multi-session manager");
    	}
        buffer.close();
        if (logger.isActivated()) {
        	logger.info("Multi-session manager has been terminated");
        }
    }
    
	/**
	 * Post a SIP request in the buffer
	 * 
     * @param request SIP request
	 */
	public void postSipRequest(SipRequest request) {
		buffer.addObject(request);
	}
    
	/**
	 * Background processing
	 */
	public void run() {
		if (logger.isActivated()) {
			logger.info("Start background processing");
		}
		SipRequest request = null; 
		while((request = (SipRequest)buffer.getObject()) != null) {
			try {
				// Dispatch the received SIP request
				dispatch(request);
			} catch(Exception e) {
				if (logger.isActivated()) {
					logger.error("Unexpected exception", e);
				}
			}
		}
		if (logger.isActivated()) {
			logger.info("End of background processing");
		}
	}
    
    /**
     * Dispatch the received SIP request
     * 
     * @param request SIP request
     */
    private void dispatch(SipRequest request) {
		if (logger.isActivated()) {
			logger.debug("Receive " + request.getMethod() + " request");
		}
		
		// Check the IP address of the request-URI
		String localIpAddress = imsModule.getCurrentNetworkInterface().getNetworkAccess().getIpAddress();
		ImsNetworkInterface imsNetIntf = imsModule.getCurrentNetworkInterface();
		boolean isMatchingRegistered = false;		
		SipURI requestURI;
		try {
			requestURI = SipUtils.ADDR_FACTORY.createSipURI(request.getRequestURI());
		} catch(Exception e) {
			if (logger.isActivated()) {
				logger.error("Unable to parse request URI " + request.getRequestURI(), e);
			}
			sendFinalResponse(request, 400);			
			return;
		}

		// First check if the request URI matches with the local interface address
		isMatchingRegistered = localIpAddress.equals(requestURI.getHost());
		
		// If no matching, perhaps we are behind a NAT
		if ((!isMatchingRegistered) && imsNetIntf.isBehindNat()) {
			// We are behind NAT: check if the request URI contains the previously
			// discovered public IP address and port number
			String natPublicIpAddress = imsNetIntf.getNatPublicAddress();
			int natPublicUdpPort = imsNetIntf.getNatPublicPort();
			if ((natPublicUdpPort != -1) && (natPublicIpAddress != null)) {
				isMatchingRegistered = natPublicIpAddress.equals(requestURI.getHost()) && (natPublicUdpPort == requestURI.getPort());
			} else {
				// NAT traversal and unknown public address/port
				isMatchingRegistered = false;
			}
		}

		if (!isMatchingRegistered) {		
			// Send a 404 error
			if (logger.isActivated()) {
				logger.debug("Request-URI address and port do not match with registered contact: reject the request");
			}
			sendFinalResponse(request, 404);
			return;
		}

        // Check SIP instance ID: RCS client supporting the multidevice procedure shall respond to the
        // invite with a 486 BUSY HERE if the identifier value of the "+sip.instance" tag included
        // in the Accept-Contact header of that incoming SIP request does not match theirs
        String instanceId = SipUtils.getInstanceID(request);
        if ((instanceId != null) && !instanceId.contains(imsModule.getSipManager().getSipStack().getInstanceId())) {
            // Send 486 Busy Here
			if (logger.isActivated()) {
				logger.debug("SIP instance ID doesn't match: reject the request");
			}
            sendFinalResponse(request, 486);
            return;
        }

        // Check public GRUU : RCS client supporting the multidevice procedure shall respond to the
        // invite with a 486 BUSY HERE if the identifier value of the "pub-gruu" tag included
        // in the Accept-Contact header of that incoming SIP request does not match theirs
        String publicGruu = SipUtils.getPublicGruu(request);
        if ((publicGruu != null) && !publicGruu.contains(imsModule.getSipManager().getSipStack().getPublicGruu())) {
            // Send 486 Busy Here
			if (logger.isActivated()) {
				logger.debug("SIP public-gruu doesn't match: reject the request");
			}
            sendFinalResponse(request, 486);
            return;
        }
        
        // Update remote SIP instance ID in the dialog path of the session
        ImsServiceSession session = getImsServiceSession(request.getCallId());
        if (session != null) {
            ContactHeader contactHeader = (ContactHeader)request.getHeader(ContactHeader.NAME);
            if (contactHeader != null) {
                String remoteInstanceId = contactHeader.getParameter(SipUtils.SIP_INSTANCE_PARAM);
                session.getDialogPath().setRemoteSipInstance(remoteInstanceId);
            }
        }

	    if (request.getMethod().equals(Request.OPTIONS)) {
	    	// OPTIONS received

	    	// Capability discovery service
    		imsModule.getCapabilityService().receiveCapabilityRequest(request);
	    } else		
	    if (request.getMethod().equals(Request.INVITE)) {
	    	// INVITE received
	    	if (session != null) {
	    		// Subsequent request received
	    		session.receiveReInvite(request);
	    		return;
	    	}
	    	
			// Send a 100 Trying response
			send100Trying(request);

    		// Extract the SDP part
			String sdp = request.getSdpContent();
			if (sdp == null) {
				// No SDP found: reject the invitation with a 606 Not Acceptable
				if (logger.isActivated()) {
					logger.debug("No SDP found: automatically reject");
				}
				sendFinalResponse(request, Response.SESSION_NOT_ACCEPTABLE);
				return;
			}
			sdp = sdp.toLowerCase();

			// New incoming session invitation
	    	if (isTagPresent(sdp, "msrp") &&
	    			SipUtils.isFeatureTagPresent(request, FeatureTags.FEATURE_3GPP_VIDEO_SHARE) &&
	    				(SipUtils.isFeatureTagPresent(request, FeatureTags.FEATURE_3GPP_IMAGE_SHARE) ||
	    						SipUtils.isFeatureTagPresent(request, FeatureTags.FEATURE_3GPP_IMAGE_SHARE_RCS2))) {
	    		// Image sharing
	    		if (RcsSettings.getInstance().isImageSharingSupported()) {
		    		if (logger.isActivated()) {
		    			logger.debug("Image content sharing transfer invitation");
		    		}
	    			imsModule.getRichcallService().receiveImageSharingInvitation(request);
	    		} else {
					// Service not supported: reject the invitation with a 603 Decline
					if (logger.isActivated()) {
						logger.debug("Image share service not supported: automatically reject");
					}
					sendFinalResponse(request, Response.DECLINE);
	    		}
	    	} else
	    	if (isTagPresent(sdp, "msrp") &&
	    			SipUtils.isFeatureTagPresent(request, FeatureTags.FEATURE_OMA_IM) &&
	    				isTagPresent(sdp, "file-selector")) {
		        // File transfer
	    		if (RcsSettings.getInstance().isFileTransferSupported()) {
		    		if (logger.isActivated()) {
		    			logger.debug("File transfer invitation");
		    		}
	    			imsModule.getInstantMessagingService().receiveFileTransferInvitation(request);
	    		} else {
					// Service not supported: reject the invitation with a 603 Decline
					if (logger.isActivated()) {
						logger.debug("File transfer service not supported: automatically reject");
					}
					sendFinalResponse(request, Response.DECLINE);
	    		}
	    	} else
	    	if (isTagPresent(sdp, "msrp") &&
	    			SipUtils.isFeatureTagPresent(request, FeatureTags.FEATURE_OMA_IM)) {
	    		// IM service
	    		if (!RcsSettings.getInstance().isImSessionSupported()) {
					// Service not supported: reject the invitation with a 603 Decline
					if (logger.isActivated()) {
						logger.debug("IM service not supported: automatically reject");
					}
					sendFinalResponse(request, Response.DECLINE);
					return;
	    		}
	    		
                if (ChatUtils.isFileTransferOverHttp(request)) {
                    FileTransferHttpInfoDocument ftHttpInfo = FileTransferUtils.getHttpFTInfo(request);
                    if (ftHttpInfo != null) {
                    	// HTTP file transfer invitation
                        if (SipUtils.getReferredByHeader(request) != null) {
                            if (logger.isActivated()) {
                                logger.debug("Single S&F file transfer over HTTP invitation");
                            }
>>>>>>> df3ac423
                            imsModule.getInstantMessagingService().receiveStoredAndForwardOneToOneHttpFileTranferInvitation(request, ftHttpInfo);
                        } else {
		                    if (logger.isActivated()) {
		                        logger.debug("Single file transfer over HTTP invitation");
		                    }
                            imsModule.getInstantMessagingService().receiveOneToOneHttpFileTranferInvitation(request, ftHttpInfo);
                        }
                    } else {
                        // TODO : else return error to Originating side
                        // Malformed xml for FToHTTP: automatically reject with a 606 Not Acceptable
                        if (logger.isActivated()) {
                            logger.debug("Malformed xml for FToHTTP: automatically reject");
                        }
                        sendFinalResponse(request, Response.SESSION_NOT_ACCEPTABLE);
                    }
                } else {
	    			if (SipUtils.getAssertedIdentity(request).contains(StoreAndForwardManager.SERVICE_URI) &&
		    			(!request.getContentType().contains("multipart"))) {
	    				// Store & Forward push notifs session
			    		if (logger.isActivated()) {
			    			logger.debug("Store & Forward push notifications");
			    		}
			    		imsModule.getInstantMessagingService().receiveStoredAndForwardPushNotifications(request);
			    	} else
			    	if (ChatUtils.isGroupChatInvitation(request)) {
				        // Ad-hoc group chat session
			    		if (logger.isActivated()) {
			    			logger.debug("Ad-hoc group chat session invitation");
			    		}
		    			imsModule.getInstantMessagingService().receiveAdhocGroupChatSession(request);
			    	} else
			    	if (SipUtils.getReferredByHeader(request) != null) {
		    			// Store & Forward push messages session
			    		if (logger.isActivated()) {
			    			logger.debug("Store & Forward push messages session");
			    		}
		    		 	imsModule.getInstantMessagingService().receiveStoredAndForwardPushMessages(request);
			    	} else {
	                    // 1-1 chat session
	                    if (logger.isActivated()) {
	                        logger.debug("1-1 chat session invitation");
	                    }
	                    imsModule.getInstantMessagingService().receiveOne2OneChatSession(request);
			    	}
		    	}
	    	} else
	    	if (isTagPresent(sdp, "rtp") &&
	    			SipUtils.isFeatureTagPresent(request, FeatureTags.FEATURE_3GPP_VIDEO_SHARE)) {
	    		// Video streaming
	    		if (RcsSettings.getInstance().isVideoSharingSupported()) {
		    		if (logger.isActivated()) {
		    			logger.debug("Video content sharing streaming invitation");
		    		}
	    			imsModule.getRichcallService().receiveVideoSharingInvitation(request);
	    		} else {
					// Service not supported: reject the invitation with a 603 Decline
					if (logger.isActivated()) {
						logger.debug("Video share service not supported: automatically reject");
					}
					sendFinalResponse(request, Response.DECLINE);
	    		}
	    	} else
		    if (isTagPresent(sdp, "msrp") &&
		    		SipUtils.isFeatureTagPresent(request, FeatureTags.FEATURE_3GPP_VIDEO_SHARE) &&
		    			SipUtils.isFeatureTagPresent(request, FeatureTags.FEATURE_RCSE_GEOLOCATION_PUSH )) {
	    		// Geoloc sharing
	    		if (RcsSettings.getInstance().isGeoLocationPushSupported()) {
		    		if (logger.isActivated()) {
		    			logger.debug("Geoloc content sharing transfer invitation");
		    		}
	    			imsModule.getRichcallService().receiveGeolocSharingInvitation(request);
	    		} else {
					// Service not supported: reject the invitation with a 603 Decline
					if (logger.isActivated()) {
						logger.debug("Geoloc share service not supported: automatically reject");
					}
					sendFinalResponse(request, Response.DECLINE);
	    		}		
		    } else 
			if (SipUtils.isFeatureTagPresent(request, FeatureTags.FEATURE_RCSE_IP_VOICE_CALL) &&
	    			SipUtils.isFeatureTagPresent(request, FeatureTags.FEATURE_3GPP_IP_VOICE_CALL))	{
	    		// IP voice call
	    		if (RcsSettings.getInstance().isIPVoiceCallSupported()) {
		    		if (logger.isActivated()) {
		    			logger.debug("IP Voice call invitation");
		    		}
	    			imsModule.getIPCallService().receiveIPCallInvitation(request, true, false);
	    		} else {
					// Service not supported: reject the invitation with a 603 Decline
					if (logger.isActivated()) {
						logger.debug("IP Voice call service not supported: automatically reject");
					}
					sendFinalResponse(request, Response.DECLINE);
	    		}	    	
	    	} else 
	    	if (SipUtils.isFeatureTagPresent(request, FeatureTags.FEATURE_RCSE_IP_VOICE_CALL) &&
	    			SipUtils.isFeatureTagPresent(request, FeatureTags.FEATURE_3GPP_IP_VOICE_CALL) &&
	    				SipUtils.isFeatureTagPresent(request, FeatureTags.FEATURE_RCSE_IP_VIDEO_CALL))	{
		    		// IP video call
		    		if (RcsSettings.getInstance().isIPVideoCallSupported()) {
			    		if (logger.isActivated()) {
			    			logger.debug("IP video call invitation");
			    		}
		    			imsModule.getIPCallService().receiveIPCallInvitation(request, true, true);
		    		} else {
						// Service not supported: reject the invitation with a 603 Decline
						if (logger.isActivated()) {
							logger.debug("IP video call service not supported: automatically reject");
						}
						sendFinalResponse(request, Response.DECLINE);
		    		}	    		    		
    		} else {
    			Intent intent = intentMgr.isSipRequestResolved(request);
	    		if (intent != null) {
	    			// Generic SIP session
		    		if (isTagPresent(sdp, "msrp")) {
			    		if (logger.isActivated()) {
			    			logger.debug("Generic SIP session invitation with MSRP media");
			    		}
			    		try {
			    			imsModule.getSipService().receiveMsrpSessionInvitation(intent, request);
			    		} catch (RcsContactFormatException e) {
			    			if (logger.isActivated()) {
				    			logger.warn("Cannot parse contact");
				    		}
			    		}
		    		} else
		    		if (isTagPresent(sdp, "rtp")) {
			    		if (logger.isActivated()) {
			    			logger.debug("Generic SIP session invitation with RTP media");
			    		}
			    		try  {
			    			imsModule.getSipService().receiveRtpSessionInvitation(intent, request);
			    		} catch (RcsContactFormatException e) {
<<<<<<< HEAD
			    			if (logger.isActivated()) {
				    			logger.warn("Cannot parse contact");
				    		}
			    		}
		    		} else {
			    		if (logger.isActivated()) {
			    			logger.debug("Media not supported for a generic SIP session");
			    		}
						sendFinalResponse(request, Response.SESSION_NOT_ACCEPTABLE);
		    		}
		    	} else {
					// Unknown service: reject the invitation with a 403 forbidden
					if (logger.isActivated()) {
						logger.debug("Unknown IMS service: automatically reject");
					}
					sendFinalResponse(request, Response.FORBIDDEN, "Unsupported Extension");
		    	}
    		}
		} else
    	if (request.getMethod().equals(Request.MESSAGE)) {
	        // MESSAGE received    		
    		if (ChatUtils.isImdnService(request)) {
	    		// IMDN service
				imsModule.getInstantMessagingService().receiveMessageDeliveryStatus(request);
	    	} else
	    	if (TermsConditionsService.isTermsRequest(request)) {
	    		// Terms & conditions service
	    		imsModule.getTermsConditionsService().receiveMessage(request);
	    	} else {
				// Unknown service: reject the message with a 403 Forbidden
				if (logger.isActivated()) {
					logger.debug("Unknown IMS service: automatically reject");
				}
				sendFinalResponse(request, Response.FORBIDDEN);
	    	}
		} else
	    if (request.getMethod().equals(Request.NOTIFY)) {
	    	// NOTIFY received
	    	dispatchNotify(request);
	    } else
		if (request.getMethod().equals(Request.BYE)) {
	        // BYE received
			
			// Route request to session
        	if (session != null) {
        		session.receiveBye(request);
        	}
        	
			// Send a 200 OK response
			try {
				if (logger.isActivated()) {
					logger.info("Send 200 OK");
				}
		        SipResponse response = SipMessageFactory.createResponse(request, 200);
				imsModule.getSipManager().sendSipResponse(response);
			} catch(Exception e) {
		       	if (logger.isActivated()) {
		    		logger.error("Can't send 200 OK response", e);
		    	}
			}
		} else    	
		if (request.getMethod().equals(Request.CANCEL)) {
	        // CANCEL received
			
			// Route request to session
	    	if (session != null) {
	    		session.receiveCancel(request);
	    	}
	    	
			// Send a 200 OK
	    	try {
		    	if (logger.isActivated()) {
		    		logger.info("Send 200 OK");
		    	}
		        SipResponse cancelResp = SipMessageFactory.createResponse(request, 200);
		        imsModule.getSipManager().sendSipResponse(cancelResp);
			} catch(Exception e) {
		    	if (logger.isActivated()) {
		    		logger.error("Can't send 200 OK response", e);
		    	}
			}
    	} else
    	if (request.getMethod().equals(Request.UPDATE)) {
	        // UPDATE received
        	if (session != null) {
        		session.receiveUpdate(request);
        	}
		} else {
			// Unknown request: : reject the request with a 403 Forbidden
			if (logger.isActivated()) {
				logger.debug("Unknown request " + request.getMethod());
			}
			sendFinalResponse(request, Response.FORBIDDEN);
		}
    }

    /**
     * Dispatch the received SIP NOTIFY
     * 
     * @param notify SIP request
     */
    private void dispatchNotify(SipRequest notify) {
	    try {
	    	// Create 200 OK response
	        SipResponse resp = SipMessageFactory.createResponse(notify, 200);

	        // Send 200 OK response
	        imsModule.getSipManager().sendSipResponse(resp);
	    } catch(SipException e) {
        	if (logger.isActivated()) {
        		logger.error("Can't send 200 OK for NOTIFY", e);
        	}
	    }
    	
	    // Get the event type
	    EventHeader eventHeader = (EventHeader)notify.getHeader(EventHeader.NAME);
	    if (eventHeader == null) {
        	if (logger.isActivated()) {
        		logger.debug("Unknown notification event type");
        	}
	    	return;
	    }
	    
	    // Dispatch the notification to the corresponding service
	    if (eventHeader.getEventType().equalsIgnoreCase("presence.winfo")) {
	    	// Presence service
	    	if (RcsSettings.getInstance().isSocialPresenceSupported() && imsModule.getPresenceService().isServiceStarted()) {
	    		imsModule.getPresenceService().getWatcherInfoSubscriber().receiveNotification(notify);
	    	}
	    } else
	    if (eventHeader.getEventType().equalsIgnoreCase("presence")) {
	    	if (notify.getTo().indexOf("anonymous") != -1) {
		    	// Capability service
	    		imsModule.getCapabilityService().receiveNotification(notify);
	    	} else {
		    	// Presence service
	    		imsModule.getPresenceService().getPresenceSubscriber().receiveNotification(notify);
	    	}
	    } else
	    if (eventHeader.getEventType().equalsIgnoreCase("conference")) {
	    	// IM service
    		imsModule.getInstantMessagingService().receiveConferenceNotification(notify);
		} else {
			// Not supported service
        	if (logger.isActivated()) {
        		logger.debug("Not supported notification event type");
        	}
		}
    }
    
    /**
     * Test a tag is present or not in SIP message
     * 
     * @param message Message or message part
     * @param tag Tag to be searched
     * @return Boolean
     */
    private boolean isTagPresent(String message, String tag) {
    	if ((message != null) && (tag != null) && (message.toLowerCase().indexOf(tag) != -1)) {
    		return true;
    	} else {
    		return false;
    	}
    }
    	
    /**
     * Search the IMS session that corresponds to a given call-ID
     *  
     * @param callId Call-ID
     * @return IMS session
     */
    private ImsServiceSession searchSession(String callId) {
        if (callId == null) {
            return null;
        }
    	ImsService[] list = imsModule.getImsServices();
    	for(int i=0; i< list.length; i++) {
    		for(Enumeration<ImsServiceSession> e = list[i].getSessions(); e.hasMoreElements();) {
	    		ImsServiceSession session = (ImsServiceSession)e.nextElement();
	    		if (session != null && session.getDialogPath() != null) {
					if (session.getDialogPath().getCallId().equals(callId)) {
						return session;
					}
				}
    		}
    	}    	
    	return null;
    }


    /**
     * Send a 100 Trying response to the remote party
     * 
     * @param request SIP request
     */
    private void send100Trying(SipRequest request) {
    	try {
	    	// Send a 100 Trying response
	    	SipResponse trying = SipMessageFactory.createResponse(request, null, 100);
	    	imsModule.getCurrentNetworkInterface().getSipManager().sendSipResponse(trying);
    	} catch(Exception e) {
    		if (logger.isActivated()) {
    			logger.error("Can't send a 100 Trying response");
    		}
    	}
    }

    /**
     * Send a final response
     * 
     * @param request SIP request
     * @param code Response code
     */
    private void sendFinalResponse(SipRequest request, int code) {
    	try {
	    	SipResponse resp = SipMessageFactory.createResponse(request, IdGenerator.getIdentifier(), code);
	    	imsModule.getCurrentNetworkInterface().getSipManager().sendSipResponse(resp);
    	} catch(Exception e) {
    		if (logger.isActivated()) {
    			logger.error("Can't send a " + code + " response");
    		}
    	}
    }
    
    /**
     * Send a final response
     * 
     * @param request SIP request
     * @param code Response code
     * @param warning Warning message
     */
    private void sendFinalResponse(SipRequest request, int code, String warning) {
    	try {
	    	SipResponse resp = SipMessageFactory.createResponse(request, IdGenerator.getIdentifier(), code, warning);
	    	imsModule.getCurrentNetworkInterface().getSipManager().sendSipResponse(resp);
    	} catch(Exception e) {
    		if (logger.isActivated()) {
    			logger.error("Can't send a " + code + " response");
    		}
    	}
    }    
}
=======
			    			if (logger.isActivated()) {
				    			logger.warn("Cannot parse contact");
				    		}
			    		}
		    		} else {
			    		if (logger.isActivated()) {
			    			logger.debug("Media not supported for a generic SIP session");
			    		}
						sendFinalResponse(request, Response.SESSION_NOT_ACCEPTABLE);
		    		}
		    	} else {
					// Unknown service: reject the invitation with a 403 forbidden
					if (logger.isActivated()) {
						logger.debug("Unknown IMS service: automatically reject");
					}
					sendFinalResponse(request, Response.FORBIDDEN, "Unsupported Extension");
		    	}
    		}
		} else
    	if (request.getMethod().equals(Request.MESSAGE)) {
	        // MESSAGE received    		
    		if (ChatUtils.isImdnService(request)) {
	    		// IMDN service
				imsModule.getInstantMessagingService().receiveMessageDeliveryStatus(request);
	    	} else
	    	if (TermsConditionsService.isTermsRequest(request)) {
	    		// Terms & conditions service
	    		imsModule.getTermsConditionsService().receiveMessage(request);
	    	} else {
				// Unknown service: reject the message with a 403 Forbidden
				if (logger.isActivated()) {
					logger.debug("Unknown IMS service: automatically reject");
				}
				sendFinalResponse(request, Response.FORBIDDEN);
	    	}
		} else
	    if (request.getMethod().equals(Request.NOTIFY)) {
	    	// NOTIFY received
	    	dispatchNotify(request);
	    } else
		if (request.getMethod().equals(Request.BYE)) {
	        // BYE received
			
			// Route request to session
        	if (session != null) {
        		session.receiveBye(request);
        	}
        	
			// Send a 200 OK response
			try {
				if (logger.isActivated()) {
					logger.info("Send 200 OK");
				}
		        SipResponse response = SipMessageFactory.createResponse(request, 200);
				imsModule.getSipManager().sendSipResponse(response);
			} catch(Exception e) {
		       	if (logger.isActivated()) {
		    		logger.error("Can't send 200 OK response", e);
		    	}
			}
		} else    	
		if (request.getMethod().equals(Request.CANCEL)) {
	        // CANCEL received
			
			// Route request to session
	    	if (session != null) {
	    		session.receiveCancel(request);
	    	}
	    	
			// Send a 200 OK
	    	try {
		    	if (logger.isActivated()) {
		    		logger.info("Send 200 OK");
		    	}
		        SipResponse cancelResp = SipMessageFactory.createResponse(request, 200);
		        imsModule.getSipManager().sendSipResponse(cancelResp);
			} catch(Exception e) {
		    	if (logger.isActivated()) {
		    		logger.error("Can't send 200 OK response", e);
		    	}
			}
    	} else
    	if (request.getMethod().equals(Request.UPDATE)) {
	        // UPDATE received
        	if (session != null) {
        		session.receiveUpdate(request);
        	}
		} else {
			// Unknown request: : reject the request with a 403 Forbidden
			if (logger.isActivated()) {
				logger.debug("Unknown request " + request.getMethod());
			}
			sendFinalResponse(request, Response.FORBIDDEN);
		}
    }

    /**
     * Dispatch the received SIP NOTIFY
     * 
     * @param notify SIP request
     */
    private void dispatchNotify(SipRequest notify) {
	    try {
	    	// Create 200 OK response
	        SipResponse resp = SipMessageFactory.createResponse(notify, 200);

	        // Send 200 OK response
	        imsModule.getSipManager().sendSipResponse(resp);
	    } catch(SipException e) {
        	if (logger.isActivated()) {
        		logger.error("Can't send 200 OK for NOTIFY", e);
        	}
	    }
    	
	    // Get the event type
	    EventHeader eventHeader = (EventHeader)notify.getHeader(EventHeader.NAME);
	    if (eventHeader == null) {
        	if (logger.isActivated()) {
        		logger.debug("Unknown notification event type");
        	}
	    	return;
	    }
	    
	    // Dispatch the notification to the corresponding service
	    if (eventHeader.getEventType().equalsIgnoreCase("presence.winfo")) {
	    	// Presence service
	    	if (RcsSettings.getInstance().isSocialPresenceSupported() && imsModule.getPresenceService().isServiceStarted()) {
	    		imsModule.getPresenceService().getWatcherInfoSubscriber().receiveNotification(notify);
	    	}
	    } else
	    if (eventHeader.getEventType().equalsIgnoreCase("presence")) {
	    	if (notify.getTo().indexOf("anonymous") != -1) {
		    	// Capability service
	    		imsModule.getCapabilityService().receiveNotification(notify);
	    	} else {
		    	// Presence service
	    		imsModule.getPresenceService().getPresenceSubscriber().receiveNotification(notify);
	    	}
	    } else
	    if (eventHeader.getEventType().equalsIgnoreCase("conference")) {
	    	// IM service
    		imsModule.getInstantMessagingService().receiveConferenceNotification(notify);
		} else {
			// Not supported service
        	if (logger.isActivated()) {
        		logger.debug("Not supported notification event type");
        	}
		}
    }
    
    /**
     * Test a tag is present or not in SIP message
     * 
     * @param message Message or message part
     * @param tag Tag to be searched
     * @return Boolean
     */
    private boolean isTagPresent(String message, String tag) {
    	if ((message != null) && (tag != null) && (message.toLowerCase().indexOf(tag) != -1)) {
    		return true;
    	} else {
    		return false;
    	}
    }
    	
    /**
     * Search the IMS session that corresponds to a given call-ID
     *  
     * @param callId Call-ID
     * @return IMS session
     */
	private ImsServiceSession getImsServiceSession(String callId) {
		for (ImsService service : imsModule.getImsServices()) {
			ImsServiceSession session = service.getImsServiceSession(callId);
			if (session != null) {
				return session;
			}
		}
		return null;
	}


    /**
     * Send a 100 Trying response to the remote party
     * 
     * @param request SIP request
     */
    private void send100Trying(SipRequest request) {
    	try {
	    	// Send a 100 Trying response
	    	SipResponse trying = SipMessageFactory.createResponse(request, null, 100);
	    	imsModule.getCurrentNetworkInterface().getSipManager().sendSipResponse(trying);
    	} catch(Exception e) {
    		if (logger.isActivated()) {
    			logger.error("Can't send a 100 Trying response");
    		}
    	}
    }

    /**
     * Send a final response
     * 
     * @param request SIP request
     * @param code Response code
     */
    private void sendFinalResponse(SipRequest request, int code) {
    	try {
	    	SipResponse resp = SipMessageFactory.createResponse(request, IdGenerator.getIdentifier(), code);
	    	imsModule.getCurrentNetworkInterface().getSipManager().sendSipResponse(resp);
    	} catch(Exception e) {
    		if (logger.isActivated()) {
    			logger.error("Can't send a " + code + " response");
    		}
    	}
    }
    
    /**
     * Send a final response
     * 
     * @param request SIP request
     * @param code Response code
     * @param warning Warning message
     */
    private void sendFinalResponse(SipRequest request, int code, String warning) {
    	try {
	    	SipResponse resp = SipMessageFactory.createResponse(request, IdGenerator.getIdentifier(), code, warning);
	    	imsModule.getCurrentNetworkInterface().getSipManager().sendSipResponse(resp);
    	} catch(Exception e) {
    		if (logger.isActivated()) {
    			logger.error("Can't send a " + code + " response");
    		}
    	}
    }    
}
>>>>>>> df3ac423
<|MERGE_RESOLUTION|>--- conflicted
+++ resolved
@@ -1,8 +1,8 @@
-<<<<<<< HEAD
 /*******************************************************************************
  * Software Name : RCS IMS Stack
  *
  * Copyright (C) 2010 France Telecom S.A.
+ * Copyright (C) 2014 Sony Mobile Communications Inc.
  *
  * Licensed under the Apache License, Version 2.0 (the "License");
  * you may not use this file except in compliance with the License.
@@ -15,11 +15,12 @@
  * WITHOUT WARRANTIES OR CONDITIONS OF ANY KIND, either express or implied.
  * See the License for the specific language governing permissions and
  * limitations under the License.
+ *
+ * NOTE: This file has been modified by Sony Mobile Communications Inc.
+ * Modifications are licensed under the License.
  ******************************************************************************/
 
 package com.orangelabs.rcs.core.ims.service;
-
-import java.util.Enumeration;
 
 import javax2.sip.address.SipURI;
 import javax2.sip.header.ContactHeader;
@@ -208,7 +209,7 @@
         }
         
         // Update remote SIP instance ID in the dialog path of the session
-        ImsServiceSession session = searchSession(request.getCallId());
+        ImsServiceSession session = getImsServiceSession(request.getCallId());
         if (session != null) {
             ContactHeader contactHeader = (ContactHeader)request.getHeader(ContactHeader.NAME);
             if (contactHeader != null) {
@@ -302,313 +303,6 @@
                             if (logger.isActivated()) {
                                 logger.debug("Single S&F file transfer over HTTP invitation");
                             }
-=======
-/*******************************************************************************
- * Software Name : RCS IMS Stack
- *
- * Copyright (C) 2010 France Telecom S.A.
- * Copyright (C) 2014 Sony Mobile Communications Inc.
- *
- * Licensed under the Apache License, Version 2.0 (the "License");
- * you may not use this file except in compliance with the License.
- * You may obtain a copy of the License at
- *
- *      http://www.apache.org/licenses/LICENSE-2.0
- *
- * Unless required by applicable law or agreed to in writing, software
- * distributed under the License is distributed on an "AS IS" BASIS,
- * WITHOUT WARRANTIES OR CONDITIONS OF ANY KIND, either express or implied.
- * See the License for the specific language governing permissions and
- * limitations under the License.
- *
- * NOTE: This file has been modified by Sony Mobile Communications Inc.
- * Modifications are licensed under the License.
- ******************************************************************************/
-
-package com.orangelabs.rcs.core.ims.service;
-
-import javax2.sip.address.SipURI;
-import javax2.sip.header.ContactHeader;
-import javax2.sip.header.EventHeader;
-import javax2.sip.message.Request;
-import javax2.sip.message.Response;
-
-import android.content.Intent;
-
-import com.gsma.services.rcs.RcsContactFormatException;
-import com.orangelabs.rcs.core.ims.ImsModule;
-import com.orangelabs.rcs.core.ims.network.ImsNetworkInterface;
-import com.orangelabs.rcs.core.ims.network.sip.FeatureTags;
-import com.orangelabs.rcs.core.ims.network.sip.SipMessageFactory;
-import com.orangelabs.rcs.core.ims.network.sip.SipUtils;
-import com.orangelabs.rcs.core.ims.protocol.sip.SipException;
-import com.orangelabs.rcs.core.ims.protocol.sip.SipRequest;
-import com.orangelabs.rcs.core.ims.protocol.sip.SipResponse;
-import com.orangelabs.rcs.core.ims.service.im.chat.ChatUtils;
-import com.orangelabs.rcs.core.ims.service.im.chat.standfw.StoreAndForwardManager;
-import com.orangelabs.rcs.core.ims.service.im.filetransfer.FileTransferUtils;
-import com.orangelabs.rcs.core.ims.service.im.filetransfer.http.FileTransferHttpInfoDocument;
-import com.orangelabs.rcs.core.ims.service.terms.TermsConditionsService;
-import com.orangelabs.rcs.provider.settings.RcsSettings;
-import com.orangelabs.rcs.utils.FifoBuffer;
-import com.orangelabs.rcs.utils.IdGenerator;
-import com.orangelabs.rcs.utils.logger.Logger;
-
-/**
- * IMS service dispatcher
- * 
- * @author jexa7410
- */
-public class ImsServiceDispatcher extends Thread {
-    /**
-     * IMS module
-     */
-    private ImsModule imsModule;
-
-    /**
-	 * Buffer of messages
-	 */
-	private FifoBuffer buffer = new FifoBuffer();
-
-	/**
-	 * SIP intent manager
-	 */
-	private SipIntentManager intentMgr = new SipIntentManager(); 
-	
-	/**
-     * The logger
-     */
-    private Logger logger = Logger.getLogger(this.getClass().getName());
-
-    /**
-	 * Constructor
-	 * 
-	 * @param imsModule IMS module
-	 */
-	public ImsServiceDispatcher(ImsModule imsModule) {
-		super("SipDispatcher");
-		
-        this.imsModule = imsModule;
-	}
-	
-    /**
-     * Terminate the SIP dispatcher
-     */
-    public void terminate() {
-    	if (logger.isActivated()) {
-    		logger.info("Terminate the multi-session manager");
-    	}
-        buffer.close();
-        if (logger.isActivated()) {
-        	logger.info("Multi-session manager has been terminated");
-        }
-    }
-    
-	/**
-	 * Post a SIP request in the buffer
-	 * 
-     * @param request SIP request
-	 */
-	public void postSipRequest(SipRequest request) {
-		buffer.addObject(request);
-	}
-    
-	/**
-	 * Background processing
-	 */
-	public void run() {
-		if (logger.isActivated()) {
-			logger.info("Start background processing");
-		}
-		SipRequest request = null; 
-		while((request = (SipRequest)buffer.getObject()) != null) {
-			try {
-				// Dispatch the received SIP request
-				dispatch(request);
-			} catch(Exception e) {
-				if (logger.isActivated()) {
-					logger.error("Unexpected exception", e);
-				}
-			}
-		}
-		if (logger.isActivated()) {
-			logger.info("End of background processing");
-		}
-	}
-    
-    /**
-     * Dispatch the received SIP request
-     * 
-     * @param request SIP request
-     */
-    private void dispatch(SipRequest request) {
-		if (logger.isActivated()) {
-			logger.debug("Receive " + request.getMethod() + " request");
-		}
-		
-		// Check the IP address of the request-URI
-		String localIpAddress = imsModule.getCurrentNetworkInterface().getNetworkAccess().getIpAddress();
-		ImsNetworkInterface imsNetIntf = imsModule.getCurrentNetworkInterface();
-		boolean isMatchingRegistered = false;		
-		SipURI requestURI;
-		try {
-			requestURI = SipUtils.ADDR_FACTORY.createSipURI(request.getRequestURI());
-		} catch(Exception e) {
-			if (logger.isActivated()) {
-				logger.error("Unable to parse request URI " + request.getRequestURI(), e);
-			}
-			sendFinalResponse(request, 400);			
-			return;
-		}
-
-		// First check if the request URI matches with the local interface address
-		isMatchingRegistered = localIpAddress.equals(requestURI.getHost());
-		
-		// If no matching, perhaps we are behind a NAT
-		if ((!isMatchingRegistered) && imsNetIntf.isBehindNat()) {
-			// We are behind NAT: check if the request URI contains the previously
-			// discovered public IP address and port number
-			String natPublicIpAddress = imsNetIntf.getNatPublicAddress();
-			int natPublicUdpPort = imsNetIntf.getNatPublicPort();
-			if ((natPublicUdpPort != -1) && (natPublicIpAddress != null)) {
-				isMatchingRegistered = natPublicIpAddress.equals(requestURI.getHost()) && (natPublicUdpPort == requestURI.getPort());
-			} else {
-				// NAT traversal and unknown public address/port
-				isMatchingRegistered = false;
-			}
-		}
-
-		if (!isMatchingRegistered) {		
-			// Send a 404 error
-			if (logger.isActivated()) {
-				logger.debug("Request-URI address and port do not match with registered contact: reject the request");
-			}
-			sendFinalResponse(request, 404);
-			return;
-		}
-
-        // Check SIP instance ID: RCS client supporting the multidevice procedure shall respond to the
-        // invite with a 486 BUSY HERE if the identifier value of the "+sip.instance" tag included
-        // in the Accept-Contact header of that incoming SIP request does not match theirs
-        String instanceId = SipUtils.getInstanceID(request);
-        if ((instanceId != null) && !instanceId.contains(imsModule.getSipManager().getSipStack().getInstanceId())) {
-            // Send 486 Busy Here
-			if (logger.isActivated()) {
-				logger.debug("SIP instance ID doesn't match: reject the request");
-			}
-            sendFinalResponse(request, 486);
-            return;
-        }
-
-        // Check public GRUU : RCS client supporting the multidevice procedure shall respond to the
-        // invite with a 486 BUSY HERE if the identifier value of the "pub-gruu" tag included
-        // in the Accept-Contact header of that incoming SIP request does not match theirs
-        String publicGruu = SipUtils.getPublicGruu(request);
-        if ((publicGruu != null) && !publicGruu.contains(imsModule.getSipManager().getSipStack().getPublicGruu())) {
-            // Send 486 Busy Here
-			if (logger.isActivated()) {
-				logger.debug("SIP public-gruu doesn't match: reject the request");
-			}
-            sendFinalResponse(request, 486);
-            return;
-        }
-        
-        // Update remote SIP instance ID in the dialog path of the session
-        ImsServiceSession session = getImsServiceSession(request.getCallId());
-        if (session != null) {
-            ContactHeader contactHeader = (ContactHeader)request.getHeader(ContactHeader.NAME);
-            if (contactHeader != null) {
-                String remoteInstanceId = contactHeader.getParameter(SipUtils.SIP_INSTANCE_PARAM);
-                session.getDialogPath().setRemoteSipInstance(remoteInstanceId);
-            }
-        }
-
-	    if (request.getMethod().equals(Request.OPTIONS)) {
-	    	// OPTIONS received
-
-	    	// Capability discovery service
-    		imsModule.getCapabilityService().receiveCapabilityRequest(request);
-	    } else		
-	    if (request.getMethod().equals(Request.INVITE)) {
-	    	// INVITE received
-	    	if (session != null) {
-	    		// Subsequent request received
-	    		session.receiveReInvite(request);
-	    		return;
-	    	}
-	    	
-			// Send a 100 Trying response
-			send100Trying(request);
-
-    		// Extract the SDP part
-			String sdp = request.getSdpContent();
-			if (sdp == null) {
-				// No SDP found: reject the invitation with a 606 Not Acceptable
-				if (logger.isActivated()) {
-					logger.debug("No SDP found: automatically reject");
-				}
-				sendFinalResponse(request, Response.SESSION_NOT_ACCEPTABLE);
-				return;
-			}
-			sdp = sdp.toLowerCase();
-
-			// New incoming session invitation
-	    	if (isTagPresent(sdp, "msrp") &&
-	    			SipUtils.isFeatureTagPresent(request, FeatureTags.FEATURE_3GPP_VIDEO_SHARE) &&
-	    				(SipUtils.isFeatureTagPresent(request, FeatureTags.FEATURE_3GPP_IMAGE_SHARE) ||
-	    						SipUtils.isFeatureTagPresent(request, FeatureTags.FEATURE_3GPP_IMAGE_SHARE_RCS2))) {
-	    		// Image sharing
-	    		if (RcsSettings.getInstance().isImageSharingSupported()) {
-		    		if (logger.isActivated()) {
-		    			logger.debug("Image content sharing transfer invitation");
-		    		}
-	    			imsModule.getRichcallService().receiveImageSharingInvitation(request);
-	    		} else {
-					// Service not supported: reject the invitation with a 603 Decline
-					if (logger.isActivated()) {
-						logger.debug("Image share service not supported: automatically reject");
-					}
-					sendFinalResponse(request, Response.DECLINE);
-	    		}
-	    	} else
-	    	if (isTagPresent(sdp, "msrp") &&
-	    			SipUtils.isFeatureTagPresent(request, FeatureTags.FEATURE_OMA_IM) &&
-	    				isTagPresent(sdp, "file-selector")) {
-		        // File transfer
-	    		if (RcsSettings.getInstance().isFileTransferSupported()) {
-		    		if (logger.isActivated()) {
-		    			logger.debug("File transfer invitation");
-		    		}
-	    			imsModule.getInstantMessagingService().receiveFileTransferInvitation(request);
-	    		} else {
-					// Service not supported: reject the invitation with a 603 Decline
-					if (logger.isActivated()) {
-						logger.debug("File transfer service not supported: automatically reject");
-					}
-					sendFinalResponse(request, Response.DECLINE);
-	    		}
-	    	} else
-	    	if (isTagPresent(sdp, "msrp") &&
-	    			SipUtils.isFeatureTagPresent(request, FeatureTags.FEATURE_OMA_IM)) {
-	    		// IM service
-	    		if (!RcsSettings.getInstance().isImSessionSupported()) {
-					// Service not supported: reject the invitation with a 603 Decline
-					if (logger.isActivated()) {
-						logger.debug("IM service not supported: automatically reject");
-					}
-					sendFinalResponse(request, Response.DECLINE);
-					return;
-	    		}
-	    		
-                if (ChatUtils.isFileTransferOverHttp(request)) {
-                    FileTransferHttpInfoDocument ftHttpInfo = FileTransferUtils.getHttpFTInfo(request);
-                    if (ftHttpInfo != null) {
-                    	// HTTP file transfer invitation
-                        if (SipUtils.getReferredByHeader(request) != null) {
-                            if (logger.isActivated()) {
-                                logger.debug("Single S&F file transfer over HTTP invitation");
-                            }
->>>>>>> df3ac423
                             imsModule.getInstantMessagingService().receiveStoredAndForwardOneToOneHttpFileTranferInvitation(request, ftHttpInfo);
                         } else {
 		                    if (logger.isActivated()) {
@@ -743,7 +437,6 @@
 			    		try  {
 			    			imsModule.getSipService().receiveRtpSessionInvitation(intent, request);
 			    		} catch (RcsContactFormatException e) {
-<<<<<<< HEAD
 			    			if (logger.isActivated()) {
 				    			logger.warn("Cannot parse contact");
 				    		}
@@ -915,23 +608,15 @@
      * @param callId Call-ID
      * @return IMS session
      */
-    private ImsServiceSession searchSession(String callId) {
-        if (callId == null) {
-            return null;
-        }
-    	ImsService[] list = imsModule.getImsServices();
-    	for(int i=0; i< list.length; i++) {
-    		for(Enumeration<ImsServiceSession> e = list[i].getSessions(); e.hasMoreElements();) {
-	    		ImsServiceSession session = (ImsServiceSession)e.nextElement();
-	    		if (session != null && session.getDialogPath() != null) {
-					if (session.getDialogPath().getCallId().equals(callId)) {
-						return session;
-					}
-				}
-    		}
-    	}    	
-    	return null;
-    }
+	private ImsServiceSession getImsServiceSession(String callId) {
+		for (ImsService service : imsModule.getImsServices()) {
+			ImsServiceSession session = service.getImsServiceSession(callId);
+			if (session != null) {
+				return session;
+			}
+		}
+		return null;
+	}
 
 
     /**
@@ -985,240 +670,4 @@
     		}
     	}
     }    
-}
-=======
-			    			if (logger.isActivated()) {
-				    			logger.warn("Cannot parse contact");
-				    		}
-			    		}
-		    		} else {
-			    		if (logger.isActivated()) {
-			    			logger.debug("Media not supported for a generic SIP session");
-			    		}
-						sendFinalResponse(request, Response.SESSION_NOT_ACCEPTABLE);
-		    		}
-		    	} else {
-					// Unknown service: reject the invitation with a 403 forbidden
-					if (logger.isActivated()) {
-						logger.debug("Unknown IMS service: automatically reject");
-					}
-					sendFinalResponse(request, Response.FORBIDDEN, "Unsupported Extension");
-		    	}
-    		}
-		} else
-    	if (request.getMethod().equals(Request.MESSAGE)) {
-	        // MESSAGE received    		
-    		if (ChatUtils.isImdnService(request)) {
-	    		// IMDN service
-				imsModule.getInstantMessagingService().receiveMessageDeliveryStatus(request);
-	    	} else
-	    	if (TermsConditionsService.isTermsRequest(request)) {
-	    		// Terms & conditions service
-	    		imsModule.getTermsConditionsService().receiveMessage(request);
-	    	} else {
-				// Unknown service: reject the message with a 403 Forbidden
-				if (logger.isActivated()) {
-					logger.debug("Unknown IMS service: automatically reject");
-				}
-				sendFinalResponse(request, Response.FORBIDDEN);
-	    	}
-		} else
-	    if (request.getMethod().equals(Request.NOTIFY)) {
-	    	// NOTIFY received
-	    	dispatchNotify(request);
-	    } else
-		if (request.getMethod().equals(Request.BYE)) {
-	        // BYE received
-			
-			// Route request to session
-        	if (session != null) {
-        		session.receiveBye(request);
-        	}
-        	
-			// Send a 200 OK response
-			try {
-				if (logger.isActivated()) {
-					logger.info("Send 200 OK");
-				}
-		        SipResponse response = SipMessageFactory.createResponse(request, 200);
-				imsModule.getSipManager().sendSipResponse(response);
-			} catch(Exception e) {
-		       	if (logger.isActivated()) {
-		    		logger.error("Can't send 200 OK response", e);
-		    	}
-			}
-		} else    	
-		if (request.getMethod().equals(Request.CANCEL)) {
-	        // CANCEL received
-			
-			// Route request to session
-	    	if (session != null) {
-	    		session.receiveCancel(request);
-	    	}
-	    	
-			// Send a 200 OK
-	    	try {
-		    	if (logger.isActivated()) {
-		    		logger.info("Send 200 OK");
-		    	}
-		        SipResponse cancelResp = SipMessageFactory.createResponse(request, 200);
-		        imsModule.getSipManager().sendSipResponse(cancelResp);
-			} catch(Exception e) {
-		    	if (logger.isActivated()) {
-		    		logger.error("Can't send 200 OK response", e);
-		    	}
-			}
-    	} else
-    	if (request.getMethod().equals(Request.UPDATE)) {
-	        // UPDATE received
-        	if (session != null) {
-        		session.receiveUpdate(request);
-        	}
-		} else {
-			// Unknown request: : reject the request with a 403 Forbidden
-			if (logger.isActivated()) {
-				logger.debug("Unknown request " + request.getMethod());
-			}
-			sendFinalResponse(request, Response.FORBIDDEN);
-		}
-    }
-
-    /**
-     * Dispatch the received SIP NOTIFY
-     * 
-     * @param notify SIP request
-     */
-    private void dispatchNotify(SipRequest notify) {
-	    try {
-	    	// Create 200 OK response
-	        SipResponse resp = SipMessageFactory.createResponse(notify, 200);
-
-	        // Send 200 OK response
-	        imsModule.getSipManager().sendSipResponse(resp);
-	    } catch(SipException e) {
-        	if (logger.isActivated()) {
-        		logger.error("Can't send 200 OK for NOTIFY", e);
-        	}
-	    }
-    	
-	    // Get the event type
-	    EventHeader eventHeader = (EventHeader)notify.getHeader(EventHeader.NAME);
-	    if (eventHeader == null) {
-        	if (logger.isActivated()) {
-        		logger.debug("Unknown notification event type");
-        	}
-	    	return;
-	    }
-	    
-	    // Dispatch the notification to the corresponding service
-	    if (eventHeader.getEventType().equalsIgnoreCase("presence.winfo")) {
-	    	// Presence service
-	    	if (RcsSettings.getInstance().isSocialPresenceSupported() && imsModule.getPresenceService().isServiceStarted()) {
-	    		imsModule.getPresenceService().getWatcherInfoSubscriber().receiveNotification(notify);
-	    	}
-	    } else
-	    if (eventHeader.getEventType().equalsIgnoreCase("presence")) {
-	    	if (notify.getTo().indexOf("anonymous") != -1) {
-		    	// Capability service
-	    		imsModule.getCapabilityService().receiveNotification(notify);
-	    	} else {
-		    	// Presence service
-	    		imsModule.getPresenceService().getPresenceSubscriber().receiveNotification(notify);
-	    	}
-	    } else
-	    if (eventHeader.getEventType().equalsIgnoreCase("conference")) {
-	    	// IM service
-    		imsModule.getInstantMessagingService().receiveConferenceNotification(notify);
-		} else {
-			// Not supported service
-        	if (logger.isActivated()) {
-        		logger.debug("Not supported notification event type");
-        	}
-		}
-    }
-    
-    /**
-     * Test a tag is present or not in SIP message
-     * 
-     * @param message Message or message part
-     * @param tag Tag to be searched
-     * @return Boolean
-     */
-    private boolean isTagPresent(String message, String tag) {
-    	if ((message != null) && (tag != null) && (message.toLowerCase().indexOf(tag) != -1)) {
-    		return true;
-    	} else {
-    		return false;
-    	}
-    }
-    	
-    /**
-     * Search the IMS session that corresponds to a given call-ID
-     *  
-     * @param callId Call-ID
-     * @return IMS session
-     */
-	private ImsServiceSession getImsServiceSession(String callId) {
-		for (ImsService service : imsModule.getImsServices()) {
-			ImsServiceSession session = service.getImsServiceSession(callId);
-			if (session != null) {
-				return session;
-			}
-		}
-		return null;
-	}
-
-
-    /**
-     * Send a 100 Trying response to the remote party
-     * 
-     * @param request SIP request
-     */
-    private void send100Trying(SipRequest request) {
-    	try {
-	    	// Send a 100 Trying response
-	    	SipResponse trying = SipMessageFactory.createResponse(request, null, 100);
-	    	imsModule.getCurrentNetworkInterface().getSipManager().sendSipResponse(trying);
-    	} catch(Exception e) {
-    		if (logger.isActivated()) {
-    			logger.error("Can't send a 100 Trying response");
-    		}
-    	}
-    }
-
-    /**
-     * Send a final response
-     * 
-     * @param request SIP request
-     * @param code Response code
-     */
-    private void sendFinalResponse(SipRequest request, int code) {
-    	try {
-	    	SipResponse resp = SipMessageFactory.createResponse(request, IdGenerator.getIdentifier(), code);
-	    	imsModule.getCurrentNetworkInterface().getSipManager().sendSipResponse(resp);
-    	} catch(Exception e) {
-    		if (logger.isActivated()) {
-    			logger.error("Can't send a " + code + " response");
-    		}
-    	}
-    }
-    
-    /**
-     * Send a final response
-     * 
-     * @param request SIP request
-     * @param code Response code
-     * @param warning Warning message
-     */
-    private void sendFinalResponse(SipRequest request, int code, String warning) {
-    	try {
-	    	SipResponse resp = SipMessageFactory.createResponse(request, IdGenerator.getIdentifier(), code, warning);
-	    	imsModule.getCurrentNetworkInterface().getSipManager().sendSipResponse(resp);
-    	} catch(Exception e) {
-    		if (logger.isActivated()) {
-    			logger.error("Can't send a " + code + " response");
-    		}
-    	}
-    }    
-}
->>>>>>> df3ac423
+}