/*******************************************************************************
 * Software Name : RCS IMS Stack
 *
 * Copyright (C) 2010 France Telecom S.A.
 * Copyright (C) 2014 Sony Mobile Communications Inc.
 *
 * Licensed under the Apache License, Version 2.0 (the "License");
 * you may not use this file except in compliance with the License.
 * You may obtain a copy of the License at
 *
 *      http://www.apache.org/licenses/LICENSE-2.0
 *
 * Unless required by applicable law or agreed to in writing, software
 * distributed under the License is distributed on an "AS IS" BASIS,
 * WITHOUT WARRANTIES OR CONDITIONS OF ANY KIND, either express or implied.
 * See the License for the specific language governing permissions and
 * limitations under the License.
 *
 * NOTE: This file has been modified by Sony Mobile Communications Inc.
 * Modifications are licensed under the License.
<<<<<<< HEAD
 ******************************************************************************/

package com.orangelabs.rcs.service;

import java.util.Set;

import android.app.Notification;
import android.app.NotificationManager;
import android.app.PendingIntent;
import android.app.Service;
import android.content.ContentResolver;
import android.content.Context;
import android.content.Intent;
import android.content.IntentFilter;
import android.os.Handler;
import android.os.IBinder;

import com.gsma.services.rcs.RcsService;
import com.gsma.services.rcs.capability.ICapabilityService;
import com.gsma.services.rcs.chat.IChatService;
import com.gsma.services.rcs.chat.ParticipantInfo;
import com.gsma.services.rcs.contacts.ContactId;
import com.gsma.services.rcs.contacts.IContactsService;
import com.gsma.services.rcs.extension.IMultimediaSessionService;
import com.gsma.services.rcs.ft.IFileTransferService;
import com.gsma.services.rcs.gsh.IGeolocSharingService;
import com.gsma.services.rcs.ipcall.IIPCallService;
import com.gsma.services.rcs.ish.IImageSharingService;
import com.gsma.services.rcs.upload.IFileUploadService;
import com.gsma.services.rcs.vsh.IVideoSharingService;
import com.orangelabs.rcs.R;
import com.orangelabs.rcs.addressbook.AccountChangedReceiver;
import com.orangelabs.rcs.core.Core;
import com.orangelabs.rcs.core.CoreListener;
import com.orangelabs.rcs.core.TerminalInfo;
=======
 ******************************************************************************/

package com.orangelabs.rcs.service;

import java.util.Set;

import android.app.Notification;
import android.app.NotificationManager;
import android.app.PendingIntent;
import android.app.Service;
import android.content.ContentResolver;
import android.content.Context;
import android.content.Intent;
import android.content.IntentFilter;
import android.os.Handler;
import android.os.IBinder;

import com.gsma.services.rcs.RcsService;
import com.gsma.services.rcs.capability.ICapabilityService;
import com.gsma.services.rcs.chat.IChatService;
import com.gsma.services.rcs.chat.ParticipantInfo;
import com.gsma.services.rcs.contacts.ContactId;
import com.gsma.services.rcs.contacts.IContactsService;
import com.gsma.services.rcs.extension.IMultimediaSessionService;
import com.gsma.services.rcs.ft.IFileTransferService;
import com.gsma.services.rcs.gsh.IGeolocSharingService;
import com.gsma.services.rcs.ipcall.IIPCallService;
import com.gsma.services.rcs.ish.IImageSharingService;
import com.gsma.services.rcs.upload.IFileUploadService;
import com.gsma.services.rcs.vsh.IVideoSharingService;
import com.orangelabs.rcs.R;
import com.orangelabs.rcs.addressbook.AccountChangedReceiver;
import com.orangelabs.rcs.core.Core;
import com.orangelabs.rcs.core.CoreListener;
import com.orangelabs.rcs.core.TerminalInfo;
>>>>>>> df3ac423
import com.orangelabs.rcs.core.content.AudioContent;
import com.orangelabs.rcs.core.content.GeolocContent;
import com.orangelabs.rcs.core.content.MmContent;
import com.orangelabs.rcs.core.content.VideoContent;
<<<<<<< HEAD
import com.orangelabs.rcs.core.ims.ImsError;
import com.orangelabs.rcs.core.ims.service.capability.Capabilities;
import com.orangelabs.rcs.core.ims.service.extension.ExtensionManager;
import com.orangelabs.rcs.core.ims.service.im.chat.OneOneChatSession;
import com.orangelabs.rcs.core.ims.service.im.chat.TerminatingAdhocGroupChatSession;
import com.orangelabs.rcs.core.ims.service.im.chat.TerminatingOne2OneChatSession;
import com.orangelabs.rcs.core.ims.service.im.chat.imdn.ImdnDocument;
import com.orangelabs.rcs.core.ims.service.im.chat.standfw.TerminatingStoreAndForwardMsgSession;
import com.orangelabs.rcs.core.ims.service.im.filetransfer.FileSharingSession;
import com.orangelabs.rcs.core.ims.service.ipcall.IPCallSession;
import com.orangelabs.rcs.core.ims.service.presence.pidf.PidfDocument;
import com.orangelabs.rcs.core.ims.service.richcall.geoloc.GeolocTransferSession;
import com.orangelabs.rcs.core.ims.service.richcall.image.ImageTransferSession;
import com.orangelabs.rcs.core.ims.service.richcall.video.VideoStreamingSession;
import com.orangelabs.rcs.core.ims.service.sip.messaging.GenericSipMsrpSession;
import com.orangelabs.rcs.core.ims.service.sip.streaming.GenericSipRtpSession;
import com.orangelabs.rcs.platform.AndroidFactory;
import com.orangelabs.rcs.platform.file.FileFactory;
import com.orangelabs.rcs.provider.LocalContentResolver;
import com.orangelabs.rcs.provider.eab.ContactsManager;
import com.orangelabs.rcs.provider.fthttp.FtHttpResumeDaoImpl;
import com.orangelabs.rcs.provider.ipcall.IPCallHistory;
import com.orangelabs.rcs.provider.messaging.MessagingLog;
import com.orangelabs.rcs.provider.security.SecurityInfos;
import com.orangelabs.rcs.provider.settings.RcsSettings;
import com.orangelabs.rcs.provider.sharing.RichCallHistory;
import com.orangelabs.rcs.service.api.CapabilityServiceImpl;
import com.orangelabs.rcs.service.api.ChatServiceImpl;
import com.orangelabs.rcs.service.api.ContactsServiceImpl;
import com.orangelabs.rcs.service.api.FileTransferServiceImpl;
import com.orangelabs.rcs.service.api.FileUploadServiceImpl;
import com.orangelabs.rcs.service.api.GeolocSharingServiceImpl;
import com.orangelabs.rcs.service.api.IPCallServiceImpl;
import com.orangelabs.rcs.service.api.ImageSharingServiceImpl;
import com.orangelabs.rcs.service.api.MultimediaSessionServiceImpl;
import com.orangelabs.rcs.service.api.VideoSharingServiceImpl;
import com.orangelabs.rcs.settings.SettingsDisplay;
import com.orangelabs.rcs.utils.AppUtils;
import com.orangelabs.rcs.utils.IntentUtils;
import com.orangelabs.rcs.utils.logger.Logger;

/**
 * RCS core service. This service offers a flat API to any other process (activities)
 * to access to RCS features. This service is started automatically at device boot.
 * 
 * @author Jean-Marc AUFFRET
 */
public class RcsCoreService extends Service implements CoreListener {
	/**
	 * Notification ID
	 */
	private final static int SERVICE_NOTIFICATION = 1000;
	
	/**
	 * CPU manager
	 */
	private CpuManager cpuManager = new CpuManager();

    /**
     * Account changed broadcast receiver
     */
    private AccountChangedReceiver accountChangedReceiver;

	// --------------------- RCSJTA API -------------------------
	
	/**
	 * Contacts API
	 */
    private ContactsServiceImpl contactsApi; 

    /**
	 * Capability API
	 */
    private CapabilityServiceImpl capabilityApi; 

	/**
	 * Chat API
	 */
    private ChatServiceImpl chatApi; 

	/**
	 * File transfer API
	 */
    private FileTransferServiceImpl ftApi; 

    /**
	 * Video sharing API
	 */
    private VideoSharingServiceImpl vshApi; 

    /**
	 * Image sharing API
	 */
    private ImageSharingServiceImpl ishApi; 

    /**
	 * Geoloc sharing API
	 */
    private GeolocSharingServiceImpl gshApi; 

    /**
	 * IP call API
	 */
    private IPCallServiceImpl ipcallApi; 

    /**
	 * Multimedia session API
	 */
	private MultimediaSessionServiceImpl sessionApi; 
	
    /**
	 * File upload API
	 */
    private FileUploadServiceImpl uploadApi; 

    /**
	 * The logger
	 */
	private final static Logger logger = Logger.getLogger(RcsCoreService.class.getSimpleName());

	@Override
    public void onCreate() {
		// Set application context
		AndroidFactory.setApplicationContext(getApplicationContext());

		// Set the terminal version
		TerminalInfo.setProductVersion(AppUtils.getApplicationVersion(this));

    	// Start the core
    	startCore();
    }

    @Override
    public void onDestroy() {
        // Unregister account changed broadcast receiver
	    if (accountChangedReceiver != null) {
	        try {
	        	unregisterReceiver(accountChangedReceiver);
	        } catch (IllegalArgumentException e) {
	        	// Nothing to do
	        }
	    }

        // Stop the core
        Thread t = new Thread() {
            /**
             * Processing
             */
            public void run() {
                stopCore();
            }
        };
        t.start();
    }

    /**
     * Start core
     */
    public synchronized void startCore() {
		if (Core.getInstance() != null) {
			// Already started
			return;
		}

		boolean isLoggerActivated = logger.isActivated();
        try {
    		if (isLoggerActivated) {
    			logger.debug("Start RCS core service");
    		}
    		
=======
import com.orangelabs.rcs.core.ims.ImsError;
import com.orangelabs.rcs.core.ims.service.capability.Capabilities;
import com.orangelabs.rcs.core.ims.service.im.InstantMessagingService;
import com.orangelabs.rcs.core.ims.service.im.chat.OneToOneChatSession;
import com.orangelabs.rcs.core.ims.service.im.chat.TerminatingAdhocGroupChatSession;
import com.orangelabs.rcs.core.ims.service.im.chat.TerminatingOneToOneChatSession;
import com.orangelabs.rcs.core.ims.service.im.chat.imdn.ImdnDocument;
import com.orangelabs.rcs.core.ims.service.im.chat.standfw.TerminatingStoreAndForwardMsgSession;
import com.orangelabs.rcs.core.ims.service.im.filetransfer.FileSharingSession;
import com.orangelabs.rcs.core.ims.service.ipcall.IPCallService;
import com.orangelabs.rcs.core.ims.service.ipcall.IPCallSession;
import com.orangelabs.rcs.core.ims.service.presence.pidf.PidfDocument;
import com.orangelabs.rcs.core.ims.service.richcall.RichcallService;
import com.orangelabs.rcs.core.ims.service.richcall.geoloc.GeolocTransferSession;
import com.orangelabs.rcs.core.ims.service.richcall.image.ImageTransferSession;
import com.orangelabs.rcs.core.ims.service.richcall.video.VideoStreamingSession;
import com.orangelabs.rcs.core.ims.service.sip.SipService;
import com.orangelabs.rcs.core.ims.service.sip.messaging.GenericSipMsrpSession;
import com.orangelabs.rcs.core.ims.service.sip.streaming.GenericSipRtpSession;
import com.orangelabs.rcs.platform.AndroidFactory;
import com.orangelabs.rcs.platform.file.FileFactory;
import com.orangelabs.rcs.provider.LocalContentResolver;
import com.orangelabs.rcs.provider.eab.ContactsManager;
import com.orangelabs.rcs.provider.fthttp.FtHttpResumeDaoImpl;
import com.orangelabs.rcs.provider.ipcall.IPCallHistory;
import com.orangelabs.rcs.provider.messaging.MessagingLog;
import com.orangelabs.rcs.provider.settings.RcsSettings;
import com.orangelabs.rcs.provider.sharing.RichCallHistory;
import com.orangelabs.rcs.service.api.CapabilityServiceImpl;
import com.orangelabs.rcs.service.api.ChatServiceImpl;
import com.orangelabs.rcs.service.api.ContactsServiceImpl;
import com.orangelabs.rcs.service.api.FileTransferServiceImpl;
import com.orangelabs.rcs.service.api.FileUploadServiceImpl;
import com.orangelabs.rcs.service.api.GeolocSharingServiceImpl;
import com.orangelabs.rcs.service.api.IPCallServiceImpl;
import com.orangelabs.rcs.service.api.ImageSharingServiceImpl;
import com.orangelabs.rcs.service.api.MultimediaSessionServiceImpl;
import com.orangelabs.rcs.service.api.ServerApiException;
import com.orangelabs.rcs.service.api.VideoSharingServiceImpl;
import com.orangelabs.rcs.settings.SettingsDisplay;
import com.orangelabs.rcs.utils.AppUtils;
import com.orangelabs.rcs.utils.IntentUtils;
import com.orangelabs.rcs.utils.logger.Logger;

/**
 * RCS core service. This service offers a flat API to any other process (activities)
 * to access to RCS features. This service is started automatically at device boot.
 * 
 * @author Jean-Marc AUFFRET
 */
public class RcsCoreService extends Service implements CoreListener {
	/**
	 * Notification ID
	 */
	private final static int SERVICE_NOTIFICATION = 1000;
	
	/**
	 * CPU manager
	 */
	private CpuManager cpuManager = new CpuManager();

    /**
     * Account changed broadcast receiver
     */
    private AccountChangedReceiver accountChangedReceiver = null;

	// --------------------- RCSJTA API -------------------------
	
	/**
	 * Contacts API
	 */
    private ContactsServiceImpl contactsApi = null; 

    /**
	 * Capability API
	 */
    private CapabilityServiceImpl capabilityApi = null; 

	/**
	 * Chat API
	 */
    private ChatServiceImpl chatApi = null; 

	/**
	 * File transfer API
	 */
    private FileTransferServiceImpl ftApi = null; 

    /**
	 * Video sharing API
	 */
    private VideoSharingServiceImpl vshApi = null; 

    /**
	 * Image sharing API
	 */
    private ImageSharingServiceImpl ishApi = null; 

    /**
	 * Geoloc sharing API
	 */
    private GeolocSharingServiceImpl gshApi = null; 

    /**
	 * IP call API
	 */
    private IPCallServiceImpl ipcallApi = null;

    /**
	 * Multimedia session API
	 */
	private MultimediaSessionServiceImpl sessionApi = null; 
	
    /**
	 * File upload API
	 */
    private FileUploadServiceImpl uploadApi = null; 

    /**
	 * The logger
	 */
	private final static Logger logger = Logger.getLogger(RcsCoreService.class.getSimpleName());

	@Override
    public void onCreate() {
		// Set application context
		AndroidFactory.setApplicationContext(getApplicationContext());

		// Set the terminal version
		TerminalInfo.setProductVersion(AppUtils.getApplicationVersion(this));

    	// Start the core
    	startCore();
    }

    @Override
    public void onDestroy() {
        // Unregister account changed broadcast receiver
	    if (accountChangedReceiver != null) {
	        try {
	        	unregisterReceiver(accountChangedReceiver);
	        } catch (IllegalArgumentException e) {
	        	// Nothing to do
	        }
	    }

        // Stop the core
        Thread t = new Thread() {
            /**
             * Processing
             */
            public void run() {
                stopCore();
            }
        };
        t.start();
    }

    /**
     * Start core
     */
    public synchronized void startCore() {
		if (Core.getInstance() != null) {
			// Already started
			return;
		}

        try {
    		if (logger.isActivated()) {
    			logger.debug("Start RCS core service");
    		}
    		
>>>>>>> df3ac423
            Context ctx = getApplicationContext();
            // Instantiate the RCS settings provider
            RcsSettings.createInstance(ctx);
<<<<<<< HEAD
            RcsSettings rcsSettings = RcsSettings.getInstance();
            
            // Instantiate the Security infos provider
=======
            
            // Instantiate the contactUtils instance (CountryCode is already set)
            com.gsma.services.rcs.contacts.ContactUtils.getInstance(this);

>>>>>>> df3ac423
            ContentResolver contentResolver = ctx.getContentResolver();
            SecurityInfos.createInstance(contentResolver);
            SecurityInfos securityInfos = SecurityInfos.getInstance();
            
            // Instantiate the Security infos provider
            ExtensionManager.createInstance(rcsSettings, securityInfos);
            
            // Instantiate the contactUtils instance (CountryCode is already set)
            com.gsma.services.rcs.contacts.ContactUtils.getInstance(this);
            
        	// Instantiate API
            contactsApi = new ContactsServiceImpl(); 
            capabilityApi = new CapabilityServiceImpl(); 
            chatApi = new ChatServiceImpl(); 
            ftApi = new FileTransferServiceImpl(); 
            vshApi = new VideoSharingServiceImpl(); 
            ishApi = new ImageSharingServiceImpl(); 
            gshApi = new GeolocSharingServiceImpl(); 
            ipcallApi = new IPCallServiceImpl(); 
        	sessionApi = new MultimediaSessionServiceImpl();             
            uploadApi = new FileUploadServiceImpl(); 
            
            // Set the logger properties
    		Logger.activationFlag = rcsSettings.isTraceActivated();
    		Logger.traceLevel = rcsSettings.getTraceLevel();

    		// Terminal version
            if (isLoggerActivated) {
                logger.info("RCS stack release is ".concat(TerminalInfo.getProductVersion()));
            }
           
            LocalContentResolver localContentResolver = new LocalContentResolver(contentResolver);
            ContactsManager.createInstance(ctx, contentResolver, localContentResolver);
            MessagingLog.createInstance(ctx, localContentResolver);
            RichCallHistory.createInstance(localContentResolver);
            IPCallHistory.createInstance(localContentResolver);
            FtHttpResumeDaoImpl.createInstance(ctx);
<<<<<<< HEAD
			
            // Create the core
			Core.createCore(this);

			// Start the core
			Core.getInstance().startCore();		

			// Create multimedia directory on sdcard
			FileFactory.createDirectory(rcsSettings.getPhotoRootDirectory());
			FileFactory.createDirectory(rcsSettings.getVideoRootDirectory());
			FileFactory.createDirectory(rcsSettings.getFileRootDirectory());
			
			// Init CPU manager
			cpuManager.init();

            // Register account changed event receiver
            if (accountChangedReceiver == null) {
                accountChangedReceiver = new AccountChangedReceiver();

                // Register account changed broadcast receiver after a timeout of 2s (This is not done immediately, as we do not want to catch
                // the removal of the account (creating and removing accounts is done asynchronously). We can reasonably assume that no
                // RCS account deletion will be done by user during this amount of time, as he just started his service.
                Handler handler = new Handler();
                handler.postDelayed(
                        new Runnable() {
                            public void run() {
                                registerReceiver(accountChangedReceiver, new IntentFilter(
                                        "android.accounts.LOGIN_ACCOUNTS_CHANGED"));
                            }},
                        2000);
            }

	        // Show a first notification
	    	addRcsServiceNotification(false, getString(R.string.rcs_core_loaded));

			if (isLoggerActivated) {
				logger.info("RCS core service started with success");
			}
		} catch(Exception e) {
			// Unexpected error
			if (isLoggerActivated) {
				logger.error("Can't instanciate the RCS core service", e);
			}
			
			// Show error in notification bar
	    	addRcsServiceNotification(false, getString(R.string.rcs_core_failed));
	    	
			// Exit service
	    	stopSelf();
		}
    }
    
    /**
     * Stop core
     */
    public synchronized void stopCore() {
		if (Core.getInstance() == null) {
			// Already stopped
			return;
		}
		
		if (logger.isActivated()) {
			logger.debug("Stop RCS core service");
		}

    	// Close APIs
	    contactsApi.close();
		capabilityApi.close();
		ftApi.close();
		chatApi.close();
		ishApi.close();
		gshApi.close();
		ipcallApi.close();
    	vshApi.close();
    	ipcallApi.close();
    	sessionApi.close();
    	uploadApi.close();

    	// Terminate the core in background
		Core.terminateCore();

		// Close CPU manager
		cpuManager.close();

		if (logger.isActivated()) {
			logger.info("RCS core service stopped with success");
		}
    }

    @Override
    public IBinder onBind(Intent intent) {    	
        if (IContactsService.class.getName().equals(intent.getAction())) {
    		if (logger.isActivated()) {
    			logger.debug("Contacts service API binding");
    		}
            return contactsApi;
        } else
        if (ICapabilityService.class.getName().equals(intent.getAction())) {
    		if (logger.isActivated()) {
    			logger.debug("Capability service API binding");
    		}
            return capabilityApi;
        } else
        if (IFileTransferService.class.getName().equals(intent.getAction())) {
    		if (logger.isActivated()) {
    			logger.debug("File transfer service API binding");
    		}
            return ftApi;
        } else
        if (IChatService.class.getName().equals(intent.getAction())) {
    		if (logger.isActivated()) {
    			logger.debug("Chat service API binding");
    		}
            return chatApi;
        } else
        if (IVideoSharingService.class.getName().equals(intent.getAction())) {
    		if (logger.isActivated()) {
    			logger.debug("Video sharing service API binding");
    		}
            return vshApi;
        } else
        if (IImageSharingService.class.getName().equals(intent.getAction())) {
    		if (logger.isActivated()) {
    			logger.debug("Image sharing service API binding");
    		}
            return ishApi;
        } else
        if (IGeolocSharingService.class.getName().equals(intent.getAction())) {
    		if (logger.isActivated()) {
    			logger.debug("Geoloc sharing service API binding");
    		}
            return gshApi;
        } else
        if (IIPCallService.class.getName().equals(intent.getAction())) {
    		if (logger.isActivated()) {
    			logger.debug("IP call service API binding");
    		}
            return ipcallApi;
        } else
        if (IMultimediaSessionService.class.getName().equals(intent.getAction())) {
    		if (logger.isActivated()) {
    			logger.debug("Multimedia session API binding");
    		}
            return sessionApi;
        } else
        if (IFileUploadService.class.getName().equals(intent.getAction())) {
    		if (logger.isActivated()) {
    			logger.debug("File upload service API binding");
    		}
            return uploadApi;
        } else {
        	return null;
        }
    }
    
    /**
     * Add RCS service notification
     * 
     * @param state Service state (ON|OFF)
     * @param label Label
     */
    public static void addRcsServiceNotification(boolean state, String label) {
    	// Create notification
    	Intent intent = new Intent(AndroidFactory.getApplicationContext(), SettingsDisplay.class);
    	intent.addFlags(Intent.FLAG_ACTIVITY_CLEAR_TOP);
		PendingIntent contentIntent = PendingIntent.getActivity(AndroidFactory.getApplicationContext(), 0, intent, 0);
		int iconId; 
		if (state) {
			iconId  = R.drawable.rcs_core_notif_on_icon;
		} else {
			iconId  = R.drawable.rcs_core_notif_off_icon; 
		}
        Notification notif = new Notification(iconId, "", System.currentTimeMillis());
        notif.flags = Notification.FLAG_NO_CLEAR | Notification.FLAG_FOREGROUND_SERVICE;
        notif.setLatestEventInfo(AndroidFactory.getApplicationContext(),
        		AndroidFactory.getApplicationContext().getString(R.string.rcs_core_rcs_notification_title),
        		label, contentIntent);
        
        // Send notification
		NotificationManager notificationManager = (NotificationManager)AndroidFactory.getApplicationContext().getSystemService(Context.NOTIFICATION_SERVICE);
        notificationManager.notify(SERVICE_NOTIFICATION, notif);
    }
    
    /*---------------------------- CORE EVENTS ---------------------------*/

    /**
	 * Notify registration status to API
	 * 
	 * @param status Status
	 */
	private void notifyRegistrationStatusToApi(boolean status) {
		if (capabilityApi != null) {
			capabilityApi.notifyRegistrationEvent(status);
		}
		if (chatApi != null) {
			chatApi.notifyRegistrationEvent(status);
		}
		if (ftApi != null) {
			ftApi.notifyRegistrationEvent(status);
		}
		if (vshApi != null) {
			vshApi.notifyRegistrationEvent(status);
		}
		if (ishApi != null) {
			ishApi.notifyRegistrationEvent(status);
		}
		if (gshApi != null) {
			gshApi.notifyRegistrationEvent(status);
		}
		if (ipcallApi != null) {
			ipcallApi.notifyRegistrationEvent(status);
		}
		if (sessionApi != null) {
			sessionApi.notifyRegistrationEvent(status);
		}
		// TODO check for missing API
	}    
    
    /* (non-Javadoc)
     * @see com.orangelabs.rcs.core.CoreListener#handleCoreLayerStarted()
     */
    public void handleCoreLayerStarted() {
		if (logger.isActivated()) {
			logger.debug("Handle event core started");
		}

		// Display a notification
		addRcsServiceNotification(false, getString(R.string.rcs_core_started));

		// Send service up intent
		Intent serviceUp = new Intent(RcsService.ACTION_SERVICE_UP);
		IntentUtils.tryToSetReceiverForegroundFlag(serviceUp);
		getApplicationContext().sendBroadcast(serviceUp);
    }

    /* (non-Javadoc)
     * @see com.orangelabs.rcs.core.CoreListener#handleCoreLayerStopped()
     */
    public void handleCoreLayerStopped() {
        // Display a notification
        if (logger.isActivated()) {
            logger.debug("Handle event core terminated");
        }
        addRcsServiceNotification(false, getString(R.string.rcs_core_stopped));
    }
    
	/* (non-Javadoc)
	 * @see com.orangelabs.rcs.core.CoreListener#handleRegistrationSuccessful()
	 */
	public void handleRegistrationSuccessful() {
		if (logger.isActivated()) {
			logger.debug("Handle event registration ok");
		}
		
		// Display a notification
		addRcsServiceNotification(true, getString(R.string.rcs_core_ims_connected));
		
		// Notify APIs
		notifyRegistrationStatusToApi(true);
	}

	/* (non-Javadoc)
	 * @see com.orangelabs.rcs.core.CoreListener#handleRegistrationFailed(com.orangelabs.rcs.core.ims.ImsError)
	 */
	public void handleRegistrationFailed(ImsError error) {
		if (logger.isActivated()) {
			logger.debug("Handle event registration failed");
		}

		// Display a notification
		addRcsServiceNotification(false, getString(R.string.rcs_core_ims_connection_failed));

		// Notify APIs
		notifyRegistrationStatusToApi(false);
	}

	/* (non-Javadoc)
	 * @see com.orangelabs.rcs.core.CoreListener#handleRegistrationTerminated()
	 */
	public void handleRegistrationTerminated() {
        if (logger.isActivated()) {
            logger.debug("Handle event registration terminated");
        }

        if (Core.getInstance().getImsModule().getImsConnectionManager().isDisconnectedByBattery()) {
            // Display a notification
            addRcsServiceNotification(false, getString(R.string.rcs_core_ims_battery_disconnected));
        } else {
            // Display a notification
        	addRcsServiceNotification(false, getString(R.string.rcs_core_ims_disconnected));
        }
        
		// Notify APIs
		notifyRegistrationStatusToApi(false);
	}

    /* (non-Javadoc)
     * @see com.orangelabs.rcs.core.CoreListener#handlePresenceSharingNotification(java.lang.String, java.lang.String, java.lang.String)
     */
    public void handlePresenceSharingNotification(ContactId contact, String status, String reason) {
		if (logger.isActivated()) {
			logger.debug("Handle event presence sharing notification for " + contact + " (" + status + ":" + reason + ")");
		}
		// Not used
    }

    /* (non-Javadoc)
     * @see com.orangelabs.rcs.core.CoreListener#handlePresenceInfoNotification(java.lang.String, com.orangelabs.rcs.core.ims.service.presence.pidf.PidfDocument)
     */
    public void handlePresenceInfoNotification(ContactId contact, PidfDocument presence) {
    	if (logger.isActivated()) {
			logger.debug("Handle event presence info notification for " + contact);
		}
		// Not used
	}
    
    public void handleCapabilitiesNotification(ContactId contact, Capabilities capabilities) {
    	if (logger.isActivated()) {
			logger.debug("Handle capabilities update notification for " + contact + " (" + capabilities.toString() + ")");
		}

		// Notify API
		capabilityApi.receiveCapabilities(contact, capabilities);
    }
    
    public void handlePresenceSharingInvitation(ContactId contact) {
		if (logger.isActivated()) {
			logger.debug("Handle event presence sharing invitation");
		}
		// Not used
    }
    
    /* (non-Javadoc)
     * @see com.orangelabs.rcs.core.CoreListener#handleContentSharingTransferInvitation(com.orangelabs.rcs.core.ims.service.richcall.image.ImageTransferSession)
     */
    public void handleContentSharingTransferInvitation(ImageTransferSession session) {
		if (logger.isActivated()) {
			logger.debug("Handle event content sharing transfer invitation");
		}

		// Broadcast the invitation
		ishApi.receiveImageSharingInvitation(session);
    }
    
    /* (non-Javadoc)
     * @see com.orangelabs.rcs.core.CoreListener#handleContentSharingTransferInvitation(com.orangelabs.rcs.core.ims.service.richcall.geoloc.GeolocTransferSession)
     */
    public void handleContentSharingTransferInvitation(GeolocTransferSession session) {
		if (logger.isActivated()) {
			logger.debug("Handle event content sharing transfer invitation");
		}

		// Broadcast the invitation
		gshApi.receiveGeolocSharingInvitation(session);
    }
    
    /* (non-Javadoc)
     * @see com.orangelabs.rcs.core.CoreListener#handleContentSharingStreamingInvitation(com.orangelabs.rcs.core.ims.service.richcall.video.VideoStreamingSession)
     */
    public void handleContentSharingStreamingInvitation(VideoStreamingSession session) {
		if (logger.isActivated()) {
			logger.debug("Handle event content sharing streaming invitation");
		}

		// Broadcast the invitation
		vshApi.receiveVideoSharingInvitation(session);
    }
	
    @Override
	public void handleFileTransferInvitation(FileSharingSession fileSharingSession, boolean isGroup, ContactId contact,
			String displayName) {
		if (logger.isActivated()) {
			logger.debug("Handle event file transfer invitation");
		}

    	// Broadcast the invitation
		ftApi.receiveFileTransferInvitation(fileSharingSession, isGroup, contact, displayName);
	}
    
    @Override
	public void handleOneToOneFileTransferInvitation(FileSharingSession fileSharingSession, OneOneChatSession oneToOneChatSession) {
		if (logger.isActivated()) {
			logger.debug("Handle event file transfer invitation");
		}
		
    	// Broadcast the invitation
		ftApi.receiveFileTransferInvitation(fileSharingSession, false, oneToOneChatSession.getRemoteContact(),
				oneToOneChatSession.getRemoteDisplayName());
	}

    /* (non-Javadoc)
     * @see com.orangelabs.rcs.core.CoreListener#handleIncomingFileTransferResuming(com.orangelabs.rcs.core.ims.service.im.filetransfer.FileSharingSession, boolean, java.lang.String, java.lang.String)
     */
    public void handleIncomingFileTransferResuming(FileSharingSession session, boolean isGroup, String chatSessionId, String chatId) {
        if (logger.isActivated()) {
            logger.debug("Handle event incoming file transfer resuming");
        }

        // Broadcast the invitation
        ftApi.resumeIncomingFileTransfer(session, isGroup, chatSessionId, chatId);
    }

    /* (non-Javadoc)
     * @see com.orangelabs.rcs.core.CoreListener#handleOutgoingFileTransferResuming(com.orangelabs.rcs.core.ims.service.im.filetransfer.FileSharingSession, boolean)
     */
    public void handleOutgoingFileTransferResuming(FileSharingSession session, boolean isGroup) {
        if (logger.isActivated()) {
            logger.debug("Handle event outgoing file transfer resuming");
        }

        // Broadcast the invitation
        ftApi.resumeOutgoingFileTransfer(session, isGroup);
    }

	/* (non-Javadoc)
	 * @see com.orangelabs.rcs.core.CoreListener#handleOneOneChatSessionInvitation(com.orangelabs.rcs.core.ims.service.im.chat.TerminatingOne2OneChatSession)
	 */
	public void handleOneOneChatSessionInvitation(TerminatingOne2OneChatSession session) {
		if (logger.isActivated()) {
			logger.debug("Handle event receive 1-1 chat session invitation");
		}
		
    	// Broadcast the invitation
		chatApi.receiveOneOneChatInvitation(session);
    }

	/* (non-Javadoc)
	 * @see com.orangelabs.rcs.core.CoreListener#handleAdhocGroupChatSessionInvitation(com.orangelabs.rcs.core.ims.service.im.chat.TerminatingAdhocGroupChatSession)
	 */
	public void handleAdhocGroupChatSessionInvitation(TerminatingAdhocGroupChatSession session) {
		if (logger.isActivated()) {
			logger.debug("Handle event receive ad-hoc group chat session invitation");
		}

    	// Broadcast the invitation
		chatApi.receiveGroupChatInvitation(session);
	}
	
    /* (non-Javadoc)
     * @see com.orangelabs.rcs.core.CoreListener#handleStoreAndForwardMsgSessionInvitation(com.orangelabs.rcs.core.ims.service.im.chat.standfw.TerminatingStoreAndForwardMsgSession)
     */
    public void handleStoreAndForwardMsgSessionInvitation(TerminatingStoreAndForwardMsgSession session) {
		if (logger.isActivated()) {
			logger.debug("Handle event S&F messages session invitation");
		}
		
    	// Broadcast the invitation
		chatApi.receiveOneOneChatInvitation(session);
    }
    
=======
            
            // Create the core
			Core.createCore(this);

        	// Instantiate API
            contactsApi = new ContactsServiceImpl(); 
            capabilityApi = new CapabilityServiceImpl();
            Core core = Core.getInstance();
            InstantMessagingService imService = core.getImService();
            RichcallService richCallService = core.getRichcallService();
            IPCallService ipCallService = core.getIPCallService();
            SipService sipService = core.getSipService();
            MessagingLog messgaingLog = MessagingLog.getInstance();
            RichCallHistory richcallLog = RichCallHistory.getInstance();
            RcsSettings rcsSettings = RcsSettings.getInstance();
            ContactsManager contactsManager = ContactsManager.getInstance();
            chatApi = new ChatServiceImpl(imService, messgaingLog, rcsSettings, contactsManager, core);
            ftApi = new FileTransferServiceImpl(imService, messgaingLog, rcsSettings, contactsManager, core);
            vshApi = new VideoSharingServiceImpl(richCallService, richcallLog, rcsSettings, contactsManager, core);
            ishApi = new ImageSharingServiceImpl(richCallService, richcallLog, rcsSettings, contactsManager);
            gshApi = new GeolocSharingServiceImpl(richCallService, contactsManager);
            ipcallApi = new IPCallServiceImpl(ipCallService, IPCallHistory.getInstance(), contactsManager, rcsSettings);
        	sessionApi = new MultimediaSessionServiceImpl(sipService, rcsSettings, contactsManager);
            uploadApi = new FileUploadServiceImpl(imService);
            
            // Set the logger properties
    		Logger.activationFlag = RcsSettings.getInstance().isTraceActivated();
    		Logger.traceLevel = RcsSettings.getInstance().getTraceLevel();

    		// Terminal version
            if (logger.isActivated()) {
                logger.info("RCS stack release is " + TerminalInfo.getProductVersion());
            }

			// Start the core
			Core.getInstance().startCore();		

			// Create multimedia directory on sdcard
			FileFactory.createDirectory(RcsSettings.getInstance().getPhotoRootDirectory());
			FileFactory.createDirectory(RcsSettings.getInstance().getVideoRootDirectory());
			FileFactory.createDirectory(RcsSettings.getInstance().getFileRootDirectory());
			
			// Init CPU manager
			cpuManager.init();

            // Register account changed event receiver
            if (accountChangedReceiver == null) {
                accountChangedReceiver = new AccountChangedReceiver();

                // Register account changed broadcast receiver after a timeout of 2s (This is not done immediately, as we do not want to catch
                // the removal of the account (creating and removing accounts is done asynchronously). We can reasonably assume that no
                // RCS account deletion will be done by user during this amount of time, as he just started his service.
                Handler handler = new Handler();
                handler.postDelayed(
                        new Runnable() {
                            public void run() {
                                registerReceiver(accountChangedReceiver, new IntentFilter(
                                        "android.accounts.LOGIN_ACCOUNTS_CHANGED"));
                            }},
                        2000);
            }

	        // Show a first notification
	    	addRcsServiceNotification(false, getString(R.string.rcs_core_loaded));

			if (logger.isActivated()) {
				logger.info("RCS core service started with success");
			}
		} catch(Exception e) {
			// Unexpected error
			if (logger.isActivated()) {
				logger.error("Can't instanciate the RCS core service", e);
			}
			
			// Show error in notification bar
	    	addRcsServiceNotification(false, getString(R.string.rcs_core_failed));
	    	
			// Exit service
	    	stopSelf();
		}
    }
    
    /**
     * Stop core
     */
    public synchronized void stopCore() {
		if (Core.getInstance() == null) {
			// Already stopped
			return;
		}
		
		if (logger.isActivated()) {
			logger.debug("Stop RCS core service");
		}

    	// Close APIs
	    contactsApi.close();
		capabilityApi.close();
		ftApi.close();
		chatApi.close();
		ishApi.close();
		gshApi.close();
		ipcallApi.close();
    	vshApi.close();

    	// Terminate the core in background
		Core.terminateCore();

		// Close CPU manager
		cpuManager.close();

		if (logger.isActivated()) {
			logger.info("RCS core service stopped with success");
		}
    }

    @Override
    public IBinder onBind(Intent intent) {    	
        if (IContactsService.class.getName().equals(intent.getAction())) {
    		if (logger.isActivated()) {
    			logger.debug("Contacts service API binding");
    		}
            return contactsApi;
        } else
        if (ICapabilityService.class.getName().equals(intent.getAction())) {
    		if (logger.isActivated()) {
    			logger.debug("Capability service API binding");
    		}
            return capabilityApi;
        } else
        if (IFileTransferService.class.getName().equals(intent.getAction())) {
    		if (logger.isActivated()) {
    			logger.debug("File transfer service API binding");
    		}
            return ftApi;
        } else
        if (IChatService.class.getName().equals(intent.getAction())) {
    		if (logger.isActivated()) {
    			logger.debug("Chat service API binding");
    		}
            return chatApi;
        } else
        if (IVideoSharingService.class.getName().equals(intent.getAction())) {
    		if (logger.isActivated()) {
    			logger.debug("Video sharing service API binding");
    		}
            return vshApi;
        } else
        if (IImageSharingService.class.getName().equals(intent.getAction())) {
    		if (logger.isActivated()) {
    			logger.debug("Image sharing service API binding");
    		}
            return ishApi;
        } else
        if (IGeolocSharingService.class.getName().equals(intent.getAction())) {
    		if (logger.isActivated()) {
    			logger.debug("Geoloc sharing service API binding");
    		}
            return gshApi;
        } else
        if (IIPCallService.class.getName().equals(intent.getAction())) {
    		if (logger.isActivated()) {
    			logger.debug("IP call service API binding");
    		}
            return ipcallApi;
        } else
        if (IMultimediaSessionService.class.getName().equals(intent.getAction())) {
    		if (logger.isActivated()) {
    			logger.debug("Multimedia session API binding");
    		}
            return sessionApi;
        } else
        if (IFileUploadService.class.getName().equals(intent.getAction())) {
    		if (logger.isActivated()) {
    			logger.debug("File upload service API binding");
    		}
            return uploadApi;
        } else {
        	return null;
        }
    }
    
    /**
     * Add RCS service notification
     * 
     * @param state Service state (ON|OFF)
     * @param label Label
     */
    public static void addRcsServiceNotification(boolean state, String label) {
    	// Create notification
    	Intent intent = new Intent(AndroidFactory.getApplicationContext(), SettingsDisplay.class);
    	intent.addFlags(Intent.FLAG_ACTIVITY_CLEAR_TOP);
		PendingIntent contentIntent = PendingIntent.getActivity(AndroidFactory.getApplicationContext(), 0, intent, 0);
		int iconId; 
		if (state) {
			iconId  = R.drawable.rcs_core_notif_on_icon;
		} else {
			iconId  = R.drawable.rcs_core_notif_off_icon; 
		}
        Notification notif = new Notification(iconId, "", System.currentTimeMillis());
        notif.flags = Notification.FLAG_NO_CLEAR | Notification.FLAG_FOREGROUND_SERVICE;
        notif.setLatestEventInfo(AndroidFactory.getApplicationContext(),
        		AndroidFactory.getApplicationContext().getString(R.string.rcs_core_rcs_notification_title),
        		label, contentIntent);
        
        // Send notification
		NotificationManager notificationManager = (NotificationManager)AndroidFactory.getApplicationContext().getSystemService(Context.NOTIFICATION_SERVICE);
        notificationManager.notify(SERVICE_NOTIFICATION, notif);
    }
    
    /*---------------------------- CORE EVENTS ---------------------------*/

    /**
	 * Notify registration status to API
	 * 
	 * @param status Status
	 */
	private void notifyRegistrationStatusToApi(boolean status) {
		if (capabilityApi != null) {
			capabilityApi.notifyRegistrationEvent(status);
		}
		if (chatApi != null) {
			chatApi.notifyRegistrationEvent(status);
		}
		if (ftApi != null) {
			ftApi.notifyRegistrationEvent(status);
		}
		if (vshApi != null) {
			vshApi.notifyRegistrationEvent(status);
		}
		if (ishApi != null) {
			ishApi.notifyRegistrationEvent(status);
		}
		if (gshApi != null) {
			gshApi.notifyRegistrationEvent(status);
		}
		if (ipcallApi != null) {
			ipcallApi.notifyRegistrationEvent(status);
		}
		if (sessionApi != null) {
			sessionApi.notifyRegistrationEvent(status);
		}
	}    
    
    /* (non-Javadoc)
     * @see com.orangelabs.rcs.core.CoreListener#handleCoreLayerStarted()
     */
    public void handleCoreLayerStarted() {
		if (logger.isActivated()) {
			logger.debug("Handle event core started");
		}

		// Display a notification
		addRcsServiceNotification(false, getString(R.string.rcs_core_started));

		// Send service up intent
		Intent serviceUp = new Intent(RcsService.ACTION_SERVICE_UP);
		IntentUtils.tryToSetReceiverForegroundFlag(serviceUp);
		getApplicationContext().sendBroadcast(serviceUp);
    }

    /* (non-Javadoc)
     * @see com.orangelabs.rcs.core.CoreListener#handleCoreLayerStopped()
     */
    public void handleCoreLayerStopped() {
        // Display a notification
        if (logger.isActivated()) {
            logger.debug("Handle event core terminated");
        }
        addRcsServiceNotification(false, getString(R.string.rcs_core_stopped));
    }
    
	/* (non-Javadoc)
	 * @see com.orangelabs.rcs.core.CoreListener#handleRegistrationSuccessful()
	 */
	public void handleRegistrationSuccessful() {
		if (logger.isActivated()) {
			logger.debug("Handle event registration ok");
		}
		
		// Display a notification
		addRcsServiceNotification(true, getString(R.string.rcs_core_ims_connected));
		
		// Notify APIs
		notifyRegistrationStatusToApi(true);
	}

	/* (non-Javadoc)
	 * @see com.orangelabs.rcs.core.CoreListener#handleRegistrationFailed(com.orangelabs.rcs.core.ims.ImsError)
	 */
	public void handleRegistrationFailed(ImsError error) {
		if (logger.isActivated()) {
			logger.debug("Handle event registration failed");
		}

		// Display a notification
		addRcsServiceNotification(false, getString(R.string.rcs_core_ims_connection_failed));

		// Notify APIs
		notifyRegistrationStatusToApi(false);
	}

	/* (non-Javadoc)
	 * @see com.orangelabs.rcs.core.CoreListener#handleRegistrationTerminated()
	 */
	public void handleRegistrationTerminated() {
        if (logger.isActivated()) {
            logger.debug("Handle event registration terminated");
        }

        if (Core.getInstance().getImsModule().getImsConnectionManager().isDisconnectedByBattery()) {
            // Display a notification
            addRcsServiceNotification(false, getString(R.string.rcs_core_ims_battery_disconnected));
        } else {
            // Display a notification
        	addRcsServiceNotification(false, getString(R.string.rcs_core_ims_disconnected));
        }
        
		// Notify APIs
		notifyRegistrationStatusToApi(false);
	}

    /* (non-Javadoc)
     * @see com.orangelabs.rcs.core.CoreListener#handlePresenceSharingNotification(java.lang.String, java.lang.String, java.lang.String)
     */
    public void handlePresenceSharingNotification(ContactId contact, String status, String reason) {
		if (logger.isActivated()) {
			logger.debug("Handle event presence sharing notification for " + contact + " (" + status + ":" + reason + ")");
		}
		// Not used
    }

    /* (non-Javadoc)
     * @see com.orangelabs.rcs.core.CoreListener#handlePresenceInfoNotification(java.lang.String, com.orangelabs.rcs.core.ims.service.presence.pidf.PidfDocument)
     */
    public void handlePresenceInfoNotification(ContactId contact, PidfDocument presence) {
    	if (logger.isActivated()) {
			logger.debug("Handle event presence info notification for " + contact);
		}
		// Not used
	}
    
    public void handleCapabilitiesNotification(ContactId contact, Capabilities capabilities) {
    	if (logger.isActivated()) {
			logger.debug("Handle capabilities update notification for " + contact + " (" + capabilities.toString() + ")");
		}

		// Notify API
		capabilityApi.receiveCapabilities(contact, capabilities);
    }
    
    public void handlePresenceSharingInvitation(ContactId contact) {
		if (logger.isActivated()) {
			logger.debug("Handle event presence sharing invitation");
		}
		// Not used
    }
    
    /* (non-Javadoc)
     * @see com.orangelabs.rcs.core.CoreListener#handleContentSharingTransferInvitation(com.orangelabs.rcs.core.ims.service.richcall.image.ImageTransferSession)
     */
    public void handleContentSharingTransferInvitation(ImageTransferSession session) {
		if (logger.isActivated()) {
			logger.debug("Handle event content sharing transfer invitation");
		}

		// Broadcast the invitation
		ishApi.receiveImageSharingInvitation(session);
    }
    
    /* (non-Javadoc)
     * @see com.orangelabs.rcs.core.CoreListener#handleContentSharingTransferInvitation(com.orangelabs.rcs.core.ims.service.richcall.geoloc.GeolocTransferSession)
     */
    public void handleContentSharingTransferInvitation(GeolocTransferSession session) {
		if (logger.isActivated()) {
			logger.debug("Handle event content sharing transfer invitation");
		}

		// Broadcast the invitation
		gshApi.receiveGeolocSharingInvitation(session);
    }
    
    /* (non-Javadoc)
     * @see com.orangelabs.rcs.core.CoreListener#handleContentSharingStreamingInvitation(com.orangelabs.rcs.core.ims.service.richcall.video.VideoStreamingSession)
     */
    public void handleContentSharingStreamingInvitation(VideoStreamingSession session) {
		if (logger.isActivated()) {
			logger.debug("Handle event content sharing streaming invitation");
		}

		// Broadcast the invitation
		vshApi.receiveVideoSharingInvitation(session);
    }
	
    @Override
	public void handleFileTransferInvitation(FileSharingSession fileSharingSession, boolean isGroup, ContactId contact,
			String displayName) {
		if (logger.isActivated()) {
			logger.debug("Handle event file transfer invitation");
		}

    	// Broadcast the invitation
		ftApi.receiveFileTransferInvitation(fileSharingSession, isGroup, contact, displayName);
	}
    
    @Override
	public void handleOneToOneFileTransferInvitation(FileSharingSession fileSharingSession, OneToOneChatSession oneToOneChatSession) {
		if (logger.isActivated()) {
			logger.debug("Handle event file transfer invitation");
		}
		
    	// Broadcast the invitation
		ftApi.receiveFileTransferInvitation(fileSharingSession, false, oneToOneChatSession.getRemoteContact(),
				oneToOneChatSession.getRemoteDisplayName());
	}

    /* (non-Javadoc)
     * @see com.orangelabs.rcs.core.CoreListener#handleIncomingFileTransferResuming(com.orangelabs.rcs.core.ims.service.im.filetransfer.FileSharingSession, boolean, java.lang.String, java.lang.String)
     */
    public void handleIncomingFileTransferResuming(FileSharingSession session, boolean isGroup, String chatSessionId, String chatId) {
        if (logger.isActivated()) {
            logger.debug("Handle event incoming file transfer resuming");
        }

        // Broadcast the invitation
        ftApi.resumeIncomingFileTransfer(session, isGroup, chatSessionId, chatId);
    }

    /* (non-Javadoc)
     * @see com.orangelabs.rcs.core.CoreListener#handleOutgoingFileTransferResuming(com.orangelabs.rcs.core.ims.service.im.filetransfer.FileSharingSession, boolean)
     */
    public void handleOutgoingFileTransferResuming(FileSharingSession session, boolean isGroup) {
        if (logger.isActivated()) {
            logger.debug("Handle event outgoing file transfer resuming");
        }

        // Broadcast the invitation
        ftApi.resumeOutgoingFileTransfer(session, isGroup);
    }

	/* (non-Javadoc)
	 * @see com.orangelabs.rcs.core.CoreListener#handleOneOneChatSessionInvitation(com.orangelabs.rcs.core.ims.service.im.chat.TerminatingOne2OneChatSession)
	 */
	public void handleOneOneChatSessionInvitation(TerminatingOneToOneChatSession session) {
		if (logger.isActivated()) {
			logger.debug("Handle event receive 1-1 chat session invitation");
		}
		
    	// Broadcast the invitation
		chatApi.receiveOneOneChatInvitation(session);
    }

	/* (non-Javadoc)
	 * @see com.orangelabs.rcs.core.CoreListener#handleAdhocGroupChatSessionInvitation(com.orangelabs.rcs.core.ims.service.im.chat.TerminatingAdhocGroupChatSession)
	 */
	public void handleAdhocGroupChatSessionInvitation(TerminatingAdhocGroupChatSession session) {
		if (logger.isActivated()) {
			logger.debug("Handle event receive ad-hoc group chat session invitation");
		}

    	// Broadcast the invitation
		chatApi.receiveGroupChatInvitation(session);
	}
	
    /* (non-Javadoc)
     * @see com.orangelabs.rcs.core.CoreListener#handleStoreAndForwardMsgSessionInvitation(com.orangelabs.rcs.core.ims.service.im.chat.standfw.TerminatingStoreAndForwardMsgSession)
     */
    public void handleStoreAndForwardMsgSessionInvitation(TerminatingStoreAndForwardMsgSession session) {
		if (logger.isActivated()) {
			logger.debug("Handle event S&F messages session invitation");
		}
		
    	// Broadcast the invitation
		chatApi.receiveOneOneChatInvitation(session);
    }
    
>>>>>>> df3ac423
    public void handleMessageDeliveryStatus(ContactId contact, ImdnDocument imdn) {
		if (logger.isActivated()) {
			logger.debug("Handle message delivery status");
		}
    	
		chatApi.receiveMessageDeliveryStatus(contact, imdn);
    }
    
    public void handleFileDeliveryStatus(ContactId contact, ImdnDocument imdn) {
    	 if (logger.isActivated()) {
        	 logger.debug("Handle file delivery status: fileTransferId=" + imdn.getMsgId()
        			 + " notification_type=" + imdn.getNotificationType() + " status="
        			 + imdn.getStatus() + " contact=" + contact);
         }

        ftApi.handleFileDeliveryStatus(imdn,  contact);
    }

	public void handleGroupFileDeliveryStatus(String chatId, ContactId contact, ImdnDocument imdn) {
		if (logger.isActivated()) {
			logger.debug("Handle group file delivery status: fileTransferId=" + imdn.getMsgId()
					+ " notification_type=" + imdn.getNotificationType() + " status="
					+ imdn.getStatus() + " contact=" + contact);
		}

		ftApi.handleGroupFileDeliveryStatus(chatId, imdn, contact);
	}

    /* (non-Javadoc)
     * @see com.orangelabs.rcs.core.CoreListener#handleSipSessionInvitation(android.content.Intent, com.orangelabs.rcs.core.ims.service.sip.GenericSipSession)
     */
    public void handleSipMsrpSessionInvitation(Intent intent, GenericSipMsrpSession session) {
		if (logger.isActivated()) {
			logger.debug("Handle event receive SIP MSRP session invitation");
		}
		
		// Broadcast the invitation
		sessionApi.receiveSipMsrpSessionInvitation(intent, session);
    }    
    
    /* (non-Javadoc)
     * @see com.orangelabs.rcs.core.CoreListener#handleSipSessionInvitation(android.content.Intent, com.orangelabs.rcs.core.ims.service.sip.GenericSipSession)
     */
    public void handleSipRtpSessionInvitation(Intent intent, GenericSipRtpSession session) {
		if (logger.isActivated()) {
			logger.debug("Handle event receive SIP RTP session invitation");
		}
		
		// Broadcast the invitation
		sessionApi.receiveSipRtpSessionInvitation(intent, session);
    }    

    /* (non-Javadoc)
     * @see com.orangelabs.rcs.core.CoreListener#handleUserConfirmationRequest(java.lang.String, java.lang.String, java.lang.String, boolean, java.lang.String, java.lang.String, java.lang.String, java.lang.String, int)
     */
    public void handleUserConfirmationRequest(ContactId remote, String id,
    		String type, boolean pin, String subject, String text,
    		String acceptButtonLabel, String rejectButtonLabel, int timeout) {
        if (logger.isActivated()) {
			logger.debug("Handle event user terms confirmation request");
		}

		// Nothing to do here
    }

    /* (non-Javadoc)
     * @see com.orangelabs.rcs.core.CoreListener#handleUserConfirmationAck(java.lang.String, java.lang.String, java.lang.String, java.lang.String, java.lang.String)
     */
    public void handleUserConfirmationAck(ContactId remote, String id, String status, String subject, String text) {
		if (logger.isActivated()) {
			logger.debug("Handle event user terms confirmation ack");
		}

		// Nothing to do here
    }

    /* (non-Javadoc)
     * @see com.orangelabs.rcs.core.CoreListener#handleUserNotification(java.lang.String, java.lang.String, java.lang.String, java.lang.String, java.lang.String)
     */
    public void handleUserNotification(ContactId remote, String id, String subject, String text, String okButtonLabel) {
        if (logger.isActivated()) {
            logger.debug("Handle event user terms notification");
        }

		// Nothing to do here
    }

    /* (non-Javadoc)
     * @see com.orangelabs.rcs.core.CoreListener#handleSimHasChanged()
     */
    public void handleSimHasChanged() {
        if (logger.isActivated()) {
            logger.debug("Handle SIM has changed");
        }

		// Restart the RCS service
        LauncherUtils.stopRcsService(getApplicationContext());
        LauncherUtils.launchRcsService(getApplicationContext(), true, false);
    }

	/* (non-Javadoc)
	 * @see com.orangelabs.rcs.core.CoreListener#handleIPCallInvitation(com.orangelabs.rcs.core.ims.service.ipcall.IPCallSession)
	 */
	public void handleIPCallInvitation(IPCallSession session) {
		if (logger.isActivated()) {
			logger.debug("Handle event IP call invitation");
		}
		
		// Broadcast the invitation
		ipcallApi.receiveIPCallInvitation(session);
	}

	@Override
	public void tryToDispatchAllPendingDisplayNotifications() {
		chatApi.tryToDispatchAllPendingDisplayNotifications();
	}

	@Override
	public void handleFileTransferInvitationRejected(ContactId contact, MmContent content,
			MmContent fileicon, int reasonCode) {
		ftApi.addAndBroadcastFileTransferInvitationRejected(contact, content, fileicon, reasonCode);
	}

	@Override
	public void handleGroupChatInvitationRejected(String chatId, ContactId contact, String subject,
			Set<ParticipantInfo> participants, int reasonCode) {
		chatApi.addAndBroadcastGroupChatInvitationRejected(chatId, contact, subject, participants, reasonCode);
	}

	@Override
	public void handleImageSharingInvitationRejected(ContactId contact, MmContent content,
			int reasonCode) {
		ishApi.addAndBroadcastImageSharingInvitationRejected(contact, content, reasonCode);
	}

	@Override
	public void handleVideoSharingInvitationRejected(ContactId contact, VideoContent content,
			int reasonCode) {
		vshApi.addAndBroadcastVideoSharingInvitationRejected(contact, content, reasonCode);
	}

	@Override
	public void handleGeolocSharingInvitationRejected(ContactId contact, GeolocContent content,
			int reasonCode) {
		gshApi.addAndbroadcastGeolocSharingInvitationRejected(contact, content, reasonCode);
	}

	@Override
	public void handleIPCallInvitationRejected(ContactId contact, AudioContent audioContent,
			VideoContent videoContent, int reasonCode) {
		ipcallApi.addAndBroadcastIPCallInvitationRejected(contact, audioContent, videoContent, reasonCode);
	}
<<<<<<< HEAD
}
=======

	public void handleOneOneChatSessionInitiation(OneToOneChatSession session) {
		chatApi.handleOneToOneChatSessionInitiation(session);
	}

	@Override
	public void handleRejoinGroupChatAsPartOfSendOperation(String chatId) throws ServerApiException {
		chatApi.handleRejoinGroupChatAsPartOfSendOperation(chatId);
	}

	public void handleAutoRejoinGroupChat(String chatId) throws ServerApiException {
		chatApi.handleAutoRejoinGroupChat(chatId);
	}
}
>>>>>>> df3ac423
<|MERGE_RESOLUTION|>--- conflicted
+++ resolved
@@ -18,7 +18,6 @@
  *
  * NOTE: This file has been modified by Sony Mobile Communications Inc.
  * Modifications are licensed under the License.
-<<<<<<< HEAD
  ******************************************************************************/
 
 package com.orangelabs.rcs.service;
@@ -54,221 +53,13 @@
 import com.orangelabs.rcs.core.Core;
 import com.orangelabs.rcs.core.CoreListener;
 import com.orangelabs.rcs.core.TerminalInfo;
-=======
- ******************************************************************************/
-
-package com.orangelabs.rcs.service;
-
-import java.util.Set;
-
-import android.app.Notification;
-import android.app.NotificationManager;
-import android.app.PendingIntent;
-import android.app.Service;
-import android.content.ContentResolver;
-import android.content.Context;
-import android.content.Intent;
-import android.content.IntentFilter;
-import android.os.Handler;
-import android.os.IBinder;
-
-import com.gsma.services.rcs.RcsService;
-import com.gsma.services.rcs.capability.ICapabilityService;
-import com.gsma.services.rcs.chat.IChatService;
-import com.gsma.services.rcs.chat.ParticipantInfo;
-import com.gsma.services.rcs.contacts.ContactId;
-import com.gsma.services.rcs.contacts.IContactsService;
-import com.gsma.services.rcs.extension.IMultimediaSessionService;
-import com.gsma.services.rcs.ft.IFileTransferService;
-import com.gsma.services.rcs.gsh.IGeolocSharingService;
-import com.gsma.services.rcs.ipcall.IIPCallService;
-import com.gsma.services.rcs.ish.IImageSharingService;
-import com.gsma.services.rcs.upload.IFileUploadService;
-import com.gsma.services.rcs.vsh.IVideoSharingService;
-import com.orangelabs.rcs.R;
-import com.orangelabs.rcs.addressbook.AccountChangedReceiver;
-import com.orangelabs.rcs.core.Core;
-import com.orangelabs.rcs.core.CoreListener;
-import com.orangelabs.rcs.core.TerminalInfo;
->>>>>>> df3ac423
 import com.orangelabs.rcs.core.content.AudioContent;
 import com.orangelabs.rcs.core.content.GeolocContent;
 import com.orangelabs.rcs.core.content.MmContent;
 import com.orangelabs.rcs.core.content.VideoContent;
-<<<<<<< HEAD
 import com.orangelabs.rcs.core.ims.ImsError;
 import com.orangelabs.rcs.core.ims.service.capability.Capabilities;
 import com.orangelabs.rcs.core.ims.service.extension.ExtensionManager;
-import com.orangelabs.rcs.core.ims.service.im.chat.OneOneChatSession;
-import com.orangelabs.rcs.core.ims.service.im.chat.TerminatingAdhocGroupChatSession;
-import com.orangelabs.rcs.core.ims.service.im.chat.TerminatingOne2OneChatSession;
-import com.orangelabs.rcs.core.ims.service.im.chat.imdn.ImdnDocument;
-import com.orangelabs.rcs.core.ims.service.im.chat.standfw.TerminatingStoreAndForwardMsgSession;
-import com.orangelabs.rcs.core.ims.service.im.filetransfer.FileSharingSession;
-import com.orangelabs.rcs.core.ims.service.ipcall.IPCallSession;
-import com.orangelabs.rcs.core.ims.service.presence.pidf.PidfDocument;
-import com.orangelabs.rcs.core.ims.service.richcall.geoloc.GeolocTransferSession;
-import com.orangelabs.rcs.core.ims.service.richcall.image.ImageTransferSession;
-import com.orangelabs.rcs.core.ims.service.richcall.video.VideoStreamingSession;
-import com.orangelabs.rcs.core.ims.service.sip.messaging.GenericSipMsrpSession;
-import com.orangelabs.rcs.core.ims.service.sip.streaming.GenericSipRtpSession;
-import com.orangelabs.rcs.platform.AndroidFactory;
-import com.orangelabs.rcs.platform.file.FileFactory;
-import com.orangelabs.rcs.provider.LocalContentResolver;
-import com.orangelabs.rcs.provider.eab.ContactsManager;
-import com.orangelabs.rcs.provider.fthttp.FtHttpResumeDaoImpl;
-import com.orangelabs.rcs.provider.ipcall.IPCallHistory;
-import com.orangelabs.rcs.provider.messaging.MessagingLog;
-import com.orangelabs.rcs.provider.security.SecurityInfos;
-import com.orangelabs.rcs.provider.settings.RcsSettings;
-import com.orangelabs.rcs.provider.sharing.RichCallHistory;
-import com.orangelabs.rcs.service.api.CapabilityServiceImpl;
-import com.orangelabs.rcs.service.api.ChatServiceImpl;
-import com.orangelabs.rcs.service.api.ContactsServiceImpl;
-import com.orangelabs.rcs.service.api.FileTransferServiceImpl;
-import com.orangelabs.rcs.service.api.FileUploadServiceImpl;
-import com.orangelabs.rcs.service.api.GeolocSharingServiceImpl;
-import com.orangelabs.rcs.service.api.IPCallServiceImpl;
-import com.orangelabs.rcs.service.api.ImageSharingServiceImpl;
-import com.orangelabs.rcs.service.api.MultimediaSessionServiceImpl;
-import com.orangelabs.rcs.service.api.VideoSharingServiceImpl;
-import com.orangelabs.rcs.settings.SettingsDisplay;
-import com.orangelabs.rcs.utils.AppUtils;
-import com.orangelabs.rcs.utils.IntentUtils;
-import com.orangelabs.rcs.utils.logger.Logger;
-
-/**
- * RCS core service. This service offers a flat API to any other process (activities)
- * to access to RCS features. This service is started automatically at device boot.
- * 
- * @author Jean-Marc AUFFRET
- */
-public class RcsCoreService extends Service implements CoreListener {
-	/**
-	 * Notification ID
-	 */
-	private final static int SERVICE_NOTIFICATION = 1000;
-	
-	/**
-	 * CPU manager
-	 */
-	private CpuManager cpuManager = new CpuManager();
-
-    /**
-     * Account changed broadcast receiver
-     */
-    private AccountChangedReceiver accountChangedReceiver;
-
-	// --------------------- RCSJTA API -------------------------
-	
-	/**
-	 * Contacts API
-	 */
-    private ContactsServiceImpl contactsApi; 
-
-    /**
-	 * Capability API
-	 */
-    private CapabilityServiceImpl capabilityApi; 
-
-	/**
-	 * Chat API
-	 */
-    private ChatServiceImpl chatApi; 
-
-	/**
-	 * File transfer API
-	 */
-    private FileTransferServiceImpl ftApi; 
-
-    /**
-	 * Video sharing API
-	 */
-    private VideoSharingServiceImpl vshApi; 
-
-    /**
-	 * Image sharing API
-	 */
-    private ImageSharingServiceImpl ishApi; 
-
-    /**
-	 * Geoloc sharing API
-	 */
-    private GeolocSharingServiceImpl gshApi; 
-
-    /**
-	 * IP call API
-	 */
-    private IPCallServiceImpl ipcallApi; 
-
-    /**
-	 * Multimedia session API
-	 */
-	private MultimediaSessionServiceImpl sessionApi; 
-	
-    /**
-	 * File upload API
-	 */
-    private FileUploadServiceImpl uploadApi; 
-
-    /**
-	 * The logger
-	 */
-	private final static Logger logger = Logger.getLogger(RcsCoreService.class.getSimpleName());
-
-	@Override
-    public void onCreate() {
-		// Set application context
-		AndroidFactory.setApplicationContext(getApplicationContext());
-
-		// Set the terminal version
-		TerminalInfo.setProductVersion(AppUtils.getApplicationVersion(this));
-
-    	// Start the core
-    	startCore();
-    }
-
-    @Override
-    public void onDestroy() {
-        // Unregister account changed broadcast receiver
-	    if (accountChangedReceiver != null) {
-	        try {
-	        	unregisterReceiver(accountChangedReceiver);
-	        } catch (IllegalArgumentException e) {
-	        	// Nothing to do
-	        }
-	    }
-
-        // Stop the core
-        Thread t = new Thread() {
-            /**
-             * Processing
-             */
-            public void run() {
-                stopCore();
-            }
-        };
-        t.start();
-    }
-
-    /**
-     * Start core
-     */
-    public synchronized void startCore() {
-		if (Core.getInstance() != null) {
-			// Already started
-			return;
-		}
-
-		boolean isLoggerActivated = logger.isActivated();
-        try {
-    		if (isLoggerActivated) {
-    			logger.debug("Start RCS core service");
-    		}
-    		
-=======
-import com.orangelabs.rcs.core.ims.ImsError;
-import com.orangelabs.rcs.core.ims.service.capability.Capabilities;
 import com.orangelabs.rcs.core.ims.service.im.InstantMessagingService;
 import com.orangelabs.rcs.core.ims.service.im.chat.OneToOneChatSession;
 import com.orangelabs.rcs.core.ims.service.im.chat.TerminatingAdhocGroupChatSession;
@@ -293,6 +84,7 @@
 import com.orangelabs.rcs.provider.fthttp.FtHttpResumeDaoImpl;
 import com.orangelabs.rcs.provider.ipcall.IPCallHistory;
 import com.orangelabs.rcs.provider.messaging.MessagingLog;
+import com.orangelabs.rcs.provider.security.SecurityInfos;
 import com.orangelabs.rcs.provider.settings.RcsSettings;
 import com.orangelabs.rcs.provider.sharing.RichCallHistory;
 import com.orangelabs.rcs.service.api.CapabilityServiceImpl;
@@ -331,59 +123,59 @@
     /**
      * Account changed broadcast receiver
      */
-    private AccountChangedReceiver accountChangedReceiver = null;
+    private AccountChangedReceiver accountChangedReceiver;
 
 	// --------------------- RCSJTA API -------------------------
 	
 	/**
 	 * Contacts API
 	 */
-    private ContactsServiceImpl contactsApi = null; 
+    private ContactsServiceImpl contactsApi; 
 
     /**
 	 * Capability API
 	 */
-    private CapabilityServiceImpl capabilityApi = null; 
+    private CapabilityServiceImpl capabilityApi; 
 
 	/**
 	 * Chat API
 	 */
-    private ChatServiceImpl chatApi = null; 
+    private ChatServiceImpl chatApi; 
 
 	/**
 	 * File transfer API
 	 */
-    private FileTransferServiceImpl ftApi = null; 
+    private FileTransferServiceImpl ftApi; 
 
     /**
 	 * Video sharing API
 	 */
-    private VideoSharingServiceImpl vshApi = null; 
+    private VideoSharingServiceImpl vshApi; 
 
     /**
 	 * Image sharing API
 	 */
-    private ImageSharingServiceImpl ishApi = null; 
+    private ImageSharingServiceImpl ishApi; 
 
     /**
 	 * Geoloc sharing API
 	 */
-    private GeolocSharingServiceImpl gshApi = null; 
+    private GeolocSharingServiceImpl gshApi; 
 
     /**
 	 * IP call API
 	 */
-    private IPCallServiceImpl ipcallApi = null;
+    private IPCallServiceImpl ipcallApi; 
 
     /**
 	 * Multimedia session API
 	 */
-	private MultimediaSessionServiceImpl sessionApi = null; 
+	private MultimediaSessionServiceImpl sessionApi; 
 	
     /**
 	 * File upload API
 	 */
-    private FileUploadServiceImpl uploadApi = null; 
+    private FileUploadServiceImpl uploadApi; 
 
     /**
 	 * The logger
@@ -434,25 +226,18 @@
 			return;
 		}
 
+		boolean isLoggerActivated = logger.isActivated();
         try {
-    		if (logger.isActivated()) {
+    		if (isLoggerActivated) {
     			logger.debug("Start RCS core service");
     		}
     		
->>>>>>> df3ac423
             Context ctx = getApplicationContext();
             // Instantiate the RCS settings provider
             RcsSettings.createInstance(ctx);
-<<<<<<< HEAD
             RcsSettings rcsSettings = RcsSettings.getInstance();
             
             // Instantiate the Security infos provider
-=======
-            
-            // Instantiate the contactUtils instance (CountryCode is already set)
-            com.gsma.services.rcs.contacts.ContactUtils.getInstance(this);
-
->>>>>>> df3ac423
             ContentResolver contentResolver = ctx.getContentResolver();
             SecurityInfos.createInstance(contentResolver);
             SecurityInfos securityInfos = SecurityInfos.getInstance();
@@ -462,38 +247,45 @@
             
             // Instantiate the contactUtils instance (CountryCode is already set)
             com.gsma.services.rcs.contacts.ContactUtils.getInstance(this);
-            
-        	// Instantiate API
-            contactsApi = new ContactsServiceImpl(); 
-            capabilityApi = new CapabilityServiceImpl(); 
-            chatApi = new ChatServiceImpl(); 
-            ftApi = new FileTransferServiceImpl(); 
-            vshApi = new VideoSharingServiceImpl(); 
-            ishApi = new ImageSharingServiceImpl(); 
-            gshApi = new GeolocSharingServiceImpl(); 
-            ipcallApi = new IPCallServiceImpl(); 
-        	sessionApi = new MultimediaSessionServiceImpl();             
-            uploadApi = new FileUploadServiceImpl(); 
-            
-            // Set the logger properties
-    		Logger.activationFlag = rcsSettings.isTraceActivated();
-    		Logger.traceLevel = rcsSettings.getTraceLevel();
-
-    		// Terminal version
-            if (isLoggerActivated) {
-                logger.info("RCS stack release is ".concat(TerminalInfo.getProductVersion()));
-            }
-           
+
             LocalContentResolver localContentResolver = new LocalContentResolver(contentResolver);
             ContactsManager.createInstance(ctx, contentResolver, localContentResolver);
             MessagingLog.createInstance(ctx, localContentResolver);
             RichCallHistory.createInstance(localContentResolver);
             IPCallHistory.createInstance(localContentResolver);
             FtHttpResumeDaoImpl.createInstance(ctx);
-<<<<<<< HEAD
-			
+            
             // Create the core
 			Core.createCore(this);
+
+        	// Instantiate API
+            contactsApi = new ContactsServiceImpl(); 
+            capabilityApi = new CapabilityServiceImpl();
+            Core core = Core.getInstance();
+            InstantMessagingService imService = core.getImService();
+            RichcallService richCallService = core.getRichcallService();
+            IPCallService ipCallService = core.getIPCallService();
+            SipService sipService = core.getSipService();
+            MessagingLog messgaingLog = MessagingLog.getInstance();
+            RichCallHistory richcallLog = RichCallHistory.getInstance();
+            ContactsManager contactsManager = ContactsManager.getInstance();
+            chatApi = new ChatServiceImpl(imService, messgaingLog, rcsSettings, contactsManager, core);
+            ftApi = new FileTransferServiceImpl(imService, messgaingLog, rcsSettings, contactsManager, core);
+            vshApi = new VideoSharingServiceImpl(richCallService, richcallLog, rcsSettings, contactsManager, core);
+            ishApi = new ImageSharingServiceImpl(richCallService, richcallLog, rcsSettings, contactsManager);
+            gshApi = new GeolocSharingServiceImpl(richCallService, contactsManager);
+            ipcallApi = new IPCallServiceImpl(ipCallService, IPCallHistory.getInstance(), contactsManager, rcsSettings);
+        	sessionApi = new MultimediaSessionServiceImpl(sipService, rcsSettings, contactsManager);
+            uploadApi = new FileUploadServiceImpl(imService);
+            
+            // Set the logger properties
+    		Logger.activationFlag = rcsSettings.isTraceActivated();
+    		Logger.traceLevel = rcsSettings.getTraceLevel();
+
+    		// Terminal version
+            if (isLoggerActivated) {
+                logger.info("RCS stack release is ".concat(TerminalInfo.getProductVersion()));
+            }
 
 			// Start the core
 			Core.getInstance().startCore();		
@@ -871,7 +663,7 @@
 	}
     
     @Override
-	public void handleOneToOneFileTransferInvitation(FileSharingSession fileSharingSession, OneOneChatSession oneToOneChatSession) {
+	public void handleOneToOneFileTransferInvitation(FileSharingSession fileSharingSession, OneToOneChatSession oneToOneChatSession) {
 		if (logger.isActivated()) {
 			logger.debug("Handle event file transfer invitation");
 		}
@@ -908,7 +700,7 @@
 	/* (non-Javadoc)
 	 * @see com.orangelabs.rcs.core.CoreListener#handleOneOneChatSessionInvitation(com.orangelabs.rcs.core.ims.service.im.chat.TerminatingOne2OneChatSession)
 	 */
-	public void handleOneOneChatSessionInvitation(TerminatingOne2OneChatSession session) {
+	public void handleOneOneChatSessionInvitation(TerminatingOneToOneChatSession session) {
 		if (logger.isActivated()) {
 			logger.debug("Handle event receive 1-1 chat session invitation");
 		}
@@ -941,484 +733,6 @@
 		chatApi.receiveOneOneChatInvitation(session);
     }
     
-=======
-            
-            // Create the core
-			Core.createCore(this);
-
-        	// Instantiate API
-            contactsApi = new ContactsServiceImpl(); 
-            capabilityApi = new CapabilityServiceImpl();
-            Core core = Core.getInstance();
-            InstantMessagingService imService = core.getImService();
-            RichcallService richCallService = core.getRichcallService();
-            IPCallService ipCallService = core.getIPCallService();
-            SipService sipService = core.getSipService();
-            MessagingLog messgaingLog = MessagingLog.getInstance();
-            RichCallHistory richcallLog = RichCallHistory.getInstance();
-            RcsSettings rcsSettings = RcsSettings.getInstance();
-            ContactsManager contactsManager = ContactsManager.getInstance();
-            chatApi = new ChatServiceImpl(imService, messgaingLog, rcsSettings, contactsManager, core);
-            ftApi = new FileTransferServiceImpl(imService, messgaingLog, rcsSettings, contactsManager, core);
-            vshApi = new VideoSharingServiceImpl(richCallService, richcallLog, rcsSettings, contactsManager, core);
-            ishApi = new ImageSharingServiceImpl(richCallService, richcallLog, rcsSettings, contactsManager);
-            gshApi = new GeolocSharingServiceImpl(richCallService, contactsManager);
-            ipcallApi = new IPCallServiceImpl(ipCallService, IPCallHistory.getInstance(), contactsManager, rcsSettings);
-        	sessionApi = new MultimediaSessionServiceImpl(sipService, rcsSettings, contactsManager);
-            uploadApi = new FileUploadServiceImpl(imService);
-            
-            // Set the logger properties
-    		Logger.activationFlag = RcsSettings.getInstance().isTraceActivated();
-    		Logger.traceLevel = RcsSettings.getInstance().getTraceLevel();
-
-    		// Terminal version
-            if (logger.isActivated()) {
-                logger.info("RCS stack release is " + TerminalInfo.getProductVersion());
-            }
-
-			// Start the core
-			Core.getInstance().startCore();		
-
-			// Create multimedia directory on sdcard
-			FileFactory.createDirectory(RcsSettings.getInstance().getPhotoRootDirectory());
-			FileFactory.createDirectory(RcsSettings.getInstance().getVideoRootDirectory());
-			FileFactory.createDirectory(RcsSettings.getInstance().getFileRootDirectory());
-			
-			// Init CPU manager
-			cpuManager.init();
-
-            // Register account changed event receiver
-            if (accountChangedReceiver == null) {
-                accountChangedReceiver = new AccountChangedReceiver();
-
-                // Register account changed broadcast receiver after a timeout of 2s (This is not done immediately, as we do not want to catch
-                // the removal of the account (creating and removing accounts is done asynchronously). We can reasonably assume that no
-                // RCS account deletion will be done by user during this amount of time, as he just started his service.
-                Handler handler = new Handler();
-                handler.postDelayed(
-                        new Runnable() {
-                            public void run() {
-                                registerReceiver(accountChangedReceiver, new IntentFilter(
-                                        "android.accounts.LOGIN_ACCOUNTS_CHANGED"));
-                            }},
-                        2000);
-            }
-
-	        // Show a first notification
-	    	addRcsServiceNotification(false, getString(R.string.rcs_core_loaded));
-
-			if (logger.isActivated()) {
-				logger.info("RCS core service started with success");
-			}
-		} catch(Exception e) {
-			// Unexpected error
-			if (logger.isActivated()) {
-				logger.error("Can't instanciate the RCS core service", e);
-			}
-			
-			// Show error in notification bar
-	    	addRcsServiceNotification(false, getString(R.string.rcs_core_failed));
-	    	
-			// Exit service
-	    	stopSelf();
-		}
-    }
-    
-    /**
-     * Stop core
-     */
-    public synchronized void stopCore() {
-		if (Core.getInstance() == null) {
-			// Already stopped
-			return;
-		}
-		
-		if (logger.isActivated()) {
-			logger.debug("Stop RCS core service");
-		}
-
-    	// Close APIs
-	    contactsApi.close();
-		capabilityApi.close();
-		ftApi.close();
-		chatApi.close();
-		ishApi.close();
-		gshApi.close();
-		ipcallApi.close();
-    	vshApi.close();
-
-    	// Terminate the core in background
-		Core.terminateCore();
-
-		// Close CPU manager
-		cpuManager.close();
-
-		if (logger.isActivated()) {
-			logger.info("RCS core service stopped with success");
-		}
-    }
-
-    @Override
-    public IBinder onBind(Intent intent) {    	
-        if (IContactsService.class.getName().equals(intent.getAction())) {
-    		if (logger.isActivated()) {
-    			logger.debug("Contacts service API binding");
-    		}
-            return contactsApi;
-        } else
-        if (ICapabilityService.class.getName().equals(intent.getAction())) {
-    		if (logger.isActivated()) {
-    			logger.debug("Capability service API binding");
-    		}
-            return capabilityApi;
-        } else
-        if (IFileTransferService.class.getName().equals(intent.getAction())) {
-    		if (logger.isActivated()) {
-    			logger.debug("File transfer service API binding");
-    		}
-            return ftApi;
-        } else
-        if (IChatService.class.getName().equals(intent.getAction())) {
-    		if (logger.isActivated()) {
-    			logger.debug("Chat service API binding");
-    		}
-            return chatApi;
-        } else
-        if (IVideoSharingService.class.getName().equals(intent.getAction())) {
-    		if (logger.isActivated()) {
-    			logger.debug("Video sharing service API binding");
-    		}
-            return vshApi;
-        } else
-        if (IImageSharingService.class.getName().equals(intent.getAction())) {
-    		if (logger.isActivated()) {
-    			logger.debug("Image sharing service API binding");
-    		}
-            return ishApi;
-        } else
-        if (IGeolocSharingService.class.getName().equals(intent.getAction())) {
-    		if (logger.isActivated()) {
-    			logger.debug("Geoloc sharing service API binding");
-    		}
-            return gshApi;
-        } else
-        if (IIPCallService.class.getName().equals(intent.getAction())) {
-    		if (logger.isActivated()) {
-    			logger.debug("IP call service API binding");
-    		}
-            return ipcallApi;
-        } else
-        if (IMultimediaSessionService.class.getName().equals(intent.getAction())) {
-    		if (logger.isActivated()) {
-    			logger.debug("Multimedia session API binding");
-    		}
-            return sessionApi;
-        } else
-        if (IFileUploadService.class.getName().equals(intent.getAction())) {
-    		if (logger.isActivated()) {
-    			logger.debug("File upload service API binding");
-    		}
-            return uploadApi;
-        } else {
-        	return null;
-        }
-    }
-    
-    /**
-     * Add RCS service notification
-     * 
-     * @param state Service state (ON|OFF)
-     * @param label Label
-     */
-    public static void addRcsServiceNotification(boolean state, String label) {
-    	// Create notification
-    	Intent intent = new Intent(AndroidFactory.getApplicationContext(), SettingsDisplay.class);
-    	intent.addFlags(Intent.FLAG_ACTIVITY_CLEAR_TOP);
-		PendingIntent contentIntent = PendingIntent.getActivity(AndroidFactory.getApplicationContext(), 0, intent, 0);
-		int iconId; 
-		if (state) {
-			iconId  = R.drawable.rcs_core_notif_on_icon;
-		} else {
-			iconId  = R.drawable.rcs_core_notif_off_icon; 
-		}
-        Notification notif = new Notification(iconId, "", System.currentTimeMillis());
-        notif.flags = Notification.FLAG_NO_CLEAR | Notification.FLAG_FOREGROUND_SERVICE;
-        notif.setLatestEventInfo(AndroidFactory.getApplicationContext(),
-        		AndroidFactory.getApplicationContext().getString(R.string.rcs_core_rcs_notification_title),
-        		label, contentIntent);
-        
-        // Send notification
-		NotificationManager notificationManager = (NotificationManager)AndroidFactory.getApplicationContext().getSystemService(Context.NOTIFICATION_SERVICE);
-        notificationManager.notify(SERVICE_NOTIFICATION, notif);
-    }
-    
-    /*---------------------------- CORE EVENTS ---------------------------*/
-
-    /**
-	 * Notify registration status to API
-	 * 
-	 * @param status Status
-	 */
-	private void notifyRegistrationStatusToApi(boolean status) {
-		if (capabilityApi != null) {
-			capabilityApi.notifyRegistrationEvent(status);
-		}
-		if (chatApi != null) {
-			chatApi.notifyRegistrationEvent(status);
-		}
-		if (ftApi != null) {
-			ftApi.notifyRegistrationEvent(status);
-		}
-		if (vshApi != null) {
-			vshApi.notifyRegistrationEvent(status);
-		}
-		if (ishApi != null) {
-			ishApi.notifyRegistrationEvent(status);
-		}
-		if (gshApi != null) {
-			gshApi.notifyRegistrationEvent(status);
-		}
-		if (ipcallApi != null) {
-			ipcallApi.notifyRegistrationEvent(status);
-		}
-		if (sessionApi != null) {
-			sessionApi.notifyRegistrationEvent(status);
-		}
-	}    
-    
-    /* (non-Javadoc)
-     * @see com.orangelabs.rcs.core.CoreListener#handleCoreLayerStarted()
-     */
-    public void handleCoreLayerStarted() {
-		if (logger.isActivated()) {
-			logger.debug("Handle event core started");
-		}
-
-		// Display a notification
-		addRcsServiceNotification(false, getString(R.string.rcs_core_started));
-
-		// Send service up intent
-		Intent serviceUp = new Intent(RcsService.ACTION_SERVICE_UP);
-		IntentUtils.tryToSetReceiverForegroundFlag(serviceUp);
-		getApplicationContext().sendBroadcast(serviceUp);
-    }
-
-    /* (non-Javadoc)
-     * @see com.orangelabs.rcs.core.CoreListener#handleCoreLayerStopped()
-     */
-    public void handleCoreLayerStopped() {
-        // Display a notification
-        if (logger.isActivated()) {
-            logger.debug("Handle event core terminated");
-        }
-        addRcsServiceNotification(false, getString(R.string.rcs_core_stopped));
-    }
-    
-	/* (non-Javadoc)
-	 * @see com.orangelabs.rcs.core.CoreListener#handleRegistrationSuccessful()
-	 */
-	public void handleRegistrationSuccessful() {
-		if (logger.isActivated()) {
-			logger.debug("Handle event registration ok");
-		}
-		
-		// Display a notification
-		addRcsServiceNotification(true, getString(R.string.rcs_core_ims_connected));
-		
-		// Notify APIs
-		notifyRegistrationStatusToApi(true);
-	}
-
-	/* (non-Javadoc)
-	 * @see com.orangelabs.rcs.core.CoreListener#handleRegistrationFailed(com.orangelabs.rcs.core.ims.ImsError)
-	 */
-	public void handleRegistrationFailed(ImsError error) {
-		if (logger.isActivated()) {
-			logger.debug("Handle event registration failed");
-		}
-
-		// Display a notification
-		addRcsServiceNotification(false, getString(R.string.rcs_core_ims_connection_failed));
-
-		// Notify APIs
-		notifyRegistrationStatusToApi(false);
-	}
-
-	/* (non-Javadoc)
-	 * @see com.orangelabs.rcs.core.CoreListener#handleRegistrationTerminated()
-	 */
-	public void handleRegistrationTerminated() {
-        if (logger.isActivated()) {
-            logger.debug("Handle event registration terminated");
-        }
-
-        if (Core.getInstance().getImsModule().getImsConnectionManager().isDisconnectedByBattery()) {
-            // Display a notification
-            addRcsServiceNotification(false, getString(R.string.rcs_core_ims_battery_disconnected));
-        } else {
-            // Display a notification
-        	addRcsServiceNotification(false, getString(R.string.rcs_core_ims_disconnected));
-        }
-        
-		// Notify APIs
-		notifyRegistrationStatusToApi(false);
-	}
-
-    /* (non-Javadoc)
-     * @see com.orangelabs.rcs.core.CoreListener#handlePresenceSharingNotification(java.lang.String, java.lang.String, java.lang.String)
-     */
-    public void handlePresenceSharingNotification(ContactId contact, String status, String reason) {
-		if (logger.isActivated()) {
-			logger.debug("Handle event presence sharing notification for " + contact + " (" + status + ":" + reason + ")");
-		}
-		// Not used
-    }
-
-    /* (non-Javadoc)
-     * @see com.orangelabs.rcs.core.CoreListener#handlePresenceInfoNotification(java.lang.String, com.orangelabs.rcs.core.ims.service.presence.pidf.PidfDocument)
-     */
-    public void handlePresenceInfoNotification(ContactId contact, PidfDocument presence) {
-    	if (logger.isActivated()) {
-			logger.debug("Handle event presence info notification for " + contact);
-		}
-		// Not used
-	}
-    
-    public void handleCapabilitiesNotification(ContactId contact, Capabilities capabilities) {
-    	if (logger.isActivated()) {
-			logger.debug("Handle capabilities update notification for " + contact + " (" + capabilities.toString() + ")");
-		}
-
-		// Notify API
-		capabilityApi.receiveCapabilities(contact, capabilities);
-    }
-    
-    public void handlePresenceSharingInvitation(ContactId contact) {
-		if (logger.isActivated()) {
-			logger.debug("Handle event presence sharing invitation");
-		}
-		// Not used
-    }
-    
-    /* (non-Javadoc)
-     * @see com.orangelabs.rcs.core.CoreListener#handleContentSharingTransferInvitation(com.orangelabs.rcs.core.ims.service.richcall.image.ImageTransferSession)
-     */
-    public void handleContentSharingTransferInvitation(ImageTransferSession session) {
-		if (logger.isActivated()) {
-			logger.debug("Handle event content sharing transfer invitation");
-		}
-
-		// Broadcast the invitation
-		ishApi.receiveImageSharingInvitation(session);
-    }
-    
-    /* (non-Javadoc)
-     * @see com.orangelabs.rcs.core.CoreListener#handleContentSharingTransferInvitation(com.orangelabs.rcs.core.ims.service.richcall.geoloc.GeolocTransferSession)
-     */
-    public void handleContentSharingTransferInvitation(GeolocTransferSession session) {
-		if (logger.isActivated()) {
-			logger.debug("Handle event content sharing transfer invitation");
-		}
-
-		// Broadcast the invitation
-		gshApi.receiveGeolocSharingInvitation(session);
-    }
-    
-    /* (non-Javadoc)
-     * @see com.orangelabs.rcs.core.CoreListener#handleContentSharingStreamingInvitation(com.orangelabs.rcs.core.ims.service.richcall.video.VideoStreamingSession)
-     */
-    public void handleContentSharingStreamingInvitation(VideoStreamingSession session) {
-		if (logger.isActivated()) {
-			logger.debug("Handle event content sharing streaming invitation");
-		}
-
-		// Broadcast the invitation
-		vshApi.receiveVideoSharingInvitation(session);
-    }
-	
-    @Override
-	public void handleFileTransferInvitation(FileSharingSession fileSharingSession, boolean isGroup, ContactId contact,
-			String displayName) {
-		if (logger.isActivated()) {
-			logger.debug("Handle event file transfer invitation");
-		}
-
-    	// Broadcast the invitation
-		ftApi.receiveFileTransferInvitation(fileSharingSession, isGroup, contact, displayName);
-	}
-    
-    @Override
-	public void handleOneToOneFileTransferInvitation(FileSharingSession fileSharingSession, OneToOneChatSession oneToOneChatSession) {
-		if (logger.isActivated()) {
-			logger.debug("Handle event file transfer invitation");
-		}
-		
-    	// Broadcast the invitation
-		ftApi.receiveFileTransferInvitation(fileSharingSession, false, oneToOneChatSession.getRemoteContact(),
-				oneToOneChatSession.getRemoteDisplayName());
-	}
-
-    /* (non-Javadoc)
-     * @see com.orangelabs.rcs.core.CoreListener#handleIncomingFileTransferResuming(com.orangelabs.rcs.core.ims.service.im.filetransfer.FileSharingSession, boolean, java.lang.String, java.lang.String)
-     */
-    public void handleIncomingFileTransferResuming(FileSharingSession session, boolean isGroup, String chatSessionId, String chatId) {
-        if (logger.isActivated()) {
-            logger.debug("Handle event incoming file transfer resuming");
-        }
-
-        // Broadcast the invitation
-        ftApi.resumeIncomingFileTransfer(session, isGroup, chatSessionId, chatId);
-    }
-
-    /* (non-Javadoc)
-     * @see com.orangelabs.rcs.core.CoreListener#handleOutgoingFileTransferResuming(com.orangelabs.rcs.core.ims.service.im.filetransfer.FileSharingSession, boolean)
-     */
-    public void handleOutgoingFileTransferResuming(FileSharingSession session, boolean isGroup) {
-        if (logger.isActivated()) {
-            logger.debug("Handle event outgoing file transfer resuming");
-        }
-
-        // Broadcast the invitation
-        ftApi.resumeOutgoingFileTransfer(session, isGroup);
-    }
-
-	/* (non-Javadoc)
-	 * @see com.orangelabs.rcs.core.CoreListener#handleOneOneChatSessionInvitation(com.orangelabs.rcs.core.ims.service.im.chat.TerminatingOne2OneChatSession)
-	 */
-	public void handleOneOneChatSessionInvitation(TerminatingOneToOneChatSession session) {
-		if (logger.isActivated()) {
-			logger.debug("Handle event receive 1-1 chat session invitation");
-		}
-		
-    	// Broadcast the invitation
-		chatApi.receiveOneOneChatInvitation(session);
-    }
-
-	/* (non-Javadoc)
-	 * @see com.orangelabs.rcs.core.CoreListener#handleAdhocGroupChatSessionInvitation(com.orangelabs.rcs.core.ims.service.im.chat.TerminatingAdhocGroupChatSession)
-	 */
-	public void handleAdhocGroupChatSessionInvitation(TerminatingAdhocGroupChatSession session) {
-		if (logger.isActivated()) {
-			logger.debug("Handle event receive ad-hoc group chat session invitation");
-		}
-
-    	// Broadcast the invitation
-		chatApi.receiveGroupChatInvitation(session);
-	}
-	
-    /* (non-Javadoc)
-     * @see com.orangelabs.rcs.core.CoreListener#handleStoreAndForwardMsgSessionInvitation(com.orangelabs.rcs.core.ims.service.im.chat.standfw.TerminatingStoreAndForwardMsgSession)
-     */
-    public void handleStoreAndForwardMsgSessionInvitation(TerminatingStoreAndForwardMsgSession session) {
-		if (logger.isActivated()) {
-			logger.debug("Handle event S&F messages session invitation");
-		}
-		
-    	// Broadcast the invitation
-		chatApi.receiveOneOneChatInvitation(session);
-    }
-    
->>>>>>> df3ac423
     public void handleMessageDeliveryStatus(ContactId contact, ImdnDocument imdn) {
 		if (logger.isActivated()) {
 			logger.debug("Handle message delivery status");
@@ -1571,9 +885,6 @@
 			VideoContent videoContent, int reasonCode) {
 		ipcallApi.addAndBroadcastIPCallInvitationRejected(contact, audioContent, videoContent, reasonCode);
 	}
-<<<<<<< HEAD
-}
-=======
 
 	public void handleOneOneChatSessionInitiation(OneToOneChatSession session) {
 		chatApi.handleOneToOneChatSessionInitiation(session);
@@ -1587,5 +898,4 @@
 	public void handleAutoRejoinGroupChat(String chatId) throws ServerApiException {
 		chatApi.handleAutoRejoinGroupChat(chatId);
 	}
-}
->>>>>>> df3ac423
+}