/*******************************************************************************
 * Software Name : RCS IMS Stack
 *
 * Copyright (C) 2010 France Telecom S.A.
 *
 * Licensed under the Apache License, Version 2.0 (the "License");
 * you may not use this file except in compliance with the License.
 * You may obtain a copy of the License at
 *
 *      http://www.apache.org/licenses/LICENSE-2.0
 *
 * Unless required by applicable law or agreed to in writing, software
 * distributed under the License is distributed on an "AS IS" BASIS,
 * WITHOUT WARRANTIES OR CONDITIONS OF ANY KIND, either express or implied.
 * See the License for the specific language governing permissions and
 * limitations under the License.
 ******************************************************************************/

package com.orangelabs.rcs.core.ims;

import java.util.Enumeration;

import com.orangelabs.rcs.core.Core;
import com.orangelabs.rcs.core.CoreException;
import com.orangelabs.rcs.core.CoreListener;
import com.orangelabs.rcs.core.ims.network.ImsConnectionManager;
import com.orangelabs.rcs.core.ims.network.ImsNetworkInterface;
import com.orangelabs.rcs.core.ims.network.gsm.CallManager;
import com.orangelabs.rcs.core.ims.network.sip.SipManager;
import com.orangelabs.rcs.core.ims.protocol.msrp.MsrpConnection;
import com.orangelabs.rcs.core.ims.protocol.rtp.core.RtpSource;
import com.orangelabs.rcs.core.ims.protocol.sip.SipEventListener;
import com.orangelabs.rcs.core.ims.protocol.sip.SipRequest;
import com.orangelabs.rcs.core.ims.security.cert.KeyStoreManager;
import com.orangelabs.rcs.core.ims.security.cert.KeyStoreManagerException;
import com.orangelabs.rcs.core.ims.service.ImsService;
import com.orangelabs.rcs.core.ims.service.ImsServiceDispatcher;
import com.orangelabs.rcs.core.ims.service.ImsServiceSession;
import com.orangelabs.rcs.core.ims.service.capability.CapabilityService;
import com.orangelabs.rcs.core.ims.service.extension.ServiceExtensionManager;
import com.orangelabs.rcs.core.ims.service.im.InstantMessagingService;
import com.orangelabs.rcs.core.ims.service.im.filetransfer.http.HttpTransferManager;
import com.orangelabs.rcs.core.ims.service.ipcall.IPCallService;
import com.orangelabs.rcs.core.ims.service.presence.PresenceService;
import com.orangelabs.rcs.core.ims.service.richcall.RichcallService;
import com.orangelabs.rcs.core.ims.service.sip.SipService;
import com.orangelabs.rcs.core.ims.service.terms.TermsConditionsService;
import com.orangelabs.rcs.core.ims.userprofile.UserProfile;
import com.orangelabs.rcs.platform.AndroidFactory;
import com.orangelabs.rcs.provider.settings.RcsSettings;
import com.orangelabs.rcs.utils.logger.Logger;

/**
 * IMS module
 *  
 * @author JM. Auffret
 */ 
public class ImsModule implements SipEventListener {
    /**
     * Core
     */
    private Core core;

    /**
	 * IMS user profile
	 */
    public static UserProfile IMS_USER_PROFILE = null;
   
    /**
     * IMS connection manager
     */
    private ImsConnectionManager connectionManager;

    /**
     * IMS services
     */
    private ImsService services[];

    /**
     * Service dispatcher
     */
    private ImsServiceDispatcher serviceDispatcher;    
    
    /**
	 * Call manager
	 */
	private CallManager callManager;    
    
    /**
     * flag to indicate whether instantiation is finished
     */
    private boolean isReady = false;

	/**
     * The logger
     */
    private Logger logger = Logger.getLogger(this.getClass().getName());

    /**
     * Constructor
     * 
     * @param core Core
     * @throws CoreException 
     */
    public ImsModule(Core core) throws CoreException {
    	this.core = core;
    	
    	if (logger.isActivated()) {
    		logger.info("IMS module initialization");
    	}
    	
    	// Get capability extensions
<<<<<<< HEAD
    	ServiceExtensionManager extensionManager = ServiceExtensionManager.getInstance();
    	// TODO
    	extensionManager.updateSupportedExtensions(AndroidFactory.getApplicationContext(), true);
=======
    	ServiceExtensionManager.getInstance().updateSupportedExtensions(AndroidFactory.getApplicationContext());
>>>>>>> b4e67f64
   	
		// Create the IMS connection manager
        try {
			connectionManager = new ImsConnectionManager(this);
        } catch(Exception e) {
        	if (logger.isActivated()) {
        		logger.error("IMS connection manager initialization has failed", e);
        	}
            throw new CoreException("Can't instanciate the IMS connection manager");
        }

        // Set general parameters
		SipManager.TIMEOUT = RcsSettings.getInstance().getSipTransactionTimeout();
		RtpSource.CNAME = ImsModule.IMS_USER_PROFILE.getPublicUri();
		MsrpConnection.MSRP_TRACE_ENABLED = RcsSettings.getInstance().isMediaTraceActivated();
		HttpTransferManager.HTTP_TRACE_ENABLED = RcsSettings.getInstance().isMediaTraceActivated();

		// Load keystore for certificates
		try {
			KeyStoreManager.loadKeyStore();
		} catch(KeyStoreManagerException e) {
	    	if (logger.isActivated()) {
	    		logger.error("Can't load keystore manager", e);
	    	}
	    	throw new CoreException("Keystore manager exeception");			
		}
		
		// Instanciates the IMS services
        services = new ImsService[7];
        
        // Create terms & conditions service
        services[ImsService.TERMS_SERVICE] = new TermsConditionsService(this);

        // Create capability discovery service
        services[ImsService.CAPABILITY_SERVICE] = new CapabilityService(this);
        
        // Create IM service (mandatory)
        services[ImsService.IM_SERVICE] = new InstantMessagingService(this);
        
        // Create IP call service (optional)
        services[ImsService.IPCALL_SERVICE] = new IPCallService(this);
        
        // Create richcall service (optional)
        services[ImsService.RICHCALL_SERVICE] = new RichcallService(this);

        // Create presence service (optional)
        services[ImsService.PRESENCE_SERVICE] = new PresenceService(this);

        // Create generic SIP service
        services[ImsService.SIP_SERVICE] = new SipService(this);

        // Create the service dispatcher
        serviceDispatcher = new ImsServiceDispatcher(this);

        // Create the call manager
    	callManager = new CallManager(this);
        
        isReady = true;

    	if (logger.isActivated()) {
    		logger.info("IMS module has been created");
    	}
    }
    
    /**
     * Returns the SIP manager
     * 
     * @return SIP manager
     */
    public SipManager getSipManager() {
    	return getCurrentNetworkInterface().getSipManager();
    }
         
	/**
     * Returns the current network interface
     * 
     * @return Network interface
     */
	public ImsNetworkInterface getCurrentNetworkInterface() {
		return connectionManager.getCurrentNetworkInterface();
	}
	
	/**
     * Is connected to a Wi-Fi access
     * 
     * @return Boolean
     */
	public boolean isConnectedToWifiAccess() {
		return connectionManager.isConnectedToWifi();
	}
	
	/**
     * Is connected to a mobile access
     * 
     * @return Boolean
     */
	public boolean isConnectedToMobileAccess() {
		return connectionManager.isConnectedToMobile();
	}

	/**
	 * Returns the ImsConnectionManager
	 * 
	 * @return ImsConnectionManager
	 */
	public ImsConnectionManager getImsConnectionManager(){
		return connectionManager;
	}

	/**
     * Start the IMS module
     */
    public void start() {
    	if (logger.isActivated()) {
    		logger.info("Start the IMS module");
    	}
    	
    	// Start the service dispatcher
    	serviceDispatcher.start();

		// Start call monitoring
    	callManager.startCallMonitoring();
    	
    	if (logger.isActivated()) {
    		logger.info("IMS module is started");
    	}
    }
    	
    /**
     * Stop the IMS module
     */
    public void stop() {
    	if (logger.isActivated()) {
    		logger.info("Stop the IMS module");
    	}
         
		// Stop call monitoring
    	callManager.stopCallMonitoring();

    	// Terminate the connection manager
    	connectionManager.terminate();

    	// Terminate the service dispatcher
    	serviceDispatcher.terminate();

    	if (logger.isActivated()) {
    		logger.info("IMS module has been stopped");
    	}
    }

    /**
     * Start IMS services
     */
    public void startImsServices() {
    	// Start each services
		for(int i=0; i < services.length; i++) {
			if (services[i].isActivated()) {
				if (logger.isActivated()) {
					logger.info("Start IMS service: " + services[i].getClass().getName());
				}
				services[i].start();
			}
		}
		
		// Send call manager event
		getCallManager().connectionEvent(true);
    }
    
    /**
     * Stop IMS services
     */
    public void stopImsServices() {
    	// Abort all pending sessions
    	abortAllSessions();
    	
    	// Stop each services
    	for(int i=0; i < services.length; i++) {
    		if (services[i].isActivated()) {
				if (logger.isActivated()) {
					logger.info("Stop IMS service: " + services[i].getClass().getName());
				}
    			services[i].stop();
    		}
    	}
    	
		// Send call manager event
		getCallManager().connectionEvent(false);
    }

    /**
     * Check IMS services
     */
    public void checkImsServices() {
    	for(int i=0; i < services.length; i++) {
    		if (services[i].isActivated()) {
				if (logger.isActivated()) {
					logger.info("Check IMS service: " + services[i].getClass().getName());
				}
    			services[i].check();
    		}
    	}
    }

	/**
	 * Returns the call manager
	 * 
	 * @return Call manager
	 */
	public CallManager getCallManager() {
		return callManager;
	}
	
	/**
     * Returns the IMS service
     * 
     * @param id Id of the IMS service
     * @return IMS service
     */
    public ImsService getImsService(int id) {
    	return services[id]; 
    }

    /**
     * Returns the IMS services
     * 
     * @return Table of IMS service
     */
    public ImsService[] getImsServices() {
    	return services; 
    }   

    /**
     * Returns the terms & conditions service
     * 
     * @return Terms & conditions service
     */
    public TermsConditionsService getTermsConditionsService() {
    	return (TermsConditionsService)services[ImsService.TERMS_SERVICE];
    }

    /**
     * Returns the capability service
     * 
     * @return Capability service
     */
    public CapabilityService getCapabilityService() {
    	return (CapabilityService)services[ImsService.CAPABILITY_SERVICE];
    }
    
    /**
     * Returns the IP call service
     * 
     * @return IP call service
     */
    public IPCallService getIPCallService() {
    	return (IPCallService)services[ImsService.IPCALL_SERVICE];
    }
    
    /**
     * Returns the rich call service
     * 
     * @return Richcall service
     */
    public RichcallService getRichcallService() {
    	return (RichcallService)services[ImsService.RICHCALL_SERVICE];
    }

    /**
     * Returns the presence service
     * 
     * @return Presence service
     */
    public PresenceService getPresenceService() {
    	return (PresenceService)services[ImsService.PRESENCE_SERVICE];
    }
    
    /**
     * Returns the Instant Messaging service
     * 
     * @return Instant Messaging service
     */
    public InstantMessagingService getInstantMessagingService() {
    	return (InstantMessagingService)services[ImsService.IM_SERVICE];
    }

    /**
     * Returns the SIP service
     * 
     * @return SIP service
     */
    public SipService getSipService() {
    	return (SipService)services[ImsService.SIP_SERVICE];
    }

    /**
     * Return the core instance
     * 
     * @return Core instance
     */
    public Core getCore() {
    	return core;
    }
    	
	/**
     * Return the core listener
     * 
     * @return Core listener
     */
    public CoreListener getCoreListener() {
    	return core.getListener();
    }
	
	/**
	 * Receive SIP request
	 * 
	 * @param request SIP request
	 */
	public void receiveSipRequest(SipRequest request) {
        // Post the incoming request to the service dispatcher
    	serviceDispatcher.postSipRequest(request);
	}
	
	/**
	 * Abort all sessions
	 */
	public void abortAllSessions() {
        try {
            if (logger.isActivated()) {
                logger.debug("Abort all pending sessions");
            }
            ImsService[] services = getImsServices();
            for (int i = 0; i < services.length; i++) {
                ImsService service = services[i];
                for (Enumeration<ImsServiceSession> e = service.getSessions(); e.hasMoreElements();) {
                    ImsServiceSession session = (ImsServiceSession) e.nextElement();
                    if (logger.isActivated()) {
                        logger.debug("Abort session " + session.getSessionID());
                    }
                    session.abortSession(ImsServiceSession.TERMINATION_BY_SYSTEM);
                }
            }
        } catch (Exception e) {
            // Aborting sessions may fail (e.g. due to ConcurrentModificationException)
            // we don't want the whole shutdown to be interrupted just because of this
            if (logger.isActivated()) {
                logger.error("Aborting all sessions failed", e);
            }
        }
	}
	
    /**
     * Check whether ImsModule instantiation has finished
     *
     * @return true if ImsModule is completely initialized
     */
    public boolean isReady(){
        return isReady;
    }
    
	/**
	 * @return true is device is in roaming
	 */
	public boolean isInRoaming() {
		return connectionManager.isInRoaming();
	}
}
<|MERGE_RESOLUTION|>--- conflicted
+++ resolved
@@ -110,13 +110,9 @@
     	}
     	
     	// Get capability extensions
-<<<<<<< HEAD
     	ServiceExtensionManager extensionManager = ServiceExtensionManager.getInstance();
     	// TODO
     	extensionManager.updateSupportedExtensions(AndroidFactory.getApplicationContext(), true);
-=======
-    	ServiceExtensionManager.getInstance().updateSupportedExtensions(AndroidFactory.getApplicationContext());
->>>>>>> b4e67f64
    	
 		// Create the IMS connection manager
         try {
@@ -482,4 +478,4 @@
 	public boolean isInRoaming() {
 		return connectionManager.isInRoaming();
 	}
-}
+}