/*******************************************************************************
 * Software Name : RCS IMS Stack
 *
 * Copyright (C) 2010 France Telecom S.A.
 * Copyright (C) 2014 Sony Mobile Communications Inc.
 *
 * Licensed under the Apache License, Version 2.0 (the "License");
 * you may not use this file except in compliance with the License.
 * You may obtain a copy of the License at
 *
 *      http://www.apache.org/licenses/LICENSE-2.0
 *
 * Unless required by applicable law or agreed to in writing, software
 * distributed under the License is distributed on an "AS IS" BASIS,
 * WITHOUT WARRANTIES OR CONDITIONS OF ANY KIND, either express or implied.
 * See the License for the specific language governing permissions and
 * limitations under the License.
 *
 * NOTE: This file has been modified by Sony Mobile Communications Inc.
 * Modifications are licensed under the License.
 ******************************************************************************/

package com.orangelabs.rcs.provider.messaging;

import java.util.List;
import java.util.Set;

import com.gsma.services.rcs.chat.ChatLog;
import com.gsma.services.rcs.chat.ParticipantInfo;
import com.gsma.services.rcs.contacts.ContactId;
import com.orangelabs.rcs.core.content.MmContent;
import com.orangelabs.rcs.core.ims.service.im.chat.GroupChatInfo;
import com.orangelabs.rcs.core.ims.service.im.chat.InstantMessage;
import com.orangelabs.rcs.provider.LocalContentResolver;
import com.orangelabs.rcs.provider.fthttp.FtHttpResume;
import com.orangelabs.rcs.provider.fthttp.FtHttpResumeUpload;

import android.content.Context;
import android.net.Uri;

/**
 * Class to interface the Instant Messaging tables
 * 
 * @author LEMORDANT Philippe
 * 
 */
public class MessagingLog implements IGroupChatLog, IMessageLog, IFileTransferLog, IGroupDeliveryInfoLog {
	/**
	 * Current instance
	 */
	private static MessagingLog instance;

	private LocalContentResolver mLocalContentResolver;

	private GroupChatLog groupChatLog;

	private MessageLog messageLog;

	private FileTransferLog fileTransferLog;

	private GroupDeliveryInfoLog groupChatDeliveryInfoLog;

	/**
	 * Empty constructor : prevent caller from creating multiple instances
	 */
	private MessagingLog() {
	}

	/**
	 * Create instance
	 * 
	 * @param context
	 *            Context
	 * @param localContentResolver
	 *            Local content resolver
	 */
	public static synchronized void createInstance(Context context, LocalContentResolver localContentResolver) {
		if (instance == null) {
			instance = new MessagingLog(context, localContentResolver);
		}
	}

	/**
	 * Returns instance
	 * 
	 * @return Instance
	 */
	public static MessagingLog getInstance() {
		return instance;
	}

	/**
	 * Constructor
	 * 
	 * @param context
	 *            Application context
	 * @param localContentResolver
	 *            Local content provider
	 */
	private MessagingLog(Context context, LocalContentResolver localContentResolver) {
		mLocalContentResolver = localContentResolver;
		groupChatLog = new GroupChatLog(context, localContentResolver);
		groupChatDeliveryInfoLog = new GroupDeliveryInfoLog(localContentResolver);
		messageLog = new MessageLog(mLocalContentResolver, groupChatLog, groupChatDeliveryInfoLog);
		fileTransferLog = new FileTransferLog(localContentResolver, groupChatLog, groupChatDeliveryInfoLog);
	}

	/*
	 * (non-Javadoc)
	 * @see
	 * com.orangelabs.rcs.provider.messaging.IGroupChatLog#addGroupChat(java
	 * .lang.String, com.gsma.services.rcs.contacts.ContactId, java.lang.String,
	 * java.util.Set, int, int, int)
	 */
	@Override
	public void addGroupChat(String chatId, ContactId contact, String subject,
			Set<ParticipantInfo> participants, int status, int reasonCode, int direction) {
		groupChatLog.addGroupChat(chatId, contact, subject, participants, status, reasonCode,
				direction);
	}

	/*
	 * (non-Javadoc)
	 * 
	 * @see com.orangelabs.rcs.provider.messaging.IGroupChatLog#acceptGroupChatNextInvitation(java.lang.String)
	 */
	@Override
	public void acceptGroupChatNextInvitation(String chatId) {
		groupChatLog.acceptGroupChatNextInvitation(chatId);
	}

	/*
	 * (non-Javadoc)
	 * @see com.orangelabs.rcs.provider.messaging.IGroupChatLog#
<<<<<<< HEAD
	 * updateGroupChatStatusAndReasonCode (java.lang.String, int, int)
	 */
	@Override
	public void updateGroupChatStateAndReasonCode(String chatId, int state, int reasonCode) {
		groupChatLog.updateGroupChatStateAndReasonCode(chatId, state, reasonCode);
	}

	/*
	 * (non-Javadoc)
	 * 
	 * @see com.orangelabs.rcs.provider.messaging.IGroupChatLog#updateGroupChatParticipant(java.lang.String, java.util.Set)
	 */
	@Override
	public void updateGroupChatParticipant(String chatId, Set<ParticipantInfo> participants) {
		groupChatLog.updateGroupChatParticipant(chatId, participants);
	}

	/*
	 * (non-Javadoc)
	 * 
	 * @see com.orangelabs.rcs.provider.messaging.IGroupChatLog#updateGroupChatRejoinIdOnSessionStart(java.lang.String, java.lang.String)
	 */
	@Override
	public void updateGroupChatRejoinIdOnSessionStart(String chatId, String rejoinId) {
		groupChatLog.updateGroupChatRejoinIdOnSessionStart(chatId, rejoinId);
	}

	/*
	 * (non-Javadoc)
	 * 
	 * @see com.orangelabs.rcs.provider.messaging.IGroupChatLog#getGroupChatInfo(java.lang.String)
	 */
	@Override
	public GroupChatInfo getGroupChatInfo(String chatId) {
		return groupChatLog.getGroupChatInfo(chatId);
	}

	/*
	 * (non-Javadoc)
	 * 
	 * @see com.orangelabs.rcs.provider.messaging.IGroupChatLog#getGroupChatConnectedParticipants(java.lang.String)
	 */
	@Override
	public Set<ParticipantInfo> getGroupChatConnectedParticipants(String chatId) {
		return groupChatLog.getGroupChatConnectedParticipants(chatId);
	}

	/*
	 * (non-Javadoc)
	 * 
	 * @see
	 * com.orangelabs.rcs.provider.messaging.IMessageLog#addSpamMessage(com.orangelabs.rcs.core.ims.service.im.chat.InstantMessage)
	 */
	@Override
	public void addSpamMessage(InstantMessage msg) {
		messageLog.addSpamMessage(msg);
	}

	/*
	 * (non-Javadoc)
	 * 
	 * @see
=======
	 * setGroupChatStateAndReasonCode (java.lang.String, int, int, GroupChatLog.ActiveStatus)
	 */
	@Override
	public void setGroupChatStateAndReasonCode(String chatId, int state, int reasonCode) {
		groupChatLog.setGroupChatStateAndReasonCode(chatId, state, reasonCode);
	}

	/*
	 * (non-Javadoc)
	 * 
	 * @see com.orangelabs.rcs.provider.messaging.IGroupChatLog#updateGroupChatParticipant(java.lang.String, java.util.Set)
	 */
	@Override
	public void updateGroupChatParticipant(String chatId, Set<ParticipantInfo> participants) {
		groupChatLog.updateGroupChatParticipant(chatId, participants);
	}

	/*
	 * (non-Javadoc)
	 * 
	 * @see com.orangelabs.rcs.provider.messaging.IGroupChatLog#setGroupChatRejoinId(java.lang.String, java.lang.String)
	 */
	@Override
	public void setGroupChatRejoinId(String chatId, String rejoinId) {
		groupChatLog.setGroupChatRejoinId(chatId, rejoinId);
	}

	/*
	 * (non-Javadoc)
	 * 
	 * @see com.orangelabs.rcs.provider.messaging.IGroupChatLog#getGroupChatInfo(java.lang.String)
	 */
	@Override
	public GroupChatInfo getGroupChatInfo(String chatId) {
		return groupChatLog.getGroupChatInfo(chatId);
	}

	/*
	 * (non-Javadoc)
	 * 
	 * @see com.orangelabs.rcs.provider.messaging.IGroupChatLog#getGroupChatConnectedParticipants(java.lang.String)
	 */
	@Override
	public Set<ParticipantInfo> getGroupChatConnectedParticipants(String chatId) {
		return groupChatLog.getGroupChatConnectedParticipants(chatId);
	}

	/*
	 * (non-Javadoc)
	 * 
	 * @see
	 * com.orangelabs.rcs.provider.messaging.IMessageLog#addSpamMessage(com.orangelabs.rcs.core.ims.service.im.chat.InstantMessage)
	 */
	@Override
	public void addSpamMessage(InstantMessage msg) {
		messageLog.addSpamMessage(msg);
	}

	/*
	 * (non-Javadoc)
	 * 
	 * @see
>>>>>>> df3ac423
	 * com.orangelabs.rcs.provider.messaging.IMessageLog#addIncomingOneToOneChatMessage(com.orangelabs.rcs.core.ims.service.im.chat.InstantMessage))
	 */
	@Override
	public void addIncomingOneToOneChatMessage(InstantMessage msg) {
		messageLog.addIncomingOneToOneChatMessage(msg);
	}

	/*
	 * (non-Javadoc)
	 * 
	 * @see
	 * com.orangelabs.rcs.provider.messaging.IMessageLog#addOutgoingOneToOneChatMessage(com.orangelabs.rcs.core.ims.service.im.chat.InstantMessage,
	 * int,int)
	 */
	@Override
	public void addOutgoingOneToOneChatMessage(InstantMessage msg, int status, int reasonCode) {
		messageLog.addOutgoingOneToOneChatMessage(msg, status, reasonCode);
	}

	/*
	 * (non-Javadoc)
	 * 
	 * @see com.orangelabs.rcs.provider.messaging.IMessageLog#addGroupChatMessage(java.lang.String,
	 * com.orangelabs.rcs.core.ims.service.im.chat.InstantMessage, int, int, int)
	 */
	@Override
	public void addGroupChatMessage(String chatId, InstantMessage msg, int direction, int status, int reasonCode) {
		messageLog.addGroupChatMessage(chatId, msg, direction, status, reasonCode);
<<<<<<< HEAD
	}

	/*
	 * (non-Javadoc)
	 * 
	 * @see com.orangelabs.rcs.provider.messaging.IMessageLog#addGroupChatSystemMessage(java.lang.String, java.lang.String, int)
	 */
	@Override
	public void addGroupChatSystemMessage(String chatId, ContactId contact, int status) {
		messageLog.addGroupChatSystemMessage(chatId, contact, status);
	}

	/*
	 * (non-Javadoc)
	 * 
	 * @see com.orangelabs.rcs.provider.messaging.IMessageLog#markMessageAsRead(java.lang.String)
	 */
	@Override
	public void markMessageAsRead(String msgId) {
		messageLog.markMessageAsRead(msgId);
	}

	/*
	 * (non-Javadoc)
	 * @see com.orangelabs.rcs.provider.messaging.IMessageLog#
	 * updateChatMessageStatusAndReasonCode (java.lang.String, int, int)
	 */
	@Override
	public void updateChatMessageStatusAndReasonCode(String msgId, int status, int reasonCode) {
		messageLog.updateChatMessageStatusAndReasonCode(msgId, status, reasonCode);
	}

	/*
	 * (non-Javadoc)
	 * 
	 * @see com.orangelabs.rcs.provider.messaging.IMessageLog#markIncomingChatMessageAsReceived(java.lang.String)
	 */
	@Override
	public void markIncomingChatMessageAsReceived(String msgId) {
		messageLog.markIncomingChatMessageAsReceived(msgId);
	}

	/*
	 * (non-Javadoc)
	 * 
=======
	}

	/*
	 * (non-Javadoc)
	 * 
	 * @see com.orangelabs.rcs.provider.messaging.IMessageLog#addGroupChatEvent(java.lang.String, java.lang.String, int)
	 */
	@Override
	public void addGroupChatEvent(String chatId, ContactId contact, int status) {
		messageLog.addGroupChatEvent(chatId, contact, status);
	}

	/*
	 * (non-Javadoc)
	 * 
	 * @see com.orangelabs.rcs.provider.messaging.IMessageLog#markMessageAsRead(java.lang.String)
	 */
	@Override
	public void markMessageAsRead(String msgId) {
		messageLog.markMessageAsRead(msgId);
	}

	/*
	 * (non-Javadoc)
	 * @see com.orangelabs.rcs.provider.messaging.IMessageLog#
	 * updateChatMessageStatusAndReasonCode (java.lang.String, int, int)
	 */
	@Override
	public void setChatMessageStatusAndReasonCode(String msgId, int status, int reasonCode) {
		messageLog.setChatMessageStatusAndReasonCode(msgId, status, reasonCode);
	}

	/*
	 * (non-Javadoc)
	 * 
	 * @see com.orangelabs.rcs.provider.messaging.IMessageLog#markIncomingChatMessageAsReceived(java.lang.String)
	 */
	@Override
	public void markIncomingChatMessageAsReceived(String msgId) {
		messageLog.markIncomingChatMessageAsReceived(msgId);
	}

	/*
	 * (non-Javadoc)
	 * 
>>>>>>> df3ac423
	 * @see com.orangelabs.rcs.provider.messaging.IMessageLog#isMessagePersisted(java.lang.String)
	 */
	@Override
	public boolean isMessagePersisted(String msgId) {
		return messageLog.isMessagePersisted(msgId);
	}

	/*
	 * (non-Javadoc)
	 * 
	 * @see com.orangelabs.rcs.provider.messaging.IFileTransferLog#addFileTransfer(java.lang.String, java.lang.String, int,
	 * com.orangelabs.rcs.core.content.MmContent, com.orangelabs.rcs.core.content.MmContent, int, int)
<<<<<<< HEAD
	 */
	@Override
	public void addFileTransfer(ContactId contact, String fileTransferId, int direction,
=======
	 */
	@Override
	public void addFileTransfer(String fileTransferId, ContactId contact, int direction,
>>>>>>> df3ac423
			MmContent content, MmContent fileIcon, int status, int reasonCode) {
		fileTransferLog.addFileTransfer(fileTransferId, contact, direction, content, fileIcon,
				status, reasonCode);
<<<<<<< HEAD
	}

	/*
	 * (non-Javadoc)
	 * 
	 * @see com.orangelabs.rcs.provider.messaging.IFileTransferLog#addOutgoingGroupFileTransfer(java.lang.String, java.lang.String,
	 * com.orangelabs.rcs.core.content.MmContent, com.orangelabs.rcs.core.content.MmContent)
	 */
	@Override
	public void addOutgoingGroupFileTransfer(String chatId, String fileTransferId, MmContent content, MmContent thumbnail) {
		fileTransferLog.addOutgoingGroupFileTransfer(chatId, fileTransferId, content, thumbnail);
	}

	/*
	 * (non-Javadoc)
	 * 
	 * @see com.orangelabs.rcs.provider.messaging.IFileTransferLog#addIncomingGroupFileTransfer(java.lang.String, java.lang.String,
	 * java.lang.String, com.orangelabs.rcs.core.content.MmContent, com.orangelabs.rcs.core.content.MmContent, int, int)
	 */
	@Override
	public void addIncomingGroupFileTransfer(String chatId, ContactId contact, String fileTransferId, MmContent content,
=======
	}

	/*
	 * (non-Javadoc)
	 * 
	 * @see com.orangelabs.rcs.provider.messaging.IFileTransferLog#addOutgoingGroupFileTransfer(java.lang.String, java.lang.String,
	 * com.orangelabs.rcs.core.content.MmContent, com.orangelabs.rcs.core.content.MmContent, int, int)
	 */
	@Override
	public void addOutgoingGroupFileTransfer(String fileTransferId, String chatId,
			MmContent content, MmContent thumbnail, int state, int reasonCode) {
		fileTransferLog.addOutgoingGroupFileTransfer(fileTransferId, chatId, content, thumbnail,
				state, reasonCode);
	}

	/*
	 * (non-Javadoc)
	 * 
	 * @see com.orangelabs.rcs.provider.messaging.IFileTransferLog#addIncomingGroupFileTransfer(java.lang.String, java.lang.String,
	 * java.lang.String, com.orangelabs.rcs.core.content.MmContent, com.orangelabs.rcs.core.content.MmContent, int, int)
	 */
	@Override
	public void addIncomingGroupFileTransfer(String fileTransferId, String chatId, ContactId contact, MmContent content,
>>>>>>> df3ac423
			MmContent fileIcon, int state, int reasonCode) {
		fileTransferLog.addIncomingGroupFileTransfer(fileTransferId, chatId, contact, content,
				fileIcon, state, reasonCode);
	}

	/*
	 * (non-Javadoc)
	 * @see com.orangelabs.rcs.provider.messaging.IFileTransferLog#
	 * updateFileTransferStateAndReasonCode(java.lang.String, int, int
<<<<<<< HEAD
	 */
	@Override
	public void updateFileTransferStateAndReasonCode(String fileTransferId, int state,
			int reasonCode) {
		fileTransferLog.updateFileTransferStateAndReasonCode(fileTransferId, state, reasonCode);
	}

	/*
	 * (non-Javadoc)
	 * 
	 * @see com.orangelabs.rcs.provider.messaging.IFileTransferLog#markFileTransferAsRead(java.lang.String)
	 */
	@Override
	public void markFileTransferAsRead(String fileTransferId) {
		fileTransferLog.markFileTransferAsRead(fileTransferId);
	}

	/*
	 * (non-Javadoc)
	 * 
	 * @see com.orangelabs.rcs.provider.messaging.IFileTransferLog#updateFileTransferProgress(java.lang.String, long)
	 */
	@Override
	public void updateFileTransferProgress(String fileTransferId, long currentSize) {
		fileTransferLog.updateFileTransferProgress(fileTransferId, currentSize);
	}

	/* (non-Javadoc)
	 * @see com.orangelabs.rcs.provider.messaging.IFileTransferLog#updateFileTransferred(java.lang.String, com.orangelabs.rcs.core.content.MmContent)
	 */
	@Override
	public void updateFileTransferred(String fileTransferId, MmContent content) {
		fileTransferLog.updateFileTransferred(fileTransferId, content);
	}

	/*
	 * (non-Javadoc)
	 * 
	 * @see com.orangelabs.rcs.provider.messaging.IFileTransferLog#isFileTransfer(java.lang.String)
	 */
	@Override
	public boolean isFileTransfer(String fileTransferId) {
		return fileTransferLog.isFileTransfer(fileTransferId);
	}


	/*
	 * (non-Javadoc)
	 * 
	 * @see com.orangelabs.rcs.provider.messaging.IGroupChatLog#isGroupChatNextInviteRejected(java.lang.String)
	 */
	@Override
	public boolean isGroupChatNextInviteRejected(String chatId) {
		return groupChatLog.isGroupChatNextInviteRejected(chatId);
	}

	/**
	 * Delete all entries in Chat, Message and FileTransfer Logs
	 */
	public void deleteAllEntries() {
=======
	 */
	@Override
	public void setFileTransferStateAndReasonCode(String fileTransferId, int state,
			int reasonCode) {
		fileTransferLog.setFileTransferStateAndReasonCode(fileTransferId, state, reasonCode);
	}

	/*
	 * (non-Javadoc)
	 * 
	 * @see com.orangelabs.rcs.provider.messaging.IFileTransferLog#markFileTransferAsRead(java.lang.String)
	 */
	@Override
	public void markFileTransferAsRead(String fileTransferId) {
		fileTransferLog.markFileTransferAsRead(fileTransferId);
	}

	/*
	 * (non-Javadoc)
	 * 
	 * @see com.orangelabs.rcs.provider.messaging.IFileTransferLog#updateFileTransferProgress(java.lang.String, long)
	 */
	@Override
	public void setFileTransferProgress(String fileTransferId, long currentSize) {
		fileTransferLog.setFileTransferProgress(fileTransferId, currentSize);
	}

	/* (non-Javadoc)
	 * @see com.orangelabs.rcs.provider.messaging.IFileTransferLog#updateFileTransferred(java.lang.String, com.orangelabs.rcs.core.content.MmContent)
	 */
	@Override
	public void setFileTransferred(String fileTransferId, MmContent content) {
		fileTransferLog.setFileTransferred(fileTransferId, content);
	}

	/*
	 * (non-Javadoc)
	 * 
	 * @see com.orangelabs.rcs.provider.messaging.IFileTransferLog#isFileTransfer(java.lang.String)
	 */
	@Override
	public boolean isFileTransfer(String fileTransferId) {
		return fileTransferLog.isFileTransfer(fileTransferId);
	}


	/*
	 * (non-Javadoc)
	 * 
	 * @see com.orangelabs.rcs.provider.messaging.IGroupChatLog#isGroupChatNextInviteRejected(java.lang.String)
	 */
	@Override
	public boolean isGroupChatNextInviteRejected(String chatId) {
		return groupChatLog.isGroupChatNextInviteRejected(chatId);
	}

	/**
	 * Delete all entries in Chat, Message and FileTransfer Logs
	 */
	public void deleteAllEntries() {
>>>>>>> df3ac423
		mLocalContentResolver.delete(ChatData.CONTENT_URI, null, null);
		mLocalContentResolver.delete(ChatLog.Message.CONTENT_URI, null, null);
		mLocalContentResolver.delete(FileTransferData.CONTENT_URI, null, null);
		mLocalContentResolver.delete(GroupDeliveryInfoData.CONTENT_URI, null, null);
<<<<<<< HEAD
	}

	/*
	 * (non-Javadoc)
	 * 
	 * @see com.orangelabs.rcs.provider.messaging.IGroupChatDeliveryInfoLog#addGroupChatDeliveryInfoEntry(java.lang.String,
	 * com.gsma.services.rcs.contacts.ContactId, java.lang.String)
	 */
	@Override
	public Uri addGroupChatDeliveryInfoEntry(String chatId, ContactId contact, String msgId) {
		return groupChatDeliveryInfoLog.addGroupChatDeliveryInfoEntry(chatId, contact, msgId);
	}

	/*
	 * (non-Javadoc)
	 * @see com.orangelabs.rcs.provider.messaging.IGroupChatDeliveryInfoLog#
	 * updateGroupChatDeliveryInfoStatusAndReasonCode(java.lang.String, com.gsma.services.rcs.contacts.ContactId),
	 * int, int)
	 */
	@Override
	public void updateGroupChatDeliveryInfoStatusAndReasonCode(String msgId, ContactId contact,
=======
	}

	/*
	 * (non-Javadoc)
	 * 
	 * @see com.orangelabs.rcs.provider.messaging.IGroupChatDeliveryInfoLog#addGroupChatDeliveryInfoEntry(java.lang.String,
	 * com.gsma.services.rcs.contacts.ContactId, java.lang.String, int, int)
	 */
	@Override
	public Uri addGroupChatDeliveryInfoEntry(String chatId, ContactId contact, String msgId,
			int status, int reasonCode) {
		return groupChatDeliveryInfoLog.addGroupChatDeliveryInfoEntry(chatId, contact, msgId,
				status, reasonCode);
	}

	/*
	 * (non-Javadoc)
	 * @see com.orangelabs.rcs.provider.messaging.IGroupChatDeliveryInfoLog#
	 * updateGroupChatDeliveryInfoStatusAndReasonCode(java.lang.String, com.gsma.services.rcs.contacts.ContactId),
	 * int, int)
	 */
	@Override
	public void setGroupChatDeliveryInfoStatusAndReasonCode(String msgId, ContactId contact,
>>>>>>> df3ac423
			int status, int reasonCode) {
		groupChatDeliveryInfoLog.setGroupChatDeliveryInfoStatusAndReasonCode(msgId, contact,
				status, reasonCode);
	}

	/*
	 * (non-Javadoc)
	 * 
	 * @see com.orangelabs.rcs.provider.messaging.IGroupChatDeliveryInfoLog#isDeliveredToAllRecipients(java.lang.String)
	 */
	@Override
	public boolean isDeliveredToAllRecipients(String msgId) {
		return groupChatDeliveryInfoLog.isDeliveredToAllRecipients(msgId);
	}

	/*
	 * (non-Javadoc)
	 * 
	 * @see com.orangelabs.rcs.provider.messaging.IGroupChatDeliveryInfoLog#isDisplayedByAllRecipients(java.lang.String)
	 */
	@Override
	public boolean isDisplayedByAllRecipients(String msgId) {
		return groupChatDeliveryInfoLog.isDisplayedByAllRecipients(msgId);
	}

	@Override
	public void setFileUploadTId(String fileTransferId, String tId) {
		fileTransferLog.setFileUploadTId(fileTransferId, tId);
	}

	@Override
	public void setFileDownloadAddress(String fileTransferId, Uri downloadAddress) {
		fileTransferLog.setFileDownloadAddress(fileTransferId, downloadAddress);
	}

	@Override
	public List<FtHttpResume> retrieveFileTransfersPausedBySystem() {
		return fileTransferLog.retrieveFileTransfersPausedBySystem();
	}

	@Override
	public FtHttpResumeUpload retrieveFtHttpResumeUpload(String tId) {
		return fileTransferLog.retrieveFtHttpResumeUpload(tId);
	}
<<<<<<< HEAD
}
=======

	@Override
	public Set<ParticipantInfo> getParticipants(String participants) {
		return groupChatLog.getParticipants(participants);
	}

	@Override
	public int getGroupChatDirection(String chatId) {
		return groupChatLog.getGroupChatDirection(chatId);
	}

	@Override
	public int getGroupChatState(String chatId) {
		return groupChatLog.getGroupChatState(chatId);
	}

	@Override
	public int getGroupChatReasonCode(String chatId) {
		return groupChatLog.getGroupChatReasonCode(chatId);
	}

	@Override
	public int getFileTransferDirection(String fileTransferId) {
		return fileTransferLog.getFileTransferDirection(fileTransferId);
	}

	@Override
	public int getFileTransferState(String fileTransferId) {
		return fileTransferLog.getFileTransferState(fileTransferId);
	}

	@Override
	public int getFileTransferStateReasonCode(String fileTransferId) {
		return fileTransferLog.getFileTransferStateReasonCode(fileTransferId);
	}

	@Override
	public long getFileSize(String fileTransferId) {
		return fileTransferLog.getFileSize(fileTransferId);
	}

	@Override
	public String getFileTransferChatId(String fileTransferId) {
		return fileTransferLog.getFileTransferChatId(fileTransferId);
	}

	@Override
	public ContactId getFileTransferRemoteContact(String fileTransferId) {
		return fileTransferLog.getFileTransferRemoteContact(fileTransferId);
	}

	@Override
	public Uri getFile(String fileTransferId) {
		return fileTransferLog.getFile(fileTransferId);
	}

	@Override
	public String getFileName(String fileTransferId) {
		return fileTransferLog.getFileName(fileTransferId);
	}

	@Override
	public String getFileMimeType(String fileTransferId) {
		return fileTransferLog.getFileMimeType(fileTransferId);
	}

	@Override
	public Uri getFileIcon(String fileTransferId) {
		return fileTransferLog.getFileIcon(fileTransferId);
	}

	@Override
	public String getSubject(String chatId) {
		return groupChatLog.getSubject(chatId);
	}

	@Override
	public Set<ParticipantInfo> getGroupChatParticipants(String chatId) {
		return groupChatLog.getGroupChatParticipants(chatId);
	}

	@Override
	public boolean isGroupFileTransfer(String fileTransferId) {
		return fileTransferLog.isGroupFileTransfer(fileTransferId);
	}

	@Override
	public void setRejectNextGroupChatNextInvitation(String chatId) {
		groupChatLog.setRejectNextGroupChatNextInvitation(chatId);
	}

	@Override
	public long getMessageSentTimestamp(String msgId) {
		return messageLog.getMessageSentTimestamp(msgId);
	}

	@Override
	public boolean isMessageRead(String msgId) {
		return messageLog.isMessageRead(msgId);
	}

	@Override
	public long getMessageTimestamp(String msgId) {
		return messageLog.getMessageTimestamp(msgId);
	}

	@Override
	public long getMessageDeliveredTimestamp(String msgId) {
		return messageLog.getMessageDeliveredTimestamp(msgId);
	}

	@Override
	public long getMessageDisplayedTimestamp(String msgId) {
		return messageLog.getMessageDisplayedTimestamp(msgId);
	}

	@Override
	public String getMessageChatId(String msgId) {
		return messageLog.getMessageChatId(msgId);
	}

	@Override
	public ContactId getMessageRemoteContact(String msgId) {
		return messageLog.getMessageRemoteContact(msgId);
	}

	@Override
	public String getMessageMimeType(String msgId) {
		return messageLog.getMessageMimeType(msgId);
	}

	@Override
	public String getMessageContent(String msgId) {
		return messageLog.getMessageContent(msgId);
	}

	@Override
	public int getMessageDirection(String msgId) {
		return messageLog.getMessageDirection(msgId);
	}

	@Override
	public int getMessageStatus(String msgId) {
		return messageLog.getMessageStatus(msgId);
	}

	@Override
	public int getMessageReasonCode(String msgId) {
		return messageLog.getMessageReasonCode(msgId);
	}

	@Override
	public List<String> getChatIdsOfActiveGroupChatsForAutoRejoin() {
		return groupChatLog.getChatIdsOfActiveGroupChatsForAutoRejoin();
	}
}
>>>>>>> df3ac423
<|MERGE_RESOLUTION|>--- conflicted
+++ resolved
@@ -132,12 +132,11 @@
 	/*
 	 * (non-Javadoc)
 	 * @see com.orangelabs.rcs.provider.messaging.IGroupChatLog#
-<<<<<<< HEAD
-	 * updateGroupChatStatusAndReasonCode (java.lang.String, int, int)
-	 */
-	@Override
-	public void updateGroupChatStateAndReasonCode(String chatId, int state, int reasonCode) {
-		groupChatLog.updateGroupChatStateAndReasonCode(chatId, state, reasonCode);
+	 * setGroupChatStateAndReasonCode (java.lang.String, int, int, GroupChatLog.ActiveStatus)
+	 */
+	@Override
+	public void setGroupChatStateAndReasonCode(String chatId, int state, int reasonCode) {
+		groupChatLog.setGroupChatStateAndReasonCode(chatId, state, reasonCode);
 	}
 
 	/*
@@ -153,11 +152,11 @@
 	/*
 	 * (non-Javadoc)
 	 * 
-	 * @see com.orangelabs.rcs.provider.messaging.IGroupChatLog#updateGroupChatRejoinIdOnSessionStart(java.lang.String, java.lang.String)
-	 */
-	@Override
-	public void updateGroupChatRejoinIdOnSessionStart(String chatId, String rejoinId) {
-		groupChatLog.updateGroupChatRejoinIdOnSessionStart(chatId, rejoinId);
+	 * @see com.orangelabs.rcs.provider.messaging.IGroupChatLog#setGroupChatRejoinId(java.lang.String, java.lang.String)
+	 */
+	@Override
+	public void setGroupChatRejoinId(String chatId, String rejoinId) {
+		groupChatLog.setGroupChatRejoinId(chatId, rejoinId);
 	}
 
 	/*
@@ -195,70 +194,6 @@
 	 * (non-Javadoc)
 	 * 
 	 * @see
-=======
-	 * setGroupChatStateAndReasonCode (java.lang.String, int, int, GroupChatLog.ActiveStatus)
-	 */
-	@Override
-	public void setGroupChatStateAndReasonCode(String chatId, int state, int reasonCode) {
-		groupChatLog.setGroupChatStateAndReasonCode(chatId, state, reasonCode);
-	}
-
-	/*
-	 * (non-Javadoc)
-	 * 
-	 * @see com.orangelabs.rcs.provider.messaging.IGroupChatLog#updateGroupChatParticipant(java.lang.String, java.util.Set)
-	 */
-	@Override
-	public void updateGroupChatParticipant(String chatId, Set<ParticipantInfo> participants) {
-		groupChatLog.updateGroupChatParticipant(chatId, participants);
-	}
-
-	/*
-	 * (non-Javadoc)
-	 * 
-	 * @see com.orangelabs.rcs.provider.messaging.IGroupChatLog#setGroupChatRejoinId(java.lang.String, java.lang.String)
-	 */
-	@Override
-	public void setGroupChatRejoinId(String chatId, String rejoinId) {
-		groupChatLog.setGroupChatRejoinId(chatId, rejoinId);
-	}
-
-	/*
-	 * (non-Javadoc)
-	 * 
-	 * @see com.orangelabs.rcs.provider.messaging.IGroupChatLog#getGroupChatInfo(java.lang.String)
-	 */
-	@Override
-	public GroupChatInfo getGroupChatInfo(String chatId) {
-		return groupChatLog.getGroupChatInfo(chatId);
-	}
-
-	/*
-	 * (non-Javadoc)
-	 * 
-	 * @see com.orangelabs.rcs.provider.messaging.IGroupChatLog#getGroupChatConnectedParticipants(java.lang.String)
-	 */
-	@Override
-	public Set<ParticipantInfo> getGroupChatConnectedParticipants(String chatId) {
-		return groupChatLog.getGroupChatConnectedParticipants(chatId);
-	}
-
-	/*
-	 * (non-Javadoc)
-	 * 
-	 * @see
-	 * com.orangelabs.rcs.provider.messaging.IMessageLog#addSpamMessage(com.orangelabs.rcs.core.ims.service.im.chat.InstantMessage)
-	 */
-	@Override
-	public void addSpamMessage(InstantMessage msg) {
-		messageLog.addSpamMessage(msg);
-	}
-
-	/*
-	 * (non-Javadoc)
-	 * 
-	 * @see
->>>>>>> df3ac423
 	 * com.orangelabs.rcs.provider.messaging.IMessageLog#addIncomingOneToOneChatMessage(com.orangelabs.rcs.core.ims.service.im.chat.InstantMessage))
 	 */
 	@Override
@@ -287,17 +222,16 @@
 	@Override
 	public void addGroupChatMessage(String chatId, InstantMessage msg, int direction, int status, int reasonCode) {
 		messageLog.addGroupChatMessage(chatId, msg, direction, status, reasonCode);
-<<<<<<< HEAD
-	}
-
-	/*
-	 * (non-Javadoc)
-	 * 
-	 * @see com.orangelabs.rcs.provider.messaging.IMessageLog#addGroupChatSystemMessage(java.lang.String, java.lang.String, int)
-	 */
-	@Override
-	public void addGroupChatSystemMessage(String chatId, ContactId contact, int status) {
-		messageLog.addGroupChatSystemMessage(chatId, contact, status);
+	}
+
+	/*
+	 * (non-Javadoc)
+	 * 
+	 * @see com.orangelabs.rcs.provider.messaging.IMessageLog#addGroupChatEvent(java.lang.String, java.lang.String, int)
+	 */
+	@Override
+	public void addGroupChatEvent(String chatId, ContactId contact, int status) {
+		messageLog.addGroupChatEvent(chatId, contact, status);
 	}
 
 	/*
@@ -316,8 +250,8 @@
 	 * updateChatMessageStatusAndReasonCode (java.lang.String, int, int)
 	 */
 	@Override
-	public void updateChatMessageStatusAndReasonCode(String msgId, int status, int reasonCode) {
-		messageLog.updateChatMessageStatusAndReasonCode(msgId, status, reasonCode);
+	public void setChatMessageStatusAndReasonCode(String msgId, int status, int reasonCode) {
+		messageLog.setChatMessageStatusAndReasonCode(msgId, status, reasonCode);
 	}
 
 	/*
@@ -333,53 +267,6 @@
 	/*
 	 * (non-Javadoc)
 	 * 
-=======
-	}
-
-	/*
-	 * (non-Javadoc)
-	 * 
-	 * @see com.orangelabs.rcs.provider.messaging.IMessageLog#addGroupChatEvent(java.lang.String, java.lang.String, int)
-	 */
-	@Override
-	public void addGroupChatEvent(String chatId, ContactId contact, int status) {
-		messageLog.addGroupChatEvent(chatId, contact, status);
-	}
-
-	/*
-	 * (non-Javadoc)
-	 * 
-	 * @see com.orangelabs.rcs.provider.messaging.IMessageLog#markMessageAsRead(java.lang.String)
-	 */
-	@Override
-	public void markMessageAsRead(String msgId) {
-		messageLog.markMessageAsRead(msgId);
-	}
-
-	/*
-	 * (non-Javadoc)
-	 * @see com.orangelabs.rcs.provider.messaging.IMessageLog#
-	 * updateChatMessageStatusAndReasonCode (java.lang.String, int, int)
-	 */
-	@Override
-	public void setChatMessageStatusAndReasonCode(String msgId, int status, int reasonCode) {
-		messageLog.setChatMessageStatusAndReasonCode(msgId, status, reasonCode);
-	}
-
-	/*
-	 * (non-Javadoc)
-	 * 
-	 * @see com.orangelabs.rcs.provider.messaging.IMessageLog#markIncomingChatMessageAsReceived(java.lang.String)
-	 */
-	@Override
-	public void markIncomingChatMessageAsReceived(String msgId) {
-		messageLog.markIncomingChatMessageAsReceived(msgId);
-	}
-
-	/*
-	 * (non-Javadoc)
-	 * 
->>>>>>> df3ac423
 	 * @see com.orangelabs.rcs.provider.messaging.IMessageLog#isMessagePersisted(java.lang.String)
 	 */
 	@Override
@@ -392,41 +279,12 @@
 	 * 
 	 * @see com.orangelabs.rcs.provider.messaging.IFileTransferLog#addFileTransfer(java.lang.String, java.lang.String, int,
 	 * com.orangelabs.rcs.core.content.MmContent, com.orangelabs.rcs.core.content.MmContent, int, int)
-<<<<<<< HEAD
-	 */
-	@Override
-	public void addFileTransfer(ContactId contact, String fileTransferId, int direction,
-=======
 	 */
 	@Override
 	public void addFileTransfer(String fileTransferId, ContactId contact, int direction,
->>>>>>> df3ac423
 			MmContent content, MmContent fileIcon, int status, int reasonCode) {
 		fileTransferLog.addFileTransfer(fileTransferId, contact, direction, content, fileIcon,
 				status, reasonCode);
-<<<<<<< HEAD
-	}
-
-	/*
-	 * (non-Javadoc)
-	 * 
-	 * @see com.orangelabs.rcs.provider.messaging.IFileTransferLog#addOutgoingGroupFileTransfer(java.lang.String, java.lang.String,
-	 * com.orangelabs.rcs.core.content.MmContent, com.orangelabs.rcs.core.content.MmContent)
-	 */
-	@Override
-	public void addOutgoingGroupFileTransfer(String chatId, String fileTransferId, MmContent content, MmContent thumbnail) {
-		fileTransferLog.addOutgoingGroupFileTransfer(chatId, fileTransferId, content, thumbnail);
-	}
-
-	/*
-	 * (non-Javadoc)
-	 * 
-	 * @see com.orangelabs.rcs.provider.messaging.IFileTransferLog#addIncomingGroupFileTransfer(java.lang.String, java.lang.String,
-	 * java.lang.String, com.orangelabs.rcs.core.content.MmContent, com.orangelabs.rcs.core.content.MmContent, int, int)
-	 */
-	@Override
-	public void addIncomingGroupFileTransfer(String chatId, ContactId contact, String fileTransferId, MmContent content,
-=======
 	}
 
 	/*
@@ -450,7 +308,6 @@
 	 */
 	@Override
 	public void addIncomingGroupFileTransfer(String fileTransferId, String chatId, ContactId contact, MmContent content,
->>>>>>> df3ac423
 			MmContent fileIcon, int state, int reasonCode) {
 		fileTransferLog.addIncomingGroupFileTransfer(fileTransferId, chatId, contact, content,
 				fileIcon, state, reasonCode);
@@ -460,68 +317,6 @@
 	 * (non-Javadoc)
 	 * @see com.orangelabs.rcs.provider.messaging.IFileTransferLog#
 	 * updateFileTransferStateAndReasonCode(java.lang.String, int, int
-<<<<<<< HEAD
-	 */
-	@Override
-	public void updateFileTransferStateAndReasonCode(String fileTransferId, int state,
-			int reasonCode) {
-		fileTransferLog.updateFileTransferStateAndReasonCode(fileTransferId, state, reasonCode);
-	}
-
-	/*
-	 * (non-Javadoc)
-	 * 
-	 * @see com.orangelabs.rcs.provider.messaging.IFileTransferLog#markFileTransferAsRead(java.lang.String)
-	 */
-	@Override
-	public void markFileTransferAsRead(String fileTransferId) {
-		fileTransferLog.markFileTransferAsRead(fileTransferId);
-	}
-
-	/*
-	 * (non-Javadoc)
-	 * 
-	 * @see com.orangelabs.rcs.provider.messaging.IFileTransferLog#updateFileTransferProgress(java.lang.String, long)
-	 */
-	@Override
-	public void updateFileTransferProgress(String fileTransferId, long currentSize) {
-		fileTransferLog.updateFileTransferProgress(fileTransferId, currentSize);
-	}
-
-	/* (non-Javadoc)
-	 * @see com.orangelabs.rcs.provider.messaging.IFileTransferLog#updateFileTransferred(java.lang.String, com.orangelabs.rcs.core.content.MmContent)
-	 */
-	@Override
-	public void updateFileTransferred(String fileTransferId, MmContent content) {
-		fileTransferLog.updateFileTransferred(fileTransferId, content);
-	}
-
-	/*
-	 * (non-Javadoc)
-	 * 
-	 * @see com.orangelabs.rcs.provider.messaging.IFileTransferLog#isFileTransfer(java.lang.String)
-	 */
-	@Override
-	public boolean isFileTransfer(String fileTransferId) {
-		return fileTransferLog.isFileTransfer(fileTransferId);
-	}
-
-
-	/*
-	 * (non-Javadoc)
-	 * 
-	 * @see com.orangelabs.rcs.provider.messaging.IGroupChatLog#isGroupChatNextInviteRejected(java.lang.String)
-	 */
-	@Override
-	public boolean isGroupChatNextInviteRejected(String chatId) {
-		return groupChatLog.isGroupChatNextInviteRejected(chatId);
-	}
-
-	/**
-	 * Delete all entries in Chat, Message and FileTransfer Logs
-	 */
-	public void deleteAllEntries() {
-=======
 	 */
 	@Override
 	public void setFileTransferStateAndReasonCode(String fileTransferId, int state,
@@ -582,34 +377,10 @@
 	 * Delete all entries in Chat, Message and FileTransfer Logs
 	 */
 	public void deleteAllEntries() {
->>>>>>> df3ac423
 		mLocalContentResolver.delete(ChatData.CONTENT_URI, null, null);
 		mLocalContentResolver.delete(ChatLog.Message.CONTENT_URI, null, null);
 		mLocalContentResolver.delete(FileTransferData.CONTENT_URI, null, null);
 		mLocalContentResolver.delete(GroupDeliveryInfoData.CONTENT_URI, null, null);
-<<<<<<< HEAD
-	}
-
-	/*
-	 * (non-Javadoc)
-	 * 
-	 * @see com.orangelabs.rcs.provider.messaging.IGroupChatDeliveryInfoLog#addGroupChatDeliveryInfoEntry(java.lang.String,
-	 * com.gsma.services.rcs.contacts.ContactId, java.lang.String)
-	 */
-	@Override
-	public Uri addGroupChatDeliveryInfoEntry(String chatId, ContactId contact, String msgId) {
-		return groupChatDeliveryInfoLog.addGroupChatDeliveryInfoEntry(chatId, contact, msgId);
-	}
-
-	/*
-	 * (non-Javadoc)
-	 * @see com.orangelabs.rcs.provider.messaging.IGroupChatDeliveryInfoLog#
-	 * updateGroupChatDeliveryInfoStatusAndReasonCode(java.lang.String, com.gsma.services.rcs.contacts.ContactId),
-	 * int, int)
-	 */
-	@Override
-	public void updateGroupChatDeliveryInfoStatusAndReasonCode(String msgId, ContactId contact,
-=======
 	}
 
 	/*
@@ -633,7 +404,6 @@
 	 */
 	@Override
 	public void setGroupChatDeliveryInfoStatusAndReasonCode(String msgId, ContactId contact,
->>>>>>> df3ac423
 			int status, int reasonCode) {
 		groupChatDeliveryInfoLog.setGroupChatDeliveryInfoStatusAndReasonCode(msgId, contact,
 				status, reasonCode);
@@ -678,9 +448,6 @@
 	public FtHttpResumeUpload retrieveFtHttpResumeUpload(String tId) {
 		return fileTransferLog.retrieveFtHttpResumeUpload(tId);
 	}
-<<<<<<< HEAD
-}
-=======
 
 	@Override
 	public Set<ParticipantInfo> getParticipants(String participants) {
@@ -836,5 +603,4 @@
 	public List<String> getChatIdsOfActiveGroupChatsForAutoRejoin() {
 		return groupChatLog.getChatIdsOfActiveGroupChatsForAutoRejoin();
 	}
-}
->>>>>>> df3ac423
+}