<<<<<<< HEAD
/*
 * Copyright (C) 2014 Sony Mobile Communications Inc.
 *
 * Licensed under the Apache License, Version 2.0 (the "License"); you may not
 * use this file except in compliance with the License. You may obtain a copy of
 * the License at
 *
 * http://www.apache.org/licenses/LICENSE-2.0
 *
 * Unless required by applicable law or agreed to in writing, software
 * distributed under the License is distributed on an "AS IS" BASIS, WITHOUT
 * WARRANTIES OR CONDITIONS OF ANY KIND, either express or implied. See the
 * License for the specific language governing permissions and limitations under
 * the License.
 */
package com.orangelabs.rcs.service.broadcaster;

import com.gsma.services.rcs.contacts.ContactId;
import com.gsma.services.rcs.ft.IGroupFileTransferListener;
import com.orangelabs.rcs.service.api.ServerApiException;
import com.orangelabs.rcs.utils.logger.Logger;

import android.os.RemoteCallbackList;

/**
 * GroupFileTransferBroadcaster maintains the registering and unregistering of
 * IGroupFileTransferListener and also performs broadcast events on these listeners upon
 * the trigger of corresponding callbacks.
 */
public class GroupFileTransferBroadcaster implements IGroupFileTransferBroadcaster {

	private final RemoteCallbackList<IGroupFileTransferListener> mGroupFileTransferListeners = new RemoteCallbackList<IGroupFileTransferListener>();

	private final Logger logger = Logger.getLogger(getClass().getName());

	public GroupFileTransferBroadcaster() {
	}

	public void addGroupFileTransferListener(IGroupFileTransferListener listener)
			throws ServerApiException {
		mGroupFileTransferListeners.register(listener);
	}

	public void removeGroupFileTransferListener(IGroupFileTransferListener listener)
			throws ServerApiException {
		mGroupFileTransferListeners.unregister(listener);
	}

	public void broadcastTransferStateChanged(String chatId, String transferId, int state,
			int reasonCode) {
		final int N = mGroupFileTransferListeners.beginBroadcast();
		for (int i = 0; i < N; i++) {
			try {
				mGroupFileTransferListeners.getBroadcastItem(i).onTransferStateChanged(chatId,
						transferId, state, reasonCode);
			} catch (Exception e) {
				if (logger.isActivated()) {
					logger.error("Can't notify listener", e);
				}
			}
		}
		mGroupFileTransferListeners.finishBroadcast();
	}

	public void broadcastTransferprogress(String chatId, String transferId, long currentSize,
			long totalSize) {
		final int N = mGroupFileTransferListeners.beginBroadcast();
		for (int i = 0; i < N; i++) {
			try {
				mGroupFileTransferListeners.getBroadcastItem(i).onTransferProgress(chatId,
						transferId, currentSize, totalSize);
			} catch (Exception e) {
				if (logger.isActivated()) {
					logger.error("Can't notify listener", e);
				}
			}
		}
		mGroupFileTransferListeners.finishBroadcast();
	}

	public void broadcastSingleRecipientDeliveryStateChanged(String chatId, ContactId contact,
			String transferId, int state, int reasonCode) {
		final int N = mGroupFileTransferListeners.beginBroadcast();
		for (int i = 0; i < N; i++) {
			try {
				mGroupFileTransferListeners.getBroadcastItem(i)
						.onSingleRecipientDeliveryStateChanged(chatId, contact, transferId,
								state, reasonCode);
			} catch (Exception e) {
				if (logger.isActivated()) {
					logger.error("Can't notify listener per contact", e);
				}
			}
		}
		mGroupFileTransferListeners.finishBroadcast();
	}
}
=======
/*
 * Copyright (C) 2014 Sony Mobile Communications Inc.
 *
 * Licensed under the Apache License, Version 2.0 (the "License"); you may not
 * use this file except in compliance with the License. You may obtain a copy of
 * the License at
 *
 * http://www.apache.org/licenses/LICENSE-2.0
 *
 * Unless required by applicable law or agreed to in writing, software
 * distributed under the License is distributed on an "AS IS" BASIS, WITHOUT
 * WARRANTIES OR CONDITIONS OF ANY KIND, either express or implied. See the
 * License for the specific language governing permissions and limitations under
 * the License.
 */
package com.orangelabs.rcs.service.broadcaster;

import com.gsma.services.rcs.contacts.ContactId;
import com.gsma.services.rcs.ft.FileTransferIntent;
import com.gsma.services.rcs.ft.IGroupFileTransferListener;
import com.orangelabs.rcs.platform.AndroidFactory;
import com.orangelabs.rcs.service.api.ServerApiException;
import com.orangelabs.rcs.utils.IntentUtils;
import com.orangelabs.rcs.utils.logger.Logger;

import android.content.Intent;
import android.os.RemoteCallbackList;

/**
 * GroupFileTransferBroadcaster maintains the registering and unregistering of
 * IGroupFileTransferListener and also performs broadcast events on these listeners upon
 * the trigger of corresponding callbacks.
 */
public class GroupFileTransferBroadcaster implements IGroupFileTransferBroadcaster {

	private final RemoteCallbackList<IGroupFileTransferListener> mGroupFileTransferListeners = new RemoteCallbackList<IGroupFileTransferListener>();

	private final Logger logger = Logger.getLogger(getClass().getName());

	public GroupFileTransferBroadcaster() {
	}

	public void addGroupFileTransferListener(IGroupFileTransferListener listener)
			throws ServerApiException {
		mGroupFileTransferListeners.register(listener);
	}

	public void removeGroupFileTransferListener(IGroupFileTransferListener listener)
			throws ServerApiException {
		mGroupFileTransferListeners.unregister(listener);
	}

	public void broadcastTransferStateChanged(String chatId, String transferId, int state,
			int reasonCode) {
		final int N = mGroupFileTransferListeners.beginBroadcast();
		for (int i = 0; i < N; i++) {
			try {
				mGroupFileTransferListeners.getBroadcastItem(i).onTransferStateChanged(chatId,
						transferId, state, reasonCode);
			} catch (Exception e) {
				if (logger.isActivated()) {
					logger.error("Can't notify listener", e);
				}
			}
		}
		mGroupFileTransferListeners.finishBroadcast();
	}

	public void broadcastTransferprogress(String chatId, String transferId, long currentSize,
			long totalSize) {
		final int N = mGroupFileTransferListeners.beginBroadcast();
		for (int i = 0; i < N; i++) {
			try {
				mGroupFileTransferListeners.getBroadcastItem(i).onTransferProgress(chatId,
						transferId, currentSize, totalSize);
			} catch (Exception e) {
				if (logger.isActivated()) {
					logger.error("Can't notify listener", e);
				}
			}
		}
		mGroupFileTransferListeners.finishBroadcast();
	}

	public void broadcastSingleRecipientDeliveryStateChanged(String chatId, ContactId contact,
			String transferId, int state, int reasonCode) {
		final int N = mGroupFileTransferListeners.beginBroadcast();
		for (int i = 0; i < N; i++) {
			try {
				mGroupFileTransferListeners.getBroadcastItem(i)
						.onGroupDeliveryInfoChanged(chatId, contact, transferId,
								state, reasonCode);
			} catch (Exception e) {
				if (logger.isActivated()) {
					logger.error("Can't notify listener per contact", e);
				}
			}
		}
		mGroupFileTransferListeners.finishBroadcast();
	}

	public void broadcastFileTransferInvitation(String fileTransferId) {
		Intent invitation = new Intent(FileTransferIntent.ACTION_NEW_INVITATION);
		IntentUtils.tryToSetExcludeStoppedPackagesFlag(invitation);
		IntentUtils.tryToSetReceiverForegroundFlag(invitation);
		invitation.putExtra(FileTransferIntent.EXTRA_TRANSFER_ID, fileTransferId);
		AndroidFactory.getApplicationContext().sendBroadcast(invitation);
	}

	public void broadcastResumeFileTransfer(String filetransferId) {
		Intent resumeFileTransfer = new Intent(FileTransferIntent.ACTION_RESUME);
		IntentUtils.tryToSetExcludeStoppedPackagesFlag(resumeFileTransfer);
		IntentUtils.tryToSetReceiverForegroundFlag(resumeFileTransfer);
		resumeFileTransfer.putExtra(FileTransferIntent.EXTRA_TRANSFER_ID, filetransferId);
		AndroidFactory.getApplicationContext().sendBroadcast(resumeFileTransfer);
	}
}
>>>>>>> 1cc42102
<|MERGE_RESOLUTION|>--- conflicted
+++ resolved
@@ -1,102 +1,3 @@
-<<<<<<< HEAD
-/*
- * Copyright (C) 2014 Sony Mobile Communications Inc.
- *
- * Licensed under the Apache License, Version 2.0 (the "License"); you may not
- * use this file except in compliance with the License. You may obtain a copy of
- * the License at
- *
- * http://www.apache.org/licenses/LICENSE-2.0
- *
- * Unless required by applicable law or agreed to in writing, software
- * distributed under the License is distributed on an "AS IS" BASIS, WITHOUT
- * WARRANTIES OR CONDITIONS OF ANY KIND, either express or implied. See the
- * License for the specific language governing permissions and limitations under
- * the License.
- */
-package com.orangelabs.rcs.service.broadcaster;
-
-import com.gsma.services.rcs.contacts.ContactId;
-import com.gsma.services.rcs.ft.IGroupFileTransferListener;
-import com.orangelabs.rcs.service.api.ServerApiException;
-import com.orangelabs.rcs.utils.logger.Logger;
-
-import android.os.RemoteCallbackList;
-
-/**
- * GroupFileTransferBroadcaster maintains the registering and unregistering of
- * IGroupFileTransferListener and also performs broadcast events on these listeners upon
- * the trigger of corresponding callbacks.
- */
-public class GroupFileTransferBroadcaster implements IGroupFileTransferBroadcaster {
-
-	private final RemoteCallbackList<IGroupFileTransferListener> mGroupFileTransferListeners = new RemoteCallbackList<IGroupFileTransferListener>();
-
-	private final Logger logger = Logger.getLogger(getClass().getName());
-
-	public GroupFileTransferBroadcaster() {
-	}
-
-	public void addGroupFileTransferListener(IGroupFileTransferListener listener)
-			throws ServerApiException {
-		mGroupFileTransferListeners.register(listener);
-	}
-
-	public void removeGroupFileTransferListener(IGroupFileTransferListener listener)
-			throws ServerApiException {
-		mGroupFileTransferListeners.unregister(listener);
-	}
-
-	public void broadcastTransferStateChanged(String chatId, String transferId, int state,
-			int reasonCode) {
-		final int N = mGroupFileTransferListeners.beginBroadcast();
-		for (int i = 0; i < N; i++) {
-			try {
-				mGroupFileTransferListeners.getBroadcastItem(i).onTransferStateChanged(chatId,
-						transferId, state, reasonCode);
-			} catch (Exception e) {
-				if (logger.isActivated()) {
-					logger.error("Can't notify listener", e);
-				}
-			}
-		}
-		mGroupFileTransferListeners.finishBroadcast();
-	}
-
-	public void broadcastTransferprogress(String chatId, String transferId, long currentSize,
-			long totalSize) {
-		final int N = mGroupFileTransferListeners.beginBroadcast();
-		for (int i = 0; i < N; i++) {
-			try {
-				mGroupFileTransferListeners.getBroadcastItem(i).onTransferProgress(chatId,
-						transferId, currentSize, totalSize);
-			} catch (Exception e) {
-				if (logger.isActivated()) {
-					logger.error("Can't notify listener", e);
-				}
-			}
-		}
-		mGroupFileTransferListeners.finishBroadcast();
-	}
-
-	public void broadcastSingleRecipientDeliveryStateChanged(String chatId, ContactId contact,
-			String transferId, int state, int reasonCode) {
-		final int N = mGroupFileTransferListeners.beginBroadcast();
-		for (int i = 0; i < N; i++) {
-			try {
-				mGroupFileTransferListeners.getBroadcastItem(i)
-						.onSingleRecipientDeliveryStateChanged(chatId, contact, transferId,
-								state, reasonCode);
-			} catch (Exception e) {
-				if (logger.isActivated()) {
-					logger.error("Can't notify listener per contact", e);
-				}
-			}
-		}
-		mGroupFileTransferListeners.finishBroadcast();
-	}
-}
-=======
 /*
  * Copyright (C) 2014 Sony Mobile Communications Inc.
  *
@@ -181,7 +82,7 @@
 		mGroupFileTransferListeners.finishBroadcast();
 	}
 
-	public void broadcastSingleRecipientDeliveryStateChanged(String chatId, ContactId contact,
+	public void broadcastGroupDeliveryInfoStateChanged(String chatId, ContactId contact,
 			String transferId, int state, int reasonCode) {
 		final int N = mGroupFileTransferListeners.beginBroadcast();
 		for (int i = 0; i < N; i++) {
@@ -213,5 +114,4 @@
 		resumeFileTransfer.putExtra(FileTransferIntent.EXTRA_TRANSFER_ID, filetransferId);
 		AndroidFactory.getApplicationContext().sendBroadcast(resumeFileTransfer);
 	}
-}
->>>>>>> 1cc42102
+}