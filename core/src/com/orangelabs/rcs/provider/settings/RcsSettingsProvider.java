/*******************************************************************************
 * Software Name : RCS IMS Stack
 *
 * Copyright (C) 2010 France Telecom S.A.
 * Copyright (C) 2014 Sony Mobile Communications AB.
 *
 * Licensed under the Apache License, Version 2.0 (the "License");
 * you may not use this file except in compliance with the License.
 * You may obtain a copy of the License at
 *
 *      http://www.apache.org/licenses/LICENSE-2.0
 *
 * Unless required by applicable law or agreed to in writing, software
 * distributed under the License is distributed on an "AS IS" BASIS,
 * WITHOUT WARRANTIES OR CONDITIONS OF ANY KIND, either express or implied.
 * See the License for the specific language governing permissions and
 * limitations under the License.
 *
 * NOTE: This file has been modified by Sony Mobile Communications AB.
 * Modifications are licensed under the License.
<<<<<<< HEAD
 ******************************************************************************/

package com.orangelabs.rcs.provider.settings;

import java.util.ArrayList;

import android.content.ContentProvider;
import android.content.ContentValues;
import android.content.Context;
import android.content.UriMatcher;
import android.database.Cursor;
import android.database.sqlite.SQLiteDatabase;
import android.database.sqlite.SQLiteOpenHelper;
import android.database.sqlite.SQLiteQueryBuilder;
import android.net.Uri;

import com.orangelabs.rcs.R;

/**
 * RCS settings provider
 *
 * @author jexa7410
 * @author yplo6403
 *
 */
public class RcsSettingsProvider extends ContentProvider {
	/**
	 * Database table
	 */
    private static final String TABLE = "settings";

	// Create the constants used to differentiate between the different URI requests
	private static final int SETTINGS = 1;
    private static final int SETTINGS_ID = 2;
    private static final int RCSAPI_SETTINGS = 3;
    private static final int RCSAPI_SETTINGS_ID = 4;
    
	// Allocate the UriMatcher object, where a URI ending in 'settings'
	// will correspond to a request for all settings, and 'settings'
	// with a trailing '/[rowID]' will represent a single settings row.
    private static final UriMatcher uriMatcher = new UriMatcher(UriMatcher.NO_MATCH);
    static {
        uriMatcher.addURI("com.orangelabs.rcs.settings", "settings", SETTINGS);
		uriMatcher.addURI("com.gsma.services.rcs.provider.settings", "settings", RCSAPI_SETTINGS);
        uriMatcher.addURI("com.orangelabs.rcs.settings", "settings/#", SETTINGS_ID);
        uriMatcher.addURI("com.gsma.services.rcs.provider.settings", "settings/*", RCSAPI_SETTINGS_ID);
    }

    /**
     * Database helper class
     */
    private SQLiteOpenHelper openHelper;
    
    /**
     * Database name
     */
    public static final String DATABASE_NAME = "rcs_settings.db";
    
	/**
	 * String to restrict query from client API to a set of columns
	 */
	// @formatter:off
	private static final String RCSAPI_QUERY_WHERE_COLUMNS = new StringBuilder(RcsSettingsData.KEY_KEY).append(" IN ('")
			.append(RcsSettingsData.KEY_MESSAGING_MODE).append("','")
			.append(RcsSettingsData.USERPROFILE_IMS_USERNAME).append("','")
			.append(RcsSettingsData.USERPROFILE_IMS_DISPLAY_NAME).append("','")
			.append(RcsSettingsData.CONFIGURATION_VALID).append("','")
			.append(RcsSettingsData.COUNTRY_CODE).append("','")
			.append(RcsSettingsData.COUNTRY_AREA_CODE).append("','")
			.append(RcsSettingsData.SERVICE_ACTIVATED).append("','")
			.append(RcsSettingsData.KEY_DEFAULT_MESSAGING_METHOD).append("')").toString();
	//@formatter:on

	/**
	 * String to restrict update from client API to a set of columns
	 */
	// @formatter:off
	private static final String RCSAPI_UPDATE_WHERE_COLUMNS = new StringBuilder(RcsSettingsData.KEY_KEY).append(" IN ('")
			.append(RcsSettingsData.USERPROFILE_IMS_DISPLAY_NAME).append("','")
			.append(RcsSettingsData.KEY_DEFAULT_MESSAGING_METHOD).append("')").toString();
	//@formatter:on
	
    /**
     * Helper class for opening, creating and managing database version control
     */
    private static class DatabaseHelper extends SQLiteOpenHelper {
        private static final int DATABASE_VERSION = 103;


        private Context ctx;
=======
 ******************************************************************************/

package com.orangelabs.rcs.provider.settings;

import java.util.ArrayList;

import javax2.sip.ListeningPoint;
import android.content.ContentProvider;
import android.content.ContentValues;
import android.content.Context;
import android.content.UriMatcher;
import android.database.Cursor;
import android.database.DatabaseUtils;
import android.database.sqlite.SQLiteDatabase;
import android.database.sqlite.SQLiteOpenHelper;
import android.net.Uri;
import android.os.Environment;
import android.text.TextUtils;

import com.gsma.services.rcs.RcsServiceConfiguration;
import com.orangelabs.rcs.R;
import com.orangelabs.rcs.utils.logger.Logger;

/**
 * RCS settings provider
 *
 * @author jexa7410
 */
public class RcsSettingsProvider extends ContentProvider {

    private static final String TABLE = "setting";

    private static final String SELECTION_WITH_KEY_ONLY = RcsSettingsData.KEY_KEY.concat("=?");

    private static final String DATABASE_NAME = "rcs_settings.db";

    private static final UriMatcher sUriMatcher = new UriMatcher(UriMatcher.NO_MATCH);
    static {
        sUriMatcher.addURI(RcsSettingsData.CONTENT_URI.getAuthority(),
                RcsSettingsData.CONTENT_URI.getPath().substring(1), UriType.InternalSettings.INTERNAL_SETTINGS);
        sUriMatcher.addURI(RcsSettingsData.CONTENT_URI.getAuthority(), RcsSettingsData.CONTENT_URI
                .getPath().substring(1).concat("/*"), UriType.InternalSettings.INTERNAL_SETTINGS_WITH_KEY);
        sUriMatcher.addURI(RcsServiceConfiguration.Settings.CONTENT_URI.getAuthority(),
                RcsServiceConfiguration.Settings.CONTENT_URI.getPath().substring(1), UriType.Settings.SETTINGS);
        sUriMatcher.addURI(RcsServiceConfiguration.Settings.CONTENT_URI.getAuthority(),
                RcsServiceConfiguration.Settings.CONTENT_URI.getPath().substring(1).concat("/*"),
                UriType.Settings.SETTINGS_WITH_KEY);
    }

    /**
     * String to restrict query for exposed Uri to a set of columns
     */
    private static final String RESTRICTED_SELECTION_QUERY_FOR_EXTERNALLY_DEFINED_COLUMNS = new StringBuilder(
            RcsSettingsData.KEY_KEY).append(" IN ('").append(RcsSettingsData.KEY_MESSAGING_MODE)
            .append("','").append(RcsSettingsData.USERPROFILE_IMS_USERNAME).append("','")
            .append(RcsSettingsData.USERPROFILE_IMS_DISPLAY_NAME).append("','")
            .append(RcsSettingsData.CONFIGURATION_VALID).append("','")
            .append(RcsSettingsData.COUNTRY_CODE).append("','")
            .append(RcsSettingsData.COUNTRY_AREA_CODE).append("','")
            .append(RcsSettingsData.KEY_DEFAULT_MESSAGING_METHOD).append("')").toString();

    /**
     * String to restrict update from exposed Uri to a set of columns
     */
    private static final String RESTRICTED_SELECTION_UPDATE_FOR_EXTERNALLY_DEFINED_COLUMNS = new StringBuilder(
            RcsSettingsData.KEY_KEY).append(" IN ('")
            .append(RcsSettingsData.USERPROFILE_IMS_DISPLAY_NAME).append("','")
            .append(RcsSettingsData.KEY_DEFAULT_MESSAGING_METHOD).append("')").toString();

    private static final class UriType {

        private static final class Settings {

            private static final int SETTINGS = 1;

            private static final int SETTINGS_WITH_KEY = 2;
        }

        private static final class InternalSettings {

            private static final int INTERNAL_SETTINGS = 3;

            private static final int INTERNAL_SETTINGS_WITH_KEY = 4;
        }
    }

    private static final class CursorType {

        private static final String TYPE_DIRECTORY = "vnd.android.cursor.dir/com.orangelabs.rcs.setting";

        private static final String TYPE_ITEM = "vnd.android.cursor.item/com.orangelabs.rcs.setting";
    }

    private static class DatabaseHelper extends SQLiteOpenHelper {
        private static final int DATABASE_VERSION = 103;

        private Context mContext;

        /**
         * Add a parameter in the db
         *
         * @param db Database
         * @param key Key
         * @param value Value
         */
        private void addParameter(SQLiteDatabase db, String key, String value) {
            db.execSQL(new StringBuilder("INSERT INTO ").append(TABLE).append("(")
                    .append(RcsSettingsData.KEY_KEY).append(",").append(RcsSettingsData.KEY_VALUE)
                    .append(") VALUES ('").append(key).append("','").append(value).append("');")
                    .toString());
        }

        private void addParameter(SQLiteDatabase db, String key, boolean value) {
            addParameter(db, key, Boolean.toString(value));
        }

        private void addParameter(SQLiteDatabase db, String key, int value) {
            addParameter(db, key, Integer.toString(value));
        }
>>>>>>> 49e77f67

        public DatabaseHelper(Context ctx) {
            super(ctx, DATABASE_NAME, null, DATABASE_VERSION);

<<<<<<< HEAD
            this.ctx = ctx;
=======
            mContext = ctx;
>>>>>>> 49e77f67
        }

        @Override
        public void onCreate(SQLiteDatabase db) {
<<<<<<< HEAD
        	db.execSQL("CREATE TABLE " + TABLE + " ("
        			+ RcsSettingsData.KEY_ID + " integer primary key autoincrement,"
                    + RcsSettingsData.KEY_KEY + " TEXT,"
                    + RcsSettingsData.KEY_VALUE + " TEXT);");

            // Insert default values for parameters

			addParameter(db, RcsSettingsData.SERVICE_ACTIVATED, RcsSettingsData.DEFAULT_SERVICE_ACTIVATED.toString());
			addParameter(db, RcsSettingsData.PRESENCE_INVITATION_RINGTONE, RcsSettingsData.DEFAULT_PRESENCE_INVITATION_RINGTONE);
			addParameter(db, RcsSettingsData.PRESENCE_INVITATION_VIBRATE, RcsSettingsData.DEFAULT_PRESENCE_INVITATION_VIBRATE.toString());
			addParameter(db, RcsSettingsData.CSH_INVITATION_RINGTONE, RcsSettingsData.DEFAULT_CSH_INVITATION_RINGTONE);
			addParameter(db, RcsSettingsData.CSH_INVITATION_VIBRATE, RcsSettingsData.DEFAULT_CSH_INVITATION_VIBRATE.toString());
			addParameter(db, RcsSettingsData.CSH_AVAILABLE_BEEP, RcsSettingsData.DEFAULT_CSH_AVAILABLE_BEEP.toString());
			addParameter(db, RcsSettingsData.FILETRANSFER_INVITATION_RINGTONE, RcsSettingsData.DEFAULT_FT_INVITATION_RINGTONE);
			addParameter(db, RcsSettingsData.FILETRANSFER_INVITATION_VIBRATE, RcsSettingsData.DEFAULT_FT_INVITATION_VIBRATE.toString());
			addParameter(db, RcsSettingsData.CHAT_INVITATION_RINGTONE, RcsSettingsData.DEFAULT_CHAT_INVITATION_RINGTONE);
			addParameter(db, RcsSettingsData.CHAT_INVITATION_VIBRATE, RcsSettingsData.DEFAULT_CHAT_INVITATION_VIBRATE.toString());
			addParameter(db, RcsSettingsData.CHAT_RESPOND_TO_DISPLAY_REPORTS,
					RcsSettingsData.DEFAULT_CHAT_RESPOND_TO_DISPLAY_REPORTS.toString());
			addParameter(db, RcsSettingsData.FREETEXT1, ctx.getString(R.string.rcs_settings_label_default_freetext_1));
			addParameter(db, RcsSettingsData.FREETEXT2, ctx.getString(R.string.rcs_settings_label_default_freetext_2));
			addParameter(db, RcsSettingsData.FREETEXT3, ctx.getString(R.string.rcs_settings_label_default_freetext_3));
			addParameter(db, RcsSettingsData.FREETEXT4, ctx.getString(R.string.rcs_settings_label_default_freetext_4));
			addParameter(db, RcsSettingsData.MIN_BATTERY_LEVEL, RcsSettingsData.DEFAULT_MIN_BATTERY_LEVEL.toString());
			addParameter(db, RcsSettingsData.MAX_PHOTO_ICON_SIZE, RcsSettingsData.DEFAULT_MAX_PHOTO_ICON_SIZE.toString());
			addParameter(db, RcsSettingsData.MAX_FREETXT_LENGTH, RcsSettingsData.DEFAULT_MAX_PHOTO_ICON_SIZE.toString());
			addParameter(db, RcsSettingsData.MAX_GEOLOC_LABEL_LENGTH, RcsSettingsData.DEFAULT_MAX_GEOLOC_LABEL_LENGTH.toString());
			addParameter(db, RcsSettingsData.GEOLOC_EXPIRATION_TIME, RcsSettingsData.DEFAULT_GEOLOC_EXPIRATION_TIME.toString());
			addParameter(db, RcsSettingsData.MIN_STORAGE_CAPACITY, RcsSettingsData.DEFAULT_MIN_STORAGE_CAPACITY.toString());
			addParameter(db, RcsSettingsData.MAX_CHAT_PARTICIPANTS, RcsSettingsData.DEFAULT_MAX_CHAT_PARTICIPANTS.toString());
			addParameter(db, RcsSettingsData.MAX_CHAT_MSG_LENGTH, RcsSettingsData.DEFAULT_MAX_CHAT_MSG_LENGTH.toString());
			addParameter(db, RcsSettingsData.MAX_GROUPCHAT_MSG_LENGTH, RcsSettingsData.DEFAULT_MAX_GC_MSG_LENGTH.toString());
			addParameter(db, RcsSettingsData.CHAT_IDLE_DURATION, RcsSettingsData.DEFAULT_CHAT_IDLE_DURATION.toString());
			addParameter(db, RcsSettingsData.MAX_FILE_TRANSFER_SIZE, RcsSettingsData.DEFAULT_MAX_FT_SIZE.toString());
			addParameter(db, RcsSettingsData.WARN_FILE_TRANSFER_SIZE, RcsSettingsData.DEFAULT_WARN_FT_SIZE.toString());
			addParameter(db, RcsSettingsData.MAX_IMAGE_SHARE_SIZE, RcsSettingsData.DEFAULT_MAX_ISH_SIZE.toString());
			addParameter(db, RcsSettingsData.MAX_VIDEO_SHARE_DURATION, RcsSettingsData.DEFAULT_MAX_VSH_DURATION.toString());
			addParameter(db, RcsSettingsData.MAX_CHAT_SESSIONS, RcsSettingsData.DEFAULT_MAX_CHAT_SESSIONS.toString());
			addParameter(db, RcsSettingsData.MAX_FILE_TRANSFER_SESSIONS, RcsSettingsData.DEFAULT_MAX_FT_SESSIONS.toString());
			addParameter(db, RcsSettingsData.MAX_IP_CALL_SESSIONS, RcsSettingsData.DEFAULT_MAX_IP_CALL_SESSIONS.toString());
			addParameter(db, RcsSettingsData.SMS_FALLBACK_SERVICE, RcsSettingsData.DEFAULT_SMS_FALLBACK_SERVICE.toString());
			addParameter(db, RcsSettingsData.WARN_SF_SERVICE, RcsSettingsData.DEFAULT_WARN_SF_SERVICE.toString());
			addParameter(db, RcsSettingsData.AUTO_ACCEPT_CHAT, RcsSettingsData.DEFAULT_AUTO_ACCEPT_CHAT.toString());
			addParameter(db, RcsSettingsData.AUTO_ACCEPT_GROUP_CHAT, RcsSettingsData.DEFAULT_AUTO_ACCEPT_GC.toString());
			addParameter(db, RcsSettingsData.AUTO_ACCEPT_FILE_TRANSFER, RcsSettingsData.DEFAULT_AUTO_ACCEPT_FT.toString());
			addParameter(db, RcsSettingsData.IM_SESSION_START, RcsSettingsData.DEFAULT_IM_SESSION_START.toString());
			addParameter(db, RcsSettingsData.USERPROFILE_IMS_USERNAME, RcsSettingsData.DEFAULT_USERPROFILE_IMS_USERNAME);
			addParameter(db, RcsSettingsData.USERPROFILE_IMS_DISPLAY_NAME, RcsSettingsData.DEFAULT_USERPROFILE_IMS_DISPLAY_NAME);
			addParameter(db, RcsSettingsData.USERPROFILE_IMS_HOME_DOMAIN, RcsSettingsData.DEFAULT_USERPROFILE_IMS_HOME_DOMAIN);
			addParameter(db, RcsSettingsData.USERPROFILE_IMS_PRIVATE_ID, RcsSettingsData.DEFAULT_USERPROFILE_IMS_PRIVATE_ID);
			addParameter(db, RcsSettingsData.USERPROFILE_IMS_PASSWORD, RcsSettingsData.DEFAULT_USERPROFILE_IMS_PASSWORD);
			addParameter(db, RcsSettingsData.USERPROFILE_IMS_REALM, RcsSettingsData.DEFAULT_USERPROFILE_IMS_REALM);
			addParameter(db, RcsSettingsData.IMS_PROXY_ADDR_MOBILE, RcsSettingsData.DEFAULT_IMS_PROXY_ADDR_MOBILE);
			addParameter(db, RcsSettingsData.IMS_PROXY_PORT_MOBILE, RcsSettingsData.DEFAULT_IMS_PROXY_PORT_MOBILE.toString());
			addParameter(db, RcsSettingsData.IMS_PROXY_ADDR_WIFI, RcsSettingsData.DEFAULT_IMS_PROXY_ADDR_WIFI);
			addParameter(db, RcsSettingsData.IMS_PROXY_PORT_WIFI, RcsSettingsData.DEFAULT_IMS_PROXY_PORT_WIFI.toString());
			addParameter(db, RcsSettingsData.XDM_SERVER, RcsSettingsData.DEFAULT_XDM_SERVER);
			addParameter(db, RcsSettingsData.XDM_LOGIN, RcsSettingsData.DEFAULT_XDM_LOGIN);
			addParameter(db, RcsSettingsData.XDM_PASSWORD, RcsSettingsData.DEFAULT_XDM_PASSWORD);
			addParameter(db, RcsSettingsData.FT_HTTP_SERVER, RcsSettingsData.DEFAULT_FT_HTTP_SERVER);
			addParameter(db, RcsSettingsData.FT_HTTP_LOGIN, RcsSettingsData.DEFAULT_FT_HTTP_LOGIN);
			addParameter(db, RcsSettingsData.FT_HTTP_PASSWORD, RcsSettingsData.DEFAULT_FT_HTTP_PASSWORD);
			addParameter(db, RcsSettingsData.FT_PROTOCOL, RcsSettingsData.DEFAULT_FT_PROTOCOL);
			addParameter(db, RcsSettingsData.IM_CONF_URI, RcsSettingsData.DEFAULT_IM_CONF_URI);
			addParameter(db, RcsSettingsData.ENDUSER_CONFIRMATION_URI, RcsSettingsData.DEFAULT_ENDUSER_CONFIRMATION_URI);
			addParameter(db, RcsSettingsData.COUNTRY_CODE, RcsSettingsData.DEFAULT_COUNTRY_CODE);
			addParameter(db, RcsSettingsData.COUNTRY_AREA_CODE, RcsSettingsData.DEFAULT_COUNTRY_AREA_CODE);
			addParameter(db, RcsSettingsData.MSISDN, RcsSettingsData.DEFAULT_MSISDN);
			addParameter(db, RcsSettingsData.CAPABILITY_CS_VIDEO, RcsSettingsData.DEFAULT_CAPABILITY_CS_VIDEO.toString());
			addParameter(db, RcsSettingsData.CAPABILITY_IMAGE_SHARING, RcsSettingsData.DEFAULT_CAPABILITY_ISH.toString());
			addParameter(db, RcsSettingsData.CAPABILITY_VIDEO_SHARING, RcsSettingsData.DEFAULT_CAPABILITY_VSH.toString());
			addParameter(db, RcsSettingsData.CAPABILITY_IP_VOICE_CALL, RcsSettingsData.DEFAULT_CAPABILITY_IP_VOICE_CALL.toString());
			addParameter(db, RcsSettingsData.CAPABILITY_IP_VIDEO_CALL, RcsSettingsData.DEFAULT_CAPABILITY_IP_VIDEO_CALL.toString());
			addParameter(db, RcsSettingsData.CAPABILITY_IM_SESSION, RcsSettingsData.DEFAULT_CAPABILITY_IM_SESSION.toString());
			addParameter(db, RcsSettingsData.CAPABILITY_IM_GROUP_SESSION, RcsSettingsData.DEFAULT_CAPABILITY_IM_GROUP_SESSION.toString());
			addParameter(db, RcsSettingsData.CAPABILITY_FILE_TRANSFER, RcsSettingsData.DEFAULT_CAPABILITY_FT.toString());
			addParameter(db, RcsSettingsData.CAPABILITY_FILE_TRANSFER_HTTP, RcsSettingsData.DEFAULT_CAPABILITY_FT_HTTP.toString());
			addParameter(db, RcsSettingsData.CAPABILITY_PRESENCE_DISCOVERY, RcsSettingsData.DEFAULT_CAPABILITY_PRESENCE_DISCOVERY.toString());
			addParameter(db, RcsSettingsData.CAPABILITY_SOCIAL_PRESENCE, RcsSettingsData.DEFAULT_CAPABILITY_SOCIAL_PRESENCE.toString());
			addParameter(db, RcsSettingsData.CAPABILITY_GEOLOCATION_PUSH, RcsSettingsData.DEFAULT_CAPABILITY_GEOLOCATION_PUSH.toString());
			addParameter(db, RcsSettingsData.CAPABILITY_FILE_TRANSFER_THUMBNAIL, RcsSettingsData.DEFAULT_CAPABILITY_FT_THUMBNAIL.toString());
			addParameter(db, RcsSettingsData.CAPABILITY_GROUP_CHAT_SF, RcsSettingsData.DEFAULT_CAPABILITY_GC_SF.toString());
			addParameter(db, RcsSettingsData.CAPABILITY_FILE_TRANSFER_SF, RcsSettingsData.DEFAULT_CAPABILITY_FT_SF.toString());
			addParameter(db, RcsSettingsData.CAPABILITY_RCS_EXTENSIONS, RcsSettingsData.DEFAULT_CAPABILITY_RCS_EXTENSIONS);
			addParameter(db, RcsSettingsData.IMS_SERVICE_POLLING_PERIOD, RcsSettingsData.DEFAULT_IMS_SERVICE_POLLING_PERIOD.toString());
			addParameter(db, RcsSettingsData.SIP_DEFAULT_PORT, RcsSettingsData.DEFAULT_SIP_DEFAULT_PORT.toString());
			addParameter(db, RcsSettingsData.SIP_DEFAULT_PROTOCOL_FOR_MOBILE,
					RcsSettingsData.DEFAULT_SIP_DEFAULT_PROTOCOL_FOR_MOBILE);
			addParameter(db, RcsSettingsData.SIP_DEFAULT_PROTOCOL_FOR_WIFI, RcsSettingsData.DEFAULT_SIP_DEFAULT_PROTOCOL_FOR_WIFI);
			addParameter(db, RcsSettingsData.TLS_CERTIFICATE_ROOT, RcsSettingsData.DEFAULT_TLS_CERTIFICATE_ROOT);
			addParameter(db, RcsSettingsData.TLS_CERTIFICATE_INTERMEDIATE, RcsSettingsData.DEFAULT_TLS_CERTIFICATE_INTERMEDIATE);
			addParameter(db, RcsSettingsData.SIP_TRANSACTION_TIMEOUT, RcsSettingsData.DEFAULT_SIP_TRANSACTION_TIMEOUT.toString());
			addParameter(db, RcsSettingsData.MSRP_DEFAULT_PORT, RcsSettingsData.DEFAULT_MSRP_DEFAULT_PORT.toString());
			addParameter(db, RcsSettingsData.RTP_DEFAULT_PORT, RcsSettingsData.DEFAULT_RTP_DEFAULT_PORT.toString());
			addParameter(db, RcsSettingsData.MSRP_TRANSACTION_TIMEOUT, RcsSettingsData.DEFAULT_MSRP_TRANSACTION_TIMEOUT.toString());
			addParameter(db, RcsSettingsData.REGISTER_EXPIRE_PERIOD, RcsSettingsData.DEFAULT_REGISTER_EXPIRE_PERIOD.toString());
			addParameter(db, RcsSettingsData.REGISTER_RETRY_BASE_TIME, RcsSettingsData.DEFAULT_REGISTER_RETRY_BASE_TIME.toString());
			addParameter(db, RcsSettingsData.REGISTER_RETRY_MAX_TIME, RcsSettingsData.DEFAULT_REGISTER_RETRY_MAX_TIME.toString());
			addParameter(db, RcsSettingsData.PUBLISH_EXPIRE_PERIOD, RcsSettingsData.DEFAULT_PUBLISH_EXPIRE_PERIOD.toString());
			addParameter(db, RcsSettingsData.REVOKE_TIMEOUT, RcsSettingsData.DEFAULT_REVOKE_TIMEOUT.toString());
			addParameter(db, RcsSettingsData.IMS_AUTHENT_PROCEDURE_MOBILE, RcsSettingsData.DEFAULT_IMS_AUTHENT_PROCEDURE_MOBILE);
			addParameter(db, RcsSettingsData.IMS_AUTHENT_PROCEDURE_WIFI, RcsSettingsData.DEFAULT_IMS_AUTHENT_PROCEDURE_WIFI);
			addParameter(db, RcsSettingsData.TEL_URI_FORMAT, RcsSettingsData.DEFAULT_TEL_URI_FORMAT.toString());
			addParameter(db, RcsSettingsData.RINGING_SESSION_PERIOD, RcsSettingsData.DEFAULT_RINGING_SESSION_PERIOD.toString());
			addParameter(db, RcsSettingsData.SUBSCRIBE_EXPIRE_PERIOD, RcsSettingsData.DEFAULT_SUBSCRIBE_EXPIRE_PERIOD.toString());
			addParameter(db, RcsSettingsData.IS_COMPOSING_TIMEOUT, RcsSettingsData.DEFAULT_IS_COMPOSING_TIMEOUT.toString());
			addParameter(db, RcsSettingsData.SESSION_REFRESH_EXPIRE_PERIOD, RcsSettingsData.DEFAULT_SESSION_REFRESH_EXPIRE_PERIOD.toString());
			addParameter(db, RcsSettingsData.PERMANENT_STATE_MODE, RcsSettingsData.DEFAULT_PERMANENT_STATE_MODE.toString());
			addParameter(db, RcsSettingsData.TRACE_ACTIVATED, RcsSettingsData.DEFAULT_TRACE_ACTIVATED.toString());
			addParameter(db, RcsSettingsData.TRACE_LEVEL, RcsSettingsData.DEFAULT_TRACE_LEVEL.toString());
			addParameter(db, RcsSettingsData.SIP_TRACE_ACTIVATED, RcsSettingsData.DEFAULT_SIP_TRACE_ACTIVATED.toString());
			addParameter(db, RcsSettingsData.SIP_TRACE_FILE, RcsSettingsData.DEFAULT_SIP_TRACE_FILE);
			addParameter(db, RcsSettingsData.MEDIA_TRACE_ACTIVATED, RcsSettingsData.DEFAULT_MEDIA_TRACE_ACTIVATED.toString());
			addParameter(db, RcsSettingsData.CAPABILITY_REFRESH_TIMEOUT, RcsSettingsData.DEFAULT_CAPABILITY_REFRESH_TIMEOUT.toString());
			addParameter(db, RcsSettingsData.CAPABILITY_EXPIRY_TIMEOUT, RcsSettingsData.DEFAULT_CAPABILITY_EXPIRY_TIMEOUT.toString());
			addParameter(db, RcsSettingsData.CAPABILITY_POLLING_PERIOD, RcsSettingsData.DEFAULT_CAPABILITY_POLLING_PERIOD.toString());
			addParameter(db, RcsSettingsData.IM_CAPABILITY_ALWAYS_ON, RcsSettingsData.DEFAULT_IM_CAPABILITY_ALWAYS_ON.toString());
			addParameter(db, RcsSettingsData.FT_CAPABILITY_ALWAYS_ON, RcsSettingsData.DEFAULT_FT_CAPABILITY_ALWAYS_ON.toString());
			addParameter(db, RcsSettingsData.IM_USE_REPORTS, RcsSettingsData.DEFAULT_IM_USE_REPORTS.toString());
			addParameter(db, RcsSettingsData.NETWORK_ACCESS, RcsSettingsData.DEFAULT_NETWORK_ACCESS.toString());
			addParameter(db, RcsSettingsData.SIP_TIMER_T1, RcsSettingsData.DEFAULT_SIP_TIMER_T1.toString());
			addParameter(db, RcsSettingsData.SIP_TIMER_T2, RcsSettingsData.DEFAULT_SIP_TIMER_T2.toString());
			addParameter(db, RcsSettingsData.SIP_TIMER_T4, RcsSettingsData.DEFAULT_SIP_TIMER_T4.toString());
			addParameter(db, RcsSettingsData.SIP_KEEP_ALIVE, RcsSettingsData.DEFAULT_SIP_KEEP_ALIVE.toString());
			addParameter(db, RcsSettingsData.SIP_KEEP_ALIVE_PERIOD, RcsSettingsData.DEFAULT_SIP_KEEP_ALIVE_PERIOD.toString());
			addParameter(db, RcsSettingsData.RCS_APN, RcsSettingsData.DEFAULT_RCS_APN);
			addParameter(db, RcsSettingsData.RCS_OPERATOR, RcsSettingsData.DEFAULT_RCS_OPERATOR);
			addParameter(db, RcsSettingsData.MAX_CHAT_LOG_ENTRIES, RcsSettingsData.DEFAULT_MAX_CHAT_LOG_ENTRIES.toString());
			addParameter(db, RcsSettingsData.MAX_RICHCALL_LOG_ENTRIES, RcsSettingsData.DEFAULT_MAX_RICHCALL_LOG_ENTRIES.toString());
			addParameter(db, RcsSettingsData.MAX_IPCALL_LOG_ENTRIES, RcsSettingsData.DEFAULT_MAX_IPCALL_LOG_ENTRIES.toString());
			addParameter(db, RcsSettingsData.GRUU, RcsSettingsData.DEFAULT_GRUU.toString());
			addParameter(db, RcsSettingsData.USE_IMEI_AS_DEVICE_ID, RcsSettingsData.DEFAULT_USE_IMEI_AS_DEVICE_ID.toString());
			addParameter(db, RcsSettingsData.CPU_ALWAYS_ON, RcsSettingsData.DEFAULT_CPU_ALWAYS_ON.toString());
			addParameter(db, RcsSettingsData.CONFIG_MODE, RcsSettingsData.DEFAULT_CONFIG_MODE.toString());
			addParameter(db, RcsSettingsData.PROVISIONING_TERMS_ACCEPTED, RcsSettingsData.DEFAULT_PROVISIONING_TERMS_ACCEPTED.toString());
			addParameter(db, RcsSettingsData.PROVISIONING_VERSION, RcsSettingsData.DEFAULT_PROVISIONING_VERSION);
			addParameter(db, RcsSettingsData.PROVISIONING_TOKEN, RcsSettingsData.DEFAULT_PROVISIONING_TOKEN);
			addParameter(db, RcsSettingsData.SECONDARY_PROVISIONING_ADDRESS, RcsSettingsData.DEFAULT_SECONDARY_PROV_ADDR);
			addParameter(db, RcsSettingsData.SECONDARY_PROVISIONING_ADDRESS_ONLY, RcsSettingsData.DEFAULT_SECONDARY_PROV_ADDR_ONLY.toString());
			addParameter(db, RcsSettingsData.DIRECTORY_PATH_PHOTOS, RcsSettingsData.DEFAULT_DIRECTORY_PATH_PHOTOS);
			addParameter(db, RcsSettingsData.DIRECTORY_PATH_VIDEOS, RcsSettingsData.DEFAULT_DIRECTORY_PATH_VIDEOS);
			addParameter(db, RcsSettingsData.DIRECTORY_PATH_FILES, RcsSettingsData.DEFAULT_DIRECTORY_PATH_FILES);
			addParameter(db, RcsSettingsData.SECURE_MSRP_OVER_WIFI, RcsSettingsData.DEFAULT_SECURE_MSRP_OVER_WIFI.toString());
			addParameter(db, RcsSettingsData.SECURE_RTP_OVER_WIFI, RcsSettingsData.DEFAULT_SECURE_RTP_OVER_WIFI.toString());
			addParameter(db, RcsSettingsData.KEY_MESSAGING_MODE, RcsSettingsData.DEFAULT_KEY_MESSAGING_MODE.toString());
			addParameter(db, RcsSettingsData.CAPABILITY_SIP_AUTOMATA, RcsSettingsData.DEFAULT_CAPABILITY_SIP_AUTOMATA.toString());
			addParameter(db, RcsSettingsData.KEY_GSMA_RELEASE, RcsSettingsData.DEFAULT_KEY_GSMA_RELEASE.toString());
			addParameter(db, RcsSettingsData.IPVOICECALL_BREAKOUT_AA, RcsSettingsData.DEFAULT_IPVOICECALL_BREAKOUT_AA.toString());
			addParameter(db, RcsSettingsData.IPVOICECALL_BREAKOUT_CS, RcsSettingsData.DEFAULT_IPVOICECALL_BREAKOUT_CS.toString());
			addParameter(db, RcsSettingsData.IPVIDEOCALL_UPGRADE_FROM_CS, RcsSettingsData.DEFAULT_IPVIDEOCALL_UPGRADE_FROM_CS.toString());
			addParameter(db, RcsSettingsData.IPVIDEOCALL_UPGRADE_ON_CAPERROR,
					RcsSettingsData.DEFAULT_IPVIDEOCALL_UPGRADE_ON_CAPERROR.toString());
			addParameter(db, RcsSettingsData.IPVIDEOCALL_UPGRADE_ATTEMPT_EARLY,
					RcsSettingsData.DEFAULT_IPVIDEOCALL_UPGRADE_ATTEMPT_EARLY.toString());
			addParameter(db, RcsSettingsData.TCP_FALLBACK, RcsSettingsData.DEFAULT_TCP_FALLBACK.toString());
			addParameter(db, RcsSettingsData.VENDOR_NAME, RcsSettingsData.DEFAULT_VENDOR_NAME);
			addParameter(db, RcsSettingsData.CONTROL_EXTENSIONS, RcsSettingsData.DEFAULT_CONTROL_EXTENSIONS.toString());
			addParameter(db, RcsSettingsData.ALLOW_EXTENSIONS, RcsSettingsData.DEFAULT_ALLOW_EXTENSIONS.toString());
			addParameter(db, RcsSettingsData.MAX_MSRP_SIZE_EXTENSIONS, RcsSettingsData.DEFAULT_MAX_MSRP_SIZE_EXTENSIONS.toString());
			addParameter(db, RcsSettingsData.CONFIGURATION_VALID, RcsSettingsData.DEFAULT_CONFIGURATION_VALID.toString());
			addParameter(db, RcsSettingsData.AUTO_ACCEPT_FT_IN_ROAMING, RcsSettingsData.DEFAULT_AUTO_ACCEPT_FT_IN_ROAMING.toString());
			addParameter(db, RcsSettingsData.AUTO_ACCEPT_FT_CHANGEABLE, RcsSettingsData.DEFAULT_AUTO_ACCEPT_FT_CHANGEABLE.toString());
			addParameter(db, RcsSettingsData.KEY_DEFAULT_MESSAGING_METHOD, RcsSettingsData.DEFAULT_KEY_DEFAULT_MESSAGING_METHOD.toString());
			addParameter(db, RcsSettingsData.KEY_IMAGE_RESIZE_OPTION, RcsSettingsData.DEFAULT_KEY_IMAGE_RESIZE_OPTION.toString());
        }

        /**
         * Add a parameter in the database
         *
         * @param db Database
         * @param key Key
         * @param value Value
         */
        private void addParameter(SQLiteDatabase db, String key, String value) {
            String sql = "INSERT INTO " + TABLE + " (" +
            	RcsSettingsData.KEY_KEY + "," +
            	RcsSettingsData.KEY_VALUE + ") VALUES ('" +
            	key + "','" + value + "');";
            db.execSQL(sql);
        }

        @Override
        public void onUpgrade(SQLiteDatabase db, int oldVersion, int currentVersion) {
        	// Get old data before deleting the table
        	Cursor oldDataCursor = db.query(TABLE, null, null, null, null, null, null);

            // Get all the pairs key/value of the old table to insert them back
            // after update
        	ArrayList<ContentValues> valuesList = new ArrayList<ContentValues>();
        	while(oldDataCursor.moveToNext()){
        		String key = null;
        		String value = null;
        		int index = oldDataCursor.getColumnIndex(RcsSettingsData.KEY_KEY);
        		if (index!=-1) {
        			key = oldDataCursor.getString(index);
        		}
        		index = oldDataCursor.getColumnIndex(RcsSettingsData.KEY_VALUE);
        		if (index!=-1) {
        			value = oldDataCursor.getString(index);
        		}
        		if (key!=null && value!=null) {
	        		ContentValues values = new ContentValues();
	        		values.put(RcsSettingsData.KEY_KEY, key);
	        		values.put(RcsSettingsData.KEY_VALUE, value);
	        		valuesList.add(values);
        		}
        	}
            oldDataCursor.close();

        	// Delete old table
        	db.execSQL("DROP TABLE IF EXISTS " + TABLE);

            // Recreate table
        	onCreate(db);

        	// Put the old values back when possible
        	for (int i=0; i<valuesList.size();i++) {
        		ContentValues values = valuesList.get(i);
        		String whereClause = RcsSettingsData.KEY_KEY + "=" + "\""+ values.getAsString(RcsSettingsData.KEY_KEY) + "\"";
        		// Update the value with this key in the newly created database
	    		// If key is not present in the new version, this won't do anything
	   			db.update(TABLE, values, whereClause, null);
        	}
        }
    }

    @Override
    public boolean onCreate() {
        openHelper = new DatabaseHelper(getContext());
        return true;
    }

    @Override
    public String getType(Uri uri) {
        int match = uriMatcher.match(uri);
        switch(match) {
            case SETTINGS:
            case RCSAPI_SETTINGS:
                return "vnd.android.cursor.dir/com.orangelabs.rcs.settings";
            case SETTINGS_ID:
            case RCSAPI_SETTINGS_ID:
                return "vnd.android.cursor.item/com.orangelabs.rcs.settings";
            default:
                throw new IllegalArgumentException("Unknown URI " + uri);
        }
    }

	private StringBuilder buildKeyedSelection(String selectionKey, String selectionValue, String selection) {
		StringBuilder selectionKeyBuilder = new StringBuilder("(").append(selectionKey).append("=").append(selectionValue)
				.append(")");
		if (selection == null) {
			return selectionKeyBuilder;
		} else {
			return selectionKeyBuilder.append(" AND (").append(selection).append(")");
		}
	}
    
	private StringBuilder restrictSelectionToColumns(String selection) {
		if (selection == null) {
			return new StringBuilder(RCSAPI_UPDATE_WHERE_COLUMNS);
		} else {
			return new StringBuilder("(").append(selection).append(") AND (").append(RCSAPI_QUERY_WHERE_COLUMNS).append(")");
		}
	}
	
    @Override
    public Cursor query(Uri uri, String[] projectionIn, String selection, String[] selectionArgs, String sort) {
        SQLiteQueryBuilder qb = new SQLiteQueryBuilder();
        qb.setTables(TABLE);

        // Generate the body of the query
        int match = uriMatcher.match(uri);
		switch (match) {
		case SETTINGS:
			break;
		case RCSAPI_SETTINGS:
			// Restrict access to authorized columns
			qb.appendWhere(RCSAPI_QUERY_WHERE_COLUMNS);
			break;
		case SETTINGS_ID:
			// Restrict access to id
			qb.appendWhere(buildKeyedSelection(RcsSettingsData.KEY_ID,uri.getLastPathSegment(),null));
			break;
		case RCSAPI_SETTINGS_ID:
			String stringKey = new StringBuilder("'").append(uri.getLastPathSegment()).append("'").toString();
			// Restrict access to string key
			qb.appendWhere(restrictSelectionToColumns(buildKeyedSelection(RcsSettingsData.KEY_KEY, stringKey, null).toString()));
			break;
		default:
			throw new IllegalArgumentException("Unknown URI " + uri);
		}
		Cursor cursor = null;
		try {
			SQLiteDatabase db = openHelper.getReadableDatabase();
			cursor = qb.query(db, projectionIn, selection, selectionArgs, null, null, sort);
			// Register the contexts ContentResolver to be notified if
			// the cursor result set changes.
			cursor.setNotificationUri(getContext().getContentResolver(), uri);
			return cursor;
		} catch (RuntimeException e) {
			if (cursor != null) {
				cursor.close();
			}
			throw e;
		}
    }
    
	@Override
	public int update(Uri uri, ContentValues values, String where, String[] whereArgs) {
		int count = 0;
		SQLiteDatabase db = openHelper.getWritableDatabase();

		switch (uriMatcher.match(uri)) {
		case SETTINGS:
			count = db.update(TABLE, values, where, whereArgs);
			break;
		case RCSAPI_SETTINGS:
			// Restrict access to authorized columns
			where = restrictSelectionToColumns(where).toString();
			count = db.update(TABLE, values, where, whereArgs);
			break;
		case SETTINGS_ID:
			where = buildKeyedSelection(RcsSettingsData.KEY_ID,uri.getLastPathSegment(),where).toString();
			count = db.update(TABLE, values, where, whereArgs);
			break;
		case RCSAPI_SETTINGS_ID:
			where = buildKeyedSelection(RcsSettingsData.KEY_ID,uri.getLastPathSegment(),where).toString();
			where = restrictSelectionToColumns(where).toString();
			count = db.update(TABLE, values, where, whereArgs);
			break;
		default:
			throw new UnsupportedOperationException("Cannot update URI " + uri);
		}
		if (count != 0) {
			getContext().getContentResolver().notifyChange(uri, null);
		}
		return count;
	}

    @Override
    public Uri insert(Uri uri, ContentValues initialValues) {
        throw new UnsupportedOperationException("Cannot insert URI " + uri);
    }

    @Override
    public int delete(Uri uri, String where, String[] whereArgs) {
        throw new UnsupportedOperationException();
    }
}
=======
            db.execSQL(new StringBuilder("CREATE TABLE IF NOT EXISTS ").append(TABLE).append("(")
                    .append(RcsSettingsData.KEY_KEY).append(" TEXT PRIMARY KEY,")
                    .append(RcsSettingsData.KEY_VALUE).append(" TEXT);").toString());

            /* Insert default values for parameters */
            addParameter(db, RcsSettingsData.SERVICE_ACTIVATED,               false);
            addParameter(db, RcsSettingsData.PRESENCE_INVITATION_RINGTONE,    "");
            addParameter(db, RcsSettingsData.PRESENCE_INVITATION_VIBRATE,     true);
            addParameter(db, RcsSettingsData.CSH_INVITATION_RINGTONE,         "");
            addParameter(db, RcsSettingsData.CSH_INVITATION_VIBRATE,          true);
            addParameter(db, RcsSettingsData.CSH_AVAILABLE_BEEP,              true);
            addParameter(db, RcsSettingsData.FILETRANSFER_INVITATION_RINGTONE, "");
            addParameter(db, RcsSettingsData.FILETRANSFER_INVITATION_VIBRATE, true);
            addParameter(db, RcsSettingsData.CHAT_INVITATION_RINGTONE,        "");
            addParameter(db, RcsSettingsData.CHAT_INVITATION_VIBRATE,         true);
            addParameter(db, RcsSettingsData.CHAT_RESPOND_TO_DISPLAY_REPORTS, true);
            addParameter(db, RcsSettingsData.FREETEXT1,                       mContext.getString(R.string.rcs_settings_label_default_freetext_1));
            addParameter(db, RcsSettingsData.FREETEXT2,                       mContext.getString(R.string.rcs_settings_label_default_freetext_2));
            addParameter(db, RcsSettingsData.FREETEXT3,                       mContext.getString(R.string.rcs_settings_label_default_freetext_3));
            addParameter(db, RcsSettingsData.FREETEXT4,                       mContext.getString(R.string.rcs_settings_label_default_freetext_4));
            addParameter(db, RcsSettingsData.MIN_BATTERY_LEVEL,               0);
            addParameter(db, RcsSettingsData.MAX_PHOTO_ICON_SIZE,             256);
            addParameter(db, RcsSettingsData.MAX_FREETXT_LENGTH,              100);
            addParameter(db, RcsSettingsData.MAX_GEOLOC_LABEL_LENGTH,         100);
            addParameter(db, RcsSettingsData.GEOLOC_EXPIRATION_TIME,          3600);
            addParameter(db, RcsSettingsData.MIN_STORAGE_CAPACITY,            10240);
            addParameter(db, RcsSettingsData.MAX_CHAT_PARTICIPANTS,           10);
            addParameter(db, RcsSettingsData.MAX_CHAT_MSG_LENGTH,             100);
            addParameter(db, RcsSettingsData.MAX_GROUPCHAT_MSG_LENGTH,        100);
            addParameter(db, RcsSettingsData.CHAT_IDLE_DURATION,              300);
            addParameter(db, RcsSettingsData.MAX_FILE_TRANSFER_SIZE,          3072);
            addParameter(db, RcsSettingsData.WARN_FILE_TRANSFER_SIZE,         2048);
            addParameter(db, RcsSettingsData.MAX_IMAGE_SHARE_SIZE,            3072);
            addParameter(db, RcsSettingsData.MAX_VIDEO_SHARE_DURATION,        54000);
            addParameter(db, RcsSettingsData.MAX_CHAT_SESSIONS,               20);
            addParameter(db, RcsSettingsData.MAX_FILE_TRANSFER_SESSIONS,      10);
            addParameter(db, RcsSettingsData.MAX_IP_CALL_SESSIONS,            5);
            addParameter(db, RcsSettingsData.SMS_FALLBACK_SERVICE,            true);
            addParameter(db, RcsSettingsData.WARN_SF_SERVICE,                 false);
            addParameter(db, RcsSettingsData.AUTO_ACCEPT_CHAT,                false);
            addParameter(db, RcsSettingsData.AUTO_ACCEPT_GROUP_CHAT,          false);
            addParameter(db, RcsSettingsData.AUTO_ACCEPT_FILE_TRANSFER,       false);
            addParameter(db, RcsSettingsData.IM_SESSION_START,                1);
            addParameter(db, RcsSettingsData.USERPROFILE_IMS_USERNAME,        "");
            addParameter(db, RcsSettingsData.USERPROFILE_IMS_DISPLAY_NAME,    "");
            addParameter(db, RcsSettingsData.USERPROFILE_IMS_HOME_DOMAIN,     "");
            addParameter(db, RcsSettingsData.USERPROFILE_IMS_PRIVATE_ID,      "");
            addParameter(db, RcsSettingsData.USERPROFILE_IMS_PASSWORD,        "");
            addParameter(db, RcsSettingsData.USERPROFILE_IMS_REALM,           "");
            addParameter(db, RcsSettingsData.IMS_PROXY_ADDR_MOBILE,           "");
            addParameter(db, RcsSettingsData.IMS_PROXY_PORT_MOBILE,           5060);
            addParameter(db, RcsSettingsData.IMS_PROXY_ADDR_WIFI,             "");
            addParameter(db, RcsSettingsData.IMS_PROXY_PORT_WIFI,             5060);
            addParameter(db, RcsSettingsData.XDM_SERVER,                      "");
            addParameter(db, RcsSettingsData.XDM_LOGIN,                       "");
            addParameter(db, RcsSettingsData.XDM_PASSWORD,                    "");
            addParameter(db, RcsSettingsData.FT_HTTP_SERVER,                  "");
            addParameter(db, RcsSettingsData.FT_HTTP_LOGIN,                   "");
            addParameter(db, RcsSettingsData.FT_HTTP_PASSWORD,                "");
            addParameter(db, RcsSettingsData.FT_PROTOCOL,                     RcsSettingsData.FT_PROTOCOL_MSRP);
            addParameter(db, RcsSettingsData.IM_CONF_URI,                     RcsSettingsData.DEFAULT_GROUP_CHAT_URI);
            addParameter(db, RcsSettingsData.ENDUSER_CONFIRMATION_URI,        "");
            addParameter(db, RcsSettingsData.COUNTRY_CODE,                    "+33");
            addParameter(db, RcsSettingsData.COUNTRY_AREA_CODE,               0);
            addParameter(db, RcsSettingsData.MSISDN,                          "");
            addParameter(db, RcsSettingsData.CAPABILITY_CS_VIDEO,             false);
            addParameter(db, RcsSettingsData.CAPABILITY_IMAGE_SHARING,        true);
            addParameter(db, RcsSettingsData.CAPABILITY_VIDEO_SHARING,        true);
            addParameter(db, RcsSettingsData.CAPABILITY_IP_VOICE_CALL,        true);
            addParameter(db, RcsSettingsData.CAPABILITY_IP_VIDEO_CALL,        true);
            addParameter(db, RcsSettingsData.CAPABILITY_IM_SESSION,           true);
            addParameter(db, RcsSettingsData.CAPABILITY_IM_GROUP_SESSION,     true);
            addParameter(db, RcsSettingsData.CAPABILITY_FILE_TRANSFER,        true);
            addParameter(db, RcsSettingsData.CAPABILITY_FILE_TRANSFER_HTTP,   true);
            addParameter(db, RcsSettingsData.CAPABILITY_PRESENCE_DISCOVERY,   false);
            addParameter(db, RcsSettingsData.CAPABILITY_SOCIAL_PRESENCE,      false);
            addParameter(db, RcsSettingsData.CAPABILITY_GEOLOCATION_PUSH,     true);
            addParameter(db, RcsSettingsData.CAPABILITY_FILE_TRANSFER_THUMBNAIL, false);
            addParameter(db, RcsSettingsData.CAPABILITY_GROUP_CHAT_SF,        false);
            addParameter(db, RcsSettingsData.CAPABILITY_FILE_TRANSFER_SF,     false);
            addParameter(db, RcsSettingsData.CAPABILITY_RCS_EXTENSIONS,       "");
            addParameter(db, RcsSettingsData.IMS_SERVICE_POLLING_PERIOD,      300);
            addParameter(db, RcsSettingsData.SIP_DEFAULT_PORT,                5062);
            addParameter(db, RcsSettingsData.SIP_DEFAULT_PROTOCOL_FOR_MOBILE, ListeningPoint.UDP);
            addParameter(db, RcsSettingsData.SIP_DEFAULT_PROTOCOL_FOR_WIFI,   ListeningPoint.TCP);
            addParameter(db, RcsSettingsData.TLS_CERTIFICATE_ROOT,            "");
            addParameter(db, RcsSettingsData.TLS_CERTIFICATE_INTERMEDIATE,    "");
            addParameter(db, RcsSettingsData.SIP_TRANSACTION_TIMEOUT,         120);
            addParameter(db, RcsSettingsData.MSRP_DEFAULT_PORT,               20000);
            addParameter(db, RcsSettingsData.RTP_DEFAULT_PORT,                10000);
            addParameter(db, RcsSettingsData.MSRP_TRANSACTION_TIMEOUT,        5);
            addParameter(db, RcsSettingsData.REGISTER_EXPIRE_PERIOD,          600000);
            addParameter(db, RcsSettingsData.REGISTER_RETRY_BASE_TIME,        30);
            addParameter(db, RcsSettingsData.REGISTER_RETRY_MAX_TIME,         1800);
            addParameter(db, RcsSettingsData.PUBLISH_EXPIRE_PERIOD,           3600);
            addParameter(db, RcsSettingsData.REVOKE_TIMEOUT,                  300);
            addParameter(db, RcsSettingsData.IMS_AUTHENT_PROCEDURE_MOBILE,    RcsSettingsData.DIGEST_AUTHENT);
            addParameter(db, RcsSettingsData.IMS_AUTHENT_PROCEDURE_WIFI,      RcsSettingsData.DIGEST_AUTHENT);
            addParameter(db, RcsSettingsData.TEL_URI_FORMAT,                  true);
            addParameter(db, RcsSettingsData.RINGING_SESSION_PERIOD,          60);
            addParameter(db, RcsSettingsData.SUBSCRIBE_EXPIRE_PERIOD,         3600);
            addParameter(db, RcsSettingsData.IS_COMPOSING_TIMEOUT,            5);
            addParameter(db, RcsSettingsData.SESSION_REFRESH_EXPIRE_PERIOD,   0);
            addParameter(db, RcsSettingsData.PERMANENT_STATE_MODE,            true);
            addParameter(db, RcsSettingsData.TRACE_ACTIVATED,                 true);
            addParameter(db, RcsSettingsData.TRACE_LEVEL,                     Logger.DEBUG_LEVEL);
            addParameter(db, RcsSettingsData.SIP_TRACE_ACTIVATED,             false);
            addParameter(db, RcsSettingsData.SIP_TRACE_FILE,                  Environment.getExternalStorageDirectory() + "/sip.txt");
            addParameter(db, RcsSettingsData.MEDIA_TRACE_ACTIVATED,           false);
            addParameter(db, RcsSettingsData.CAPABILITY_REFRESH_TIMEOUT,      1);
            addParameter(db, RcsSettingsData.CAPABILITY_EXPIRY_TIMEOUT,       86400);
            addParameter(db, RcsSettingsData.CAPABILITY_POLLING_PERIOD,       3600);
            addParameter(db, RcsSettingsData.IM_CAPABILITY_ALWAYS_ON,         true);
            addParameter(db, RcsSettingsData.FT_CAPABILITY_ALWAYS_ON,         false);
            addParameter(db, RcsSettingsData.IM_USE_REPORTS,                  true);
            addParameter(db, RcsSettingsData.NETWORK_ACCESS,                  RcsSettingsData.ANY_ACCESS);
            addParameter(db, RcsSettingsData.SIP_TIMER_T1,                    2000);
            addParameter(db, RcsSettingsData.SIP_TIMER_T2,                    16000);
            addParameter(db, RcsSettingsData.SIP_TIMER_T4,                    17000);
            addParameter(db, RcsSettingsData.SIP_KEEP_ALIVE,                  true);
            addParameter(db, RcsSettingsData.SIP_KEEP_ALIVE_PERIOD,           60);
            addParameter(db, RcsSettingsData.RCS_APN,                         "");
            addParameter(db, RcsSettingsData.RCS_OPERATOR,                    "");
            addParameter(db, RcsSettingsData.MAX_CHAT_LOG_ENTRIES,            500);
            addParameter(db, RcsSettingsData.MAX_RICHCALL_LOG_ENTRIES,        200);
            addParameter(db, RcsSettingsData.MAX_IPCALL_LOG_ENTRIES,          200);
            addParameter(db, RcsSettingsData.GRUU,                            true);
            addParameter(db, RcsSettingsData.USE_IMEI_AS_DEVICE_ID,           true);
            addParameter(db, RcsSettingsData.CPU_ALWAYS_ON,                   false);
            addParameter(db, RcsSettingsData.AUTO_CONFIG_MODE,                RcsSettingsData.HTTPS_AUTO_CONFIG);
            addParameter(db, RcsSettingsData.PROVISIONING_TERMS_ACCEPTED,     false);
            addParameter(db, RcsSettingsData.PROVISIONING_VERSION,            0);
            addParameter(db, RcsSettingsData.PROVISIONING_TOKEN,              "");
            addParameter(db, RcsSettingsData.SECONDARY_PROVISIONING_ADDRESS,  "");
            addParameter(db, RcsSettingsData.SECONDARY_PROVISIONING_ADDRESS_ONLY, false);
            addParameter(db, RcsSettingsData.DIRECTORY_PATH_PHOTOS,           Environment.getExternalStorageDirectory() + "/rcs/photos/");
            addParameter(db, RcsSettingsData.DIRECTORY_PATH_VIDEOS,           Environment.getExternalStorageDirectory() + "/rcs/videos/");
            addParameter(db, RcsSettingsData.DIRECTORY_PATH_FILES,            Environment.getExternalStorageDirectory() + "/rcs/files/");
            addParameter(db, RcsSettingsData.SECURE_MSRP_OVER_WIFI,           false);
            addParameter(db, RcsSettingsData.SECURE_RTP_OVER_WIFI,            false);
            addParameter(db, RcsSettingsData.KEY_MESSAGING_MODE,              RcsSettingsData.VALUE_MESSAGING_MODE_NONE);
            addParameter(db, RcsSettingsData.CAPABILITY_SIP_AUTOMATA,         false);
            addParameter(db, RcsSettingsData.KEY_GSMA_RELEASE,                RcsSettingsData.VALUE_GSMA_REL_BLACKBIRD);
            addParameter(db, RcsSettingsData.IPVOICECALL_BREAKOUT_AA,         false);
            addParameter(db, RcsSettingsData.IPVOICECALL_BREAKOUT_CS,         false);
            addParameter(db, RcsSettingsData.IPVIDEOCALL_UPGRADE_FROM_CS,     false);
            addParameter(db, RcsSettingsData.IPVIDEOCALL_UPGRADE_ON_CAPERROR, false);
            addParameter(db, RcsSettingsData.IPVIDEOCALL_UPGRADE_ATTEMPT_EARLY, false);
            addParameter(db, RcsSettingsData.TCP_FALLBACK,                    false);
            addParameter(db, RcsSettingsData.VENDOR_NAME,                     "OrangeLabs");
            addParameter(db, RcsSettingsData.CONTROL_EXTENSIONS,              false);
            addParameter(db, RcsSettingsData.ALLOW_EXTENSIONS,                true);
            addParameter(db, RcsSettingsData.MAX_MSRP_SIZE_EXTENSIONS,        0);
            addParameter(db, RcsSettingsData.CONFIGURATION_VALID,             false);
            addParameter(db, RcsSettingsData.AUTO_ACCEPT_FT_IN_ROAMING,       false);
            addParameter(db, RcsSettingsData.AUTO_ACCEPT_FT_CHANGEABLE,       RcsSettingsData.VALUE_IMAGE_RESIZE_ASK);
            addParameter(db, RcsSettingsData.KEY_DEFAULT_MESSAGING_METHOD,    RcsSettingsData.VALUE_DEF_MSG_METHOD_AUTOMATIC);
            addParameter(db, RcsSettingsData.KEY_IMAGE_RESIZE_OPTION,         RcsSettingsData.VALUE_IMAGE_RESIZE_ONLY_ABOVE_MAX_SIZE);
        }

        @Override
        public void onUpgrade(SQLiteDatabase db, int oldVersion, int currentVersion) {
            /* Get old data before deleting the table */
            Cursor oldDataCursor = db.query(TABLE, null, null, null, null, null, null);

            /*
             * Get all the pairs key/value of the old table to insert them back
             * after update
             */
            ArrayList<ContentValues> valuesList = new ArrayList<ContentValues>();
            while (oldDataCursor.moveToNext()) {
                String key = null;
                String value = null;
                int index = oldDataCursor.getColumnIndex(RcsSettingsData.KEY_KEY);
                if (index != -1) {
                    key = oldDataCursor.getString(index);
                }
                index = oldDataCursor.getColumnIndex(RcsSettingsData.KEY_VALUE);
                if (index != -1) {
                    value = oldDataCursor.getString(index);
                }
                if (key != null && value != null) {
                    ContentValues values = new ContentValues();
                    values.put(RcsSettingsData.KEY_KEY, key);
                    values.put(RcsSettingsData.KEY_VALUE, value);
                    valuesList.add(values);
                }
            }
            oldDataCursor.close();

            db.execSQL("DROP TABLE IF EXISTS ".concat(TABLE));

            onCreate(db);

            /* Put the old values back when possible */
            for (ContentValues values : valuesList) {
                String[] selectionArgs = new String[] {
                    values.getAsString(RcsSettingsData.KEY_KEY)
                };
                db.update(TABLE, values, SELECTION_WITH_KEY_ONLY, selectionArgs);
            }
        }
    }

    private SQLiteOpenHelper mOpenHelper;

    private String getSelectionWithKey(String selection) {
        if (TextUtils.isEmpty(selection)) {
            return SELECTION_WITH_KEY_ONLY;
        }
        return new StringBuilder("(").append(SELECTION_WITH_KEY_ONLY).append(") AND (")
                .append(selection).append(")").toString();
    }

    private String[] getSelectionArgsWithKey(String[] selectionArgs, String key) {
        String[] keySelectionArg = new String[] {
            key
        };
        if (selectionArgs == null) {
            return keySelectionArg;
        }
        return DatabaseUtils.appendSelectionArgs(keySelectionArg, selectionArgs);
    }

    private StringBuilder restrictSelectionToColumns(String selection, String restrictedSetOfColumns) {
        if (TextUtils.isEmpty(selection)) {
            return new StringBuilder(restrictedSetOfColumns);
        }
        return new StringBuilder("(").append(selection).append(") AND (")
                .append(restrictedSetOfColumns).append(")");
    }

    @Override
    public boolean onCreate() {
        mOpenHelper = new DatabaseHelper(getContext());
        return true;
    }

    @Override
    public String getType(Uri uri) {
        switch (sUriMatcher.match(uri)) {
            case UriType.InternalSettings.INTERNAL_SETTINGS:
                /* Intentional fall through */
            case UriType.Settings.SETTINGS:
                return CursorType.TYPE_DIRECTORY;

            case UriType.InternalSettings.INTERNAL_SETTINGS_WITH_KEY:
                /* Intentional fall through */
            case UriType.Settings.SETTINGS_WITH_KEY:
                return CursorType.TYPE_ITEM;

            default:
                throw new IllegalArgumentException(new StringBuilder("Unsupported URI ")
                        .append(uri).append("!").toString());
        }
    }

    @Override
    public Cursor query(Uri uri, String[] projection, String selection, String[] selectionArgs,
            String sort) {
        Cursor cursor = null;
        Uri notificationUri = RcsServiceConfiguration.Settings.CONTENT_URI;
        try {
            switch (sUriMatcher.match(uri)) {
                case UriType.InternalSettings.INTERNAL_SETTINGS_WITH_KEY:
                    String key = uri.getLastPathSegment();
                    selection = getSelectionWithKey(selection);
                    selectionArgs = getSelectionArgsWithKey(selectionArgs, key);
                    notificationUri = Uri.withAppendedPath(notificationUri, key);
                    /* Intentional fall through */
                case UriType.InternalSettings.INTERNAL_SETTINGS:
                    SQLiteDatabase database = mOpenHelper.getReadableDatabase();
                    cursor = database.query(TABLE, projection, selection, selectionArgs, null,
                            null, sort);
                    cursor.setNotificationUri(getContext().getContentResolver(), notificationUri);
                    return cursor;

                case UriType.Settings.SETTINGS_WITH_KEY:
                    key = uri.getLastPathSegment();
                    selection = getSelectionWithKey(selection);
                    selectionArgs = getSelectionArgsWithKey(selectionArgs, key);
                    /* Intentional fall through */
                case UriType.Settings.SETTINGS:
                    database = mOpenHelper.getReadableDatabase();
                    selection = restrictSelectionToColumns(selection,
                            RESTRICTED_SELECTION_QUERY_FOR_EXTERNALLY_DEFINED_COLUMNS).toString();
                    cursor = database.query(TABLE, projection, selection, selectionArgs, null,
                            null, sort);
                    cursor.setNotificationUri(getContext().getContentResolver(), uri);
                    return cursor;

                default:
                    throw new IllegalArgumentException(new StringBuilder("Unsupported URI ")
                            .append(uri).append("!").toString());
            }
        } catch (RuntimeException e) {
            if (cursor != null) {
                cursor.close();
            }
            throw e;
        }
    }

    @Override
    public int update(Uri uri, ContentValues values, String selection, String[] selectionArgs) {
        Uri notificationUri = RcsServiceConfiguration.Settings.CONTENT_URI;
        switch (sUriMatcher.match(uri)) {
            case UriType.InternalSettings.INTERNAL_SETTINGS_WITH_KEY:
                String key = uri.getLastPathSegment();
                selection = getSelectionWithKey(selection);
                selectionArgs = getSelectionArgsWithKey(selectionArgs, key);
                notificationUri = Uri.withAppendedPath(notificationUri, key);
                /* Intentional fall through */
            case UriType.InternalSettings.INTERNAL_SETTINGS:
                SQLiteDatabase database = mOpenHelper.getWritableDatabase();
                int count = database.update(TABLE, values, selection, selectionArgs);
                if (count > 0) {
                    getContext().getContentResolver().notifyChange(notificationUri, null);
                }
                return count;

            case UriType.Settings.SETTINGS_WITH_KEY:
                key = uri.getLastPathSegment();
                selection = getSelectionWithKey(selection);
                selectionArgs = getSelectionArgsWithKey(selectionArgs, key);
                /* Intentional fall through */
            case UriType.Settings.SETTINGS:
                database = mOpenHelper.getReadableDatabase();
                selection = restrictSelectionToColumns(selection,
                        RESTRICTED_SELECTION_UPDATE_FOR_EXTERNALLY_DEFINED_COLUMNS).toString();
                count = database.update(TABLE, values, selection, selectionArgs);
                if (count > 0) {
                    getContext().getContentResolver().notifyChange(uri, null);
                }
                return count;

            default:
                throw new IllegalArgumentException(new StringBuilder("Unsupported URI ")
                        .append(uri).append("!").toString());
        }
    }

    @Override
    public Uri insert(Uri uri, ContentValues initialValues) {
        throw new UnsupportedOperationException(new StringBuilder("Cannot insert URI ").append(uri)
                .append("!").toString());
    }

    @Override
    public int delete(Uri uri, String where, String[] whereArgs) {
        throw new UnsupportedOperationException(new StringBuilder("Cannot delete URI ").append(uri)
                .append("!").toString());
    }
}
>>>>>>> 49e77f67
<|MERGE_RESOLUTION|>--- conflicted
+++ resolved
@@ -18,105 +18,12 @@
  *
  * NOTE: This file has been modified by Sony Mobile Communications AB.
  * Modifications are licensed under the License.
-<<<<<<< HEAD
  ******************************************************************************/
 
 package com.orangelabs.rcs.provider.settings;
 
 import java.util.ArrayList;
 
-import android.content.ContentProvider;
-import android.content.ContentValues;
-import android.content.Context;
-import android.content.UriMatcher;
-import android.database.Cursor;
-import android.database.sqlite.SQLiteDatabase;
-import android.database.sqlite.SQLiteOpenHelper;
-import android.database.sqlite.SQLiteQueryBuilder;
-import android.net.Uri;
-
-import com.orangelabs.rcs.R;
-
-/**
- * RCS settings provider
- *
- * @author jexa7410
- * @author yplo6403
- *
- */
-public class RcsSettingsProvider extends ContentProvider {
-	/**
-	 * Database table
-	 */
-    private static final String TABLE = "settings";
-
-	// Create the constants used to differentiate between the different URI requests
-	private static final int SETTINGS = 1;
-    private static final int SETTINGS_ID = 2;
-    private static final int RCSAPI_SETTINGS = 3;
-    private static final int RCSAPI_SETTINGS_ID = 4;
-    
-	// Allocate the UriMatcher object, where a URI ending in 'settings'
-	// will correspond to a request for all settings, and 'settings'
-	// with a trailing '/[rowID]' will represent a single settings row.
-    private static final UriMatcher uriMatcher = new UriMatcher(UriMatcher.NO_MATCH);
-    static {
-        uriMatcher.addURI("com.orangelabs.rcs.settings", "settings", SETTINGS);
-		uriMatcher.addURI("com.gsma.services.rcs.provider.settings", "settings", RCSAPI_SETTINGS);
-        uriMatcher.addURI("com.orangelabs.rcs.settings", "settings/#", SETTINGS_ID);
-        uriMatcher.addURI("com.gsma.services.rcs.provider.settings", "settings/*", RCSAPI_SETTINGS_ID);
-    }
-
-    /**
-     * Database helper class
-     */
-    private SQLiteOpenHelper openHelper;
-    
-    /**
-     * Database name
-     */
-    public static final String DATABASE_NAME = "rcs_settings.db";
-    
-	/**
-	 * String to restrict query from client API to a set of columns
-	 */
-	// @formatter:off
-	private static final String RCSAPI_QUERY_WHERE_COLUMNS = new StringBuilder(RcsSettingsData.KEY_KEY).append(" IN ('")
-			.append(RcsSettingsData.KEY_MESSAGING_MODE).append("','")
-			.append(RcsSettingsData.USERPROFILE_IMS_USERNAME).append("','")
-			.append(RcsSettingsData.USERPROFILE_IMS_DISPLAY_NAME).append("','")
-			.append(RcsSettingsData.CONFIGURATION_VALID).append("','")
-			.append(RcsSettingsData.COUNTRY_CODE).append("','")
-			.append(RcsSettingsData.COUNTRY_AREA_CODE).append("','")
-			.append(RcsSettingsData.SERVICE_ACTIVATED).append("','")
-			.append(RcsSettingsData.KEY_DEFAULT_MESSAGING_METHOD).append("')").toString();
-	//@formatter:on
-
-	/**
-	 * String to restrict update from client API to a set of columns
-	 */
-	// @formatter:off
-	private static final String RCSAPI_UPDATE_WHERE_COLUMNS = new StringBuilder(RcsSettingsData.KEY_KEY).append(" IN ('")
-			.append(RcsSettingsData.USERPROFILE_IMS_DISPLAY_NAME).append("','")
-			.append(RcsSettingsData.KEY_DEFAULT_MESSAGING_METHOD).append("')").toString();
-	//@formatter:on
-	
-    /**
-     * Helper class for opening, creating and managing database version control
-     */
-    private static class DatabaseHelper extends SQLiteOpenHelper {
-        private static final int DATABASE_VERSION = 103;
-
-
-        private Context ctx;
-=======
- ******************************************************************************/
-
-package com.orangelabs.rcs.provider.settings;
-
-import java.util.ArrayList;
-
-import javax2.sip.ListeningPoint;
 import android.content.ContentProvider;
 import android.content.ContentValues;
 import android.content.Context;
@@ -126,26 +33,26 @@
 import android.database.sqlite.SQLiteDatabase;
 import android.database.sqlite.SQLiteOpenHelper;
 import android.net.Uri;
-import android.os.Environment;
 import android.text.TextUtils;
 
 import com.gsma.services.rcs.RcsServiceConfiguration;
 import com.orangelabs.rcs.R;
-import com.orangelabs.rcs.utils.logger.Logger;
 
 /**
  * RCS settings provider
  *
  * @author jexa7410
+ * @author yplo6403
+ *
  */
 public class RcsSettingsProvider extends ContentProvider {
 
     private static final String TABLE = "setting";
 
     private static final String SELECTION_WITH_KEY_ONLY = RcsSettingsData.KEY_KEY.concat("=?");
-
+
     private static final String DATABASE_NAME = "rcs_settings.db";
-
+
     private static final UriMatcher sUriMatcher = new UriMatcher(UriMatcher.NO_MATCH);
     static {
         sUriMatcher.addURI(RcsSettingsData.CONTENT_URI.getAuthority(),
@@ -174,6 +81,7 @@
     /**
      * String to restrict update from exposed Uri to a set of columns
      */
+
     private static final String RESTRICTED_SELECTION_UPDATE_FOR_EXTERNALLY_DEFINED_COLUMNS = new StringBuilder(
             RcsSettingsData.KEY_KEY).append(" IN ('")
             .append(RcsSettingsData.USERPROFILE_IMS_DISPLAY_NAME).append("','")
@@ -191,8 +99,9 @@
         private static final class InternalSettings {
 
             private static final int INTERNAL_SETTINGS = 3;
-
+
             private static final int INTERNAL_SETTINGS_WITH_KEY = 4;
+
         }
     }
 
@@ -207,7 +116,7 @@
         private static final int DATABASE_VERSION = 103;
 
         private Context mContext;
-
+
         /**
          * Add a parameter in the db
          *
@@ -222,35 +131,19 @@
                     .toString());
         }
 
-        private void addParameter(SQLiteDatabase db, String key, boolean value) {
-            addParameter(db, key, Boolean.toString(value));
-        }
-
-        private void addParameter(SQLiteDatabase db, String key, int value) {
-            addParameter(db, key, Integer.toString(value));
-        }
->>>>>>> 49e77f67
-
         public DatabaseHelper(Context ctx) {
             super(ctx, DATABASE_NAME, null, DATABASE_VERSION);
 
-<<<<<<< HEAD
-            this.ctx = ctx;
-=======
             mContext = ctx;
->>>>>>> 49e77f67
         }
 
         @Override
         public void onCreate(SQLiteDatabase db) {
-<<<<<<< HEAD
-        	db.execSQL("CREATE TABLE " + TABLE + " ("
-        			+ RcsSettingsData.KEY_ID + " integer primary key autoincrement,"
-                    + RcsSettingsData.KEY_KEY + " TEXT,"
-                    + RcsSettingsData.KEY_VALUE + " TEXT);");
-
-            // Insert default values for parameters
-
+            db.execSQL(new StringBuilder("CREATE TABLE IF NOT EXISTS ").append(TABLE).append("(")
+                    .append(RcsSettingsData.KEY_KEY).append(" TEXT PRIMARY KEY,")
+                    .append(RcsSettingsData.KEY_VALUE).append(" TEXT);").toString());
+
+            /* Insert default values for parameters */
 			addParameter(db, RcsSettingsData.SERVICE_ACTIVATED, RcsSettingsData.DEFAULT_SERVICE_ACTIVATED.toString());
 			addParameter(db, RcsSettingsData.PRESENCE_INVITATION_RINGTONE, RcsSettingsData.DEFAULT_PRESENCE_INVITATION_RINGTONE);
 			addParameter(db, RcsSettingsData.PRESENCE_INVITATION_VIBRATE, RcsSettingsData.DEFAULT_PRESENCE_INVITATION_VIBRATE.toString());
@@ -261,12 +154,11 @@
 			addParameter(db, RcsSettingsData.FILETRANSFER_INVITATION_VIBRATE, RcsSettingsData.DEFAULT_FT_INVITATION_VIBRATE.toString());
 			addParameter(db, RcsSettingsData.CHAT_INVITATION_RINGTONE, RcsSettingsData.DEFAULT_CHAT_INVITATION_RINGTONE);
 			addParameter(db, RcsSettingsData.CHAT_INVITATION_VIBRATE, RcsSettingsData.DEFAULT_CHAT_INVITATION_VIBRATE.toString());
-			addParameter(db, RcsSettingsData.CHAT_RESPOND_TO_DISPLAY_REPORTS,
-					RcsSettingsData.DEFAULT_CHAT_RESPOND_TO_DISPLAY_REPORTS.toString());
-			addParameter(db, RcsSettingsData.FREETEXT1, ctx.getString(R.string.rcs_settings_label_default_freetext_1));
-			addParameter(db, RcsSettingsData.FREETEXT2, ctx.getString(R.string.rcs_settings_label_default_freetext_2));
-			addParameter(db, RcsSettingsData.FREETEXT3, ctx.getString(R.string.rcs_settings_label_default_freetext_3));
-			addParameter(db, RcsSettingsData.FREETEXT4, ctx.getString(R.string.rcs_settings_label_default_freetext_4));
+			addParameter(db, RcsSettingsData.CHAT_RESPOND_TO_DISPLAY_REPORTS, RcsSettingsData.DEFAULT_CHAT_RESPOND_TO_DISPLAY_REPORTS.toString());
+			addParameter(db, RcsSettingsData.FREETEXT1, mContext.getString(R.string.rcs_settings_label_default_freetext_1));
+			addParameter(db, RcsSettingsData.FREETEXT2, mContext.getString(R.string.rcs_settings_label_default_freetext_2));
+			addParameter(db, RcsSettingsData.FREETEXT3, mContext.getString(R.string.rcs_settings_label_default_freetext_3));
+			addParameter(db, RcsSettingsData.FREETEXT4, mContext.getString(R.string.rcs_settings_label_default_freetext_4));
 			addParameter(db, RcsSettingsData.MIN_BATTERY_LEVEL, RcsSettingsData.DEFAULT_MIN_BATTERY_LEVEL.toString());
 			addParameter(db, RcsSettingsData.MAX_PHOTO_ICON_SIZE, RcsSettingsData.DEFAULT_MAX_PHOTO_ICON_SIZE.toString());
 			addParameter(db, RcsSettingsData.MAX_FREETXT_LENGTH, RcsSettingsData.DEFAULT_MAX_PHOTO_ICON_SIZE.toString());
@@ -330,8 +222,7 @@
 			addParameter(db, RcsSettingsData.CAPABILITY_RCS_EXTENSIONS, RcsSettingsData.DEFAULT_CAPABILITY_RCS_EXTENSIONS);
 			addParameter(db, RcsSettingsData.IMS_SERVICE_POLLING_PERIOD, RcsSettingsData.DEFAULT_IMS_SERVICE_POLLING_PERIOD.toString());
 			addParameter(db, RcsSettingsData.SIP_DEFAULT_PORT, RcsSettingsData.DEFAULT_SIP_DEFAULT_PORT.toString());
-			addParameter(db, RcsSettingsData.SIP_DEFAULT_PROTOCOL_FOR_MOBILE,
-					RcsSettingsData.DEFAULT_SIP_DEFAULT_PROTOCOL_FOR_MOBILE);
+			addParameter(db, RcsSettingsData.SIP_DEFAULT_PROTOCOL_FOR_MOBILE, RcsSettingsData.DEFAULT_SIP_DEFAULT_PROTOCOL_FOR_MOBILE);
 			addParameter(db, RcsSettingsData.SIP_DEFAULT_PROTOCOL_FOR_WIFI, RcsSettingsData.DEFAULT_SIP_DEFAULT_PROTOCOL_FOR_WIFI);
 			addParameter(db, RcsSettingsData.TLS_CERTIFICATE_ROOT, RcsSettingsData.DEFAULT_TLS_CERTIFICATE_ROOT);
 			addParameter(db, RcsSettingsData.TLS_CERTIFICATE_INTERMEDIATE, RcsSettingsData.DEFAULT_TLS_CERTIFICATE_INTERMEDIATE);
@@ -394,10 +285,8 @@
 			addParameter(db, RcsSettingsData.IPVOICECALL_BREAKOUT_AA, RcsSettingsData.DEFAULT_IPVOICECALL_BREAKOUT_AA.toString());
 			addParameter(db, RcsSettingsData.IPVOICECALL_BREAKOUT_CS, RcsSettingsData.DEFAULT_IPVOICECALL_BREAKOUT_CS.toString());
 			addParameter(db, RcsSettingsData.IPVIDEOCALL_UPGRADE_FROM_CS, RcsSettingsData.DEFAULT_IPVIDEOCALL_UPGRADE_FROM_CS.toString());
-			addParameter(db, RcsSettingsData.IPVIDEOCALL_UPGRADE_ON_CAPERROR,
-					RcsSettingsData.DEFAULT_IPVIDEOCALL_UPGRADE_ON_CAPERROR.toString());
-			addParameter(db, RcsSettingsData.IPVIDEOCALL_UPGRADE_ATTEMPT_EARLY,
-					RcsSettingsData.DEFAULT_IPVIDEOCALL_UPGRADE_ATTEMPT_EARLY.toString());
+			addParameter(db, RcsSettingsData.IPVIDEOCALL_UPGRADE_ON_CAPERROR, RcsSettingsData.DEFAULT_IPVIDEOCALL_UPGRADE_ON_CAPERROR.toString());
+			addParameter(db, RcsSettingsData.IPVIDEOCALL_UPGRADE_ATTEMPT_EARLY, RcsSettingsData.DEFAULT_IPVIDEOCALL_UPGRADE_ATTEMPT_EARLY.toString());
 			addParameter(db, RcsSettingsData.TCP_FALLBACK, RcsSettingsData.DEFAULT_TCP_FALLBACK.toString());
 			addParameter(db, RcsSettingsData.VENDOR_NAME, RcsSettingsData.DEFAULT_VENDOR_NAME);
 			addParameter(db, RcsSettingsData.CONTROL_EXTENSIONS, RcsSettingsData.DEFAULT_CONTROL_EXTENSIONS.toString());
@@ -408,353 +297,9 @@
 			addParameter(db, RcsSettingsData.AUTO_ACCEPT_FT_CHANGEABLE, RcsSettingsData.DEFAULT_AUTO_ACCEPT_FT_CHANGEABLE.toString());
 			addParameter(db, RcsSettingsData.KEY_DEFAULT_MESSAGING_METHOD, RcsSettingsData.DEFAULT_KEY_DEFAULT_MESSAGING_METHOD.toString());
 			addParameter(db, RcsSettingsData.KEY_IMAGE_RESIZE_OPTION, RcsSettingsData.DEFAULT_KEY_IMAGE_RESIZE_OPTION.toString());
-        }
-
-        /**
-         * Add a parameter in the database
-         *
-         * @param db Database
-         * @param key Key
-         * @param value Value
-         */
-        private void addParameter(SQLiteDatabase db, String key, String value) {
-            String sql = "INSERT INTO " + TABLE + " (" +
-            	RcsSettingsData.KEY_KEY + "," +
-            	RcsSettingsData.KEY_VALUE + ") VALUES ('" +
-            	key + "','" + value + "');";
-            db.execSQL(sql);
-        }
-
-        @Override
-        public void onUpgrade(SQLiteDatabase db, int oldVersion, int currentVersion) {
-        	// Get old data before deleting the table
-        	Cursor oldDataCursor = db.query(TABLE, null, null, null, null, null, null);
-
-            // Get all the pairs key/value of the old table to insert them back
-            // after update
-        	ArrayList<ContentValues> valuesList = new ArrayList<ContentValues>();
-        	while(oldDataCursor.moveToNext()){
-        		String key = null;
-        		String value = null;
-        		int index = oldDataCursor.getColumnIndex(RcsSettingsData.KEY_KEY);
-        		if (index!=-1) {
-        			key = oldDataCursor.getString(index);
-        		}
-        		index = oldDataCursor.getColumnIndex(RcsSettingsData.KEY_VALUE);
-        		if (index!=-1) {
-        			value = oldDataCursor.getString(index);
-        		}
-        		if (key!=null && value!=null) {
-	        		ContentValues values = new ContentValues();
-	        		values.put(RcsSettingsData.KEY_KEY, key);
-	        		values.put(RcsSettingsData.KEY_VALUE, value);
-	        		valuesList.add(values);
-        		}
-        	}
-            oldDataCursor.close();
-
-        	// Delete old table
-        	db.execSQL("DROP TABLE IF EXISTS " + TABLE);
-
-            // Recreate table
-        	onCreate(db);
-
-        	// Put the old values back when possible
-        	for (int i=0; i<valuesList.size();i++) {
-        		ContentValues values = valuesList.get(i);
-        		String whereClause = RcsSettingsData.KEY_KEY + "=" + "\""+ values.getAsString(RcsSettingsData.KEY_KEY) + "\"";
-        		// Update the value with this key in the newly created database
-	    		// If key is not present in the new version, this won't do anything
-	   			db.update(TABLE, values, whereClause, null);
-        	}
-        }
-    }
-
-    @Override
-    public boolean onCreate() {
-        openHelper = new DatabaseHelper(getContext());
-        return true;
-    }
-
-    @Override
-    public String getType(Uri uri) {
-        int match = uriMatcher.match(uri);
-        switch(match) {
-            case SETTINGS:
-            case RCSAPI_SETTINGS:
-                return "vnd.android.cursor.dir/com.orangelabs.rcs.settings";
-            case SETTINGS_ID:
-            case RCSAPI_SETTINGS_ID:
-                return "vnd.android.cursor.item/com.orangelabs.rcs.settings";
-            default:
-                throw new IllegalArgumentException("Unknown URI " + uri);
-        }
-    }
-
-	private StringBuilder buildKeyedSelection(String selectionKey, String selectionValue, String selection) {
-		StringBuilder selectionKeyBuilder = new StringBuilder("(").append(selectionKey).append("=").append(selectionValue)
-				.append(")");
-		if (selection == null) {
-			return selectionKeyBuilder;
-		} else {
-			return selectionKeyBuilder.append(" AND (").append(selection).append(")");
-		}
-	}
-    
-	private StringBuilder restrictSelectionToColumns(String selection) {
-		if (selection == null) {
-			return new StringBuilder(RCSAPI_UPDATE_WHERE_COLUMNS);
-		} else {
-			return new StringBuilder("(").append(selection).append(") AND (").append(RCSAPI_QUERY_WHERE_COLUMNS).append(")");
-		}
-	}
-	
-    @Override
-    public Cursor query(Uri uri, String[] projectionIn, String selection, String[] selectionArgs, String sort) {
-        SQLiteQueryBuilder qb = new SQLiteQueryBuilder();
-        qb.setTables(TABLE);
-
-        // Generate the body of the query
-        int match = uriMatcher.match(uri);
-		switch (match) {
-		case SETTINGS:
-			break;
-		case RCSAPI_SETTINGS:
-			// Restrict access to authorized columns
-			qb.appendWhere(RCSAPI_QUERY_WHERE_COLUMNS);
-			break;
-		case SETTINGS_ID:
-			// Restrict access to id
-			qb.appendWhere(buildKeyedSelection(RcsSettingsData.KEY_ID,uri.getLastPathSegment(),null));
-			break;
-		case RCSAPI_SETTINGS_ID:
-			String stringKey = new StringBuilder("'").append(uri.getLastPathSegment()).append("'").toString();
-			// Restrict access to string key
-			qb.appendWhere(restrictSelectionToColumns(buildKeyedSelection(RcsSettingsData.KEY_KEY, stringKey, null).toString()));
-			break;
-		default:
-			throw new IllegalArgumentException("Unknown URI " + uri);
-		}
-		Cursor cursor = null;
-		try {
-			SQLiteDatabase db = openHelper.getReadableDatabase();
-			cursor = qb.query(db, projectionIn, selection, selectionArgs, null, null, sort);
-			// Register the contexts ContentResolver to be notified if
-			// the cursor result set changes.
-			cursor.setNotificationUri(getContext().getContentResolver(), uri);
-			return cursor;
-		} catch (RuntimeException e) {
-			if (cursor != null) {
-				cursor.close();
-			}
-			throw e;
-		}
-    }
-    
-	@Override
-	public int update(Uri uri, ContentValues values, String where, String[] whereArgs) {
-		int count = 0;
-		SQLiteDatabase db = openHelper.getWritableDatabase();
-
-		switch (uriMatcher.match(uri)) {
-		case SETTINGS:
-			count = db.update(TABLE, values, where, whereArgs);
-			break;
-		case RCSAPI_SETTINGS:
-			// Restrict access to authorized columns
-			where = restrictSelectionToColumns(where).toString();
-			count = db.update(TABLE, values, where, whereArgs);
-			break;
-		case SETTINGS_ID:
-			where = buildKeyedSelection(RcsSettingsData.KEY_ID,uri.getLastPathSegment(),where).toString();
-			count = db.update(TABLE, values, where, whereArgs);
-			break;
-		case RCSAPI_SETTINGS_ID:
-			where = buildKeyedSelection(RcsSettingsData.KEY_ID,uri.getLastPathSegment(),where).toString();
-			where = restrictSelectionToColumns(where).toString();
-			count = db.update(TABLE, values, where, whereArgs);
-			break;
-		default:
-			throw new UnsupportedOperationException("Cannot update URI " + uri);
-		}
-		if (count != 0) {
-			getContext().getContentResolver().notifyChange(uri, null);
-		}
-		return count;
-	}
-
-    @Override
-    public Uri insert(Uri uri, ContentValues initialValues) {
-        throw new UnsupportedOperationException("Cannot insert URI " + uri);
-    }
-
-    @Override
-    public int delete(Uri uri, String where, String[] whereArgs) {
-        throw new UnsupportedOperationException();
-    }
-}
-=======
-            db.execSQL(new StringBuilder("CREATE TABLE IF NOT EXISTS ").append(TABLE).append("(")
-                    .append(RcsSettingsData.KEY_KEY).append(" TEXT PRIMARY KEY,")
-                    .append(RcsSettingsData.KEY_VALUE).append(" TEXT);").toString());
-
-            /* Insert default values for parameters */
-            addParameter(db, RcsSettingsData.SERVICE_ACTIVATED,               false);
-            addParameter(db, RcsSettingsData.PRESENCE_INVITATION_RINGTONE,    "");
-            addParameter(db, RcsSettingsData.PRESENCE_INVITATION_VIBRATE,     true);
-            addParameter(db, RcsSettingsData.CSH_INVITATION_RINGTONE,         "");
-            addParameter(db, RcsSettingsData.CSH_INVITATION_VIBRATE,          true);
-            addParameter(db, RcsSettingsData.CSH_AVAILABLE_BEEP,              true);
-            addParameter(db, RcsSettingsData.FILETRANSFER_INVITATION_RINGTONE, "");
-            addParameter(db, RcsSettingsData.FILETRANSFER_INVITATION_VIBRATE, true);
-            addParameter(db, RcsSettingsData.CHAT_INVITATION_RINGTONE,        "");
-            addParameter(db, RcsSettingsData.CHAT_INVITATION_VIBRATE,         true);
-            addParameter(db, RcsSettingsData.CHAT_RESPOND_TO_DISPLAY_REPORTS, true);
-            addParameter(db, RcsSettingsData.FREETEXT1,                       mContext.getString(R.string.rcs_settings_label_default_freetext_1));
-            addParameter(db, RcsSettingsData.FREETEXT2,                       mContext.getString(R.string.rcs_settings_label_default_freetext_2));
-            addParameter(db, RcsSettingsData.FREETEXT3,                       mContext.getString(R.string.rcs_settings_label_default_freetext_3));
-            addParameter(db, RcsSettingsData.FREETEXT4,                       mContext.getString(R.string.rcs_settings_label_default_freetext_4));
-            addParameter(db, RcsSettingsData.MIN_BATTERY_LEVEL,               0);
-            addParameter(db, RcsSettingsData.MAX_PHOTO_ICON_SIZE,             256);
-            addParameter(db, RcsSettingsData.MAX_FREETXT_LENGTH,              100);
-            addParameter(db, RcsSettingsData.MAX_GEOLOC_LABEL_LENGTH,         100);
-            addParameter(db, RcsSettingsData.GEOLOC_EXPIRATION_TIME,          3600);
-            addParameter(db, RcsSettingsData.MIN_STORAGE_CAPACITY,            10240);
-            addParameter(db, RcsSettingsData.MAX_CHAT_PARTICIPANTS,           10);
-            addParameter(db, RcsSettingsData.MAX_CHAT_MSG_LENGTH,             100);
-            addParameter(db, RcsSettingsData.MAX_GROUPCHAT_MSG_LENGTH,        100);
-            addParameter(db, RcsSettingsData.CHAT_IDLE_DURATION,              300);
-            addParameter(db, RcsSettingsData.MAX_FILE_TRANSFER_SIZE,          3072);
-            addParameter(db, RcsSettingsData.WARN_FILE_TRANSFER_SIZE,         2048);
-            addParameter(db, RcsSettingsData.MAX_IMAGE_SHARE_SIZE,            3072);
-            addParameter(db, RcsSettingsData.MAX_VIDEO_SHARE_DURATION,        54000);
-            addParameter(db, RcsSettingsData.MAX_CHAT_SESSIONS,               20);
-            addParameter(db, RcsSettingsData.MAX_FILE_TRANSFER_SESSIONS,      10);
-            addParameter(db, RcsSettingsData.MAX_IP_CALL_SESSIONS,            5);
-            addParameter(db, RcsSettingsData.SMS_FALLBACK_SERVICE,            true);
-            addParameter(db, RcsSettingsData.WARN_SF_SERVICE,                 false);
-            addParameter(db, RcsSettingsData.AUTO_ACCEPT_CHAT,                false);
-            addParameter(db, RcsSettingsData.AUTO_ACCEPT_GROUP_CHAT,          false);
-            addParameter(db, RcsSettingsData.AUTO_ACCEPT_FILE_TRANSFER,       false);
-            addParameter(db, RcsSettingsData.IM_SESSION_START,                1);
-            addParameter(db, RcsSettingsData.USERPROFILE_IMS_USERNAME,        "");
-            addParameter(db, RcsSettingsData.USERPROFILE_IMS_DISPLAY_NAME,    "");
-            addParameter(db, RcsSettingsData.USERPROFILE_IMS_HOME_DOMAIN,     "");
-            addParameter(db, RcsSettingsData.USERPROFILE_IMS_PRIVATE_ID,      "");
-            addParameter(db, RcsSettingsData.USERPROFILE_IMS_PASSWORD,        "");
-            addParameter(db, RcsSettingsData.USERPROFILE_IMS_REALM,           "");
-            addParameter(db, RcsSettingsData.IMS_PROXY_ADDR_MOBILE,           "");
-            addParameter(db, RcsSettingsData.IMS_PROXY_PORT_MOBILE,           5060);
-            addParameter(db, RcsSettingsData.IMS_PROXY_ADDR_WIFI,             "");
-            addParameter(db, RcsSettingsData.IMS_PROXY_PORT_WIFI,             5060);
-            addParameter(db, RcsSettingsData.XDM_SERVER,                      "");
-            addParameter(db, RcsSettingsData.XDM_LOGIN,                       "");
-            addParameter(db, RcsSettingsData.XDM_PASSWORD,                    "");
-            addParameter(db, RcsSettingsData.FT_HTTP_SERVER,                  "");
-            addParameter(db, RcsSettingsData.FT_HTTP_LOGIN,                   "");
-            addParameter(db, RcsSettingsData.FT_HTTP_PASSWORD,                "");
-            addParameter(db, RcsSettingsData.FT_PROTOCOL,                     RcsSettingsData.FT_PROTOCOL_MSRP);
-            addParameter(db, RcsSettingsData.IM_CONF_URI,                     RcsSettingsData.DEFAULT_GROUP_CHAT_URI);
-            addParameter(db, RcsSettingsData.ENDUSER_CONFIRMATION_URI,        "");
-            addParameter(db, RcsSettingsData.COUNTRY_CODE,                    "+33");
-            addParameter(db, RcsSettingsData.COUNTRY_AREA_CODE,               0);
-            addParameter(db, RcsSettingsData.MSISDN,                          "");
-            addParameter(db, RcsSettingsData.CAPABILITY_CS_VIDEO,             false);
-            addParameter(db, RcsSettingsData.CAPABILITY_IMAGE_SHARING,        true);
-            addParameter(db, RcsSettingsData.CAPABILITY_VIDEO_SHARING,        true);
-            addParameter(db, RcsSettingsData.CAPABILITY_IP_VOICE_CALL,        true);
-            addParameter(db, RcsSettingsData.CAPABILITY_IP_VIDEO_CALL,        true);
-            addParameter(db, RcsSettingsData.CAPABILITY_IM_SESSION,           true);
-            addParameter(db, RcsSettingsData.CAPABILITY_IM_GROUP_SESSION,     true);
-            addParameter(db, RcsSettingsData.CAPABILITY_FILE_TRANSFER,        true);
-            addParameter(db, RcsSettingsData.CAPABILITY_FILE_TRANSFER_HTTP,   true);
-            addParameter(db, RcsSettingsData.CAPABILITY_PRESENCE_DISCOVERY,   false);
-            addParameter(db, RcsSettingsData.CAPABILITY_SOCIAL_PRESENCE,      false);
-            addParameter(db, RcsSettingsData.CAPABILITY_GEOLOCATION_PUSH,     true);
-            addParameter(db, RcsSettingsData.CAPABILITY_FILE_TRANSFER_THUMBNAIL, false);
-            addParameter(db, RcsSettingsData.CAPABILITY_GROUP_CHAT_SF,        false);
-            addParameter(db, RcsSettingsData.CAPABILITY_FILE_TRANSFER_SF,     false);
-            addParameter(db, RcsSettingsData.CAPABILITY_RCS_EXTENSIONS,       "");
-            addParameter(db, RcsSettingsData.IMS_SERVICE_POLLING_PERIOD,      300);
-            addParameter(db, RcsSettingsData.SIP_DEFAULT_PORT,                5062);
-            addParameter(db, RcsSettingsData.SIP_DEFAULT_PROTOCOL_FOR_MOBILE, ListeningPoint.UDP);
-            addParameter(db, RcsSettingsData.SIP_DEFAULT_PROTOCOL_FOR_WIFI,   ListeningPoint.TCP);
-            addParameter(db, RcsSettingsData.TLS_CERTIFICATE_ROOT,            "");
-            addParameter(db, RcsSettingsData.TLS_CERTIFICATE_INTERMEDIATE,    "");
-            addParameter(db, RcsSettingsData.SIP_TRANSACTION_TIMEOUT,         120);
-            addParameter(db, RcsSettingsData.MSRP_DEFAULT_PORT,               20000);
-            addParameter(db, RcsSettingsData.RTP_DEFAULT_PORT,                10000);
-            addParameter(db, RcsSettingsData.MSRP_TRANSACTION_TIMEOUT,        5);
-            addParameter(db, RcsSettingsData.REGISTER_EXPIRE_PERIOD,          600000);
-            addParameter(db, RcsSettingsData.REGISTER_RETRY_BASE_TIME,        30);
-            addParameter(db, RcsSettingsData.REGISTER_RETRY_MAX_TIME,         1800);
-            addParameter(db, RcsSettingsData.PUBLISH_EXPIRE_PERIOD,           3600);
-            addParameter(db, RcsSettingsData.REVOKE_TIMEOUT,                  300);
-            addParameter(db, RcsSettingsData.IMS_AUTHENT_PROCEDURE_MOBILE,    RcsSettingsData.DIGEST_AUTHENT);
-            addParameter(db, RcsSettingsData.IMS_AUTHENT_PROCEDURE_WIFI,      RcsSettingsData.DIGEST_AUTHENT);
-            addParameter(db, RcsSettingsData.TEL_URI_FORMAT,                  true);
-            addParameter(db, RcsSettingsData.RINGING_SESSION_PERIOD,          60);
-            addParameter(db, RcsSettingsData.SUBSCRIBE_EXPIRE_PERIOD,         3600);
-            addParameter(db, RcsSettingsData.IS_COMPOSING_TIMEOUT,            5);
-            addParameter(db, RcsSettingsData.SESSION_REFRESH_EXPIRE_PERIOD,   0);
-            addParameter(db, RcsSettingsData.PERMANENT_STATE_MODE,            true);
-            addParameter(db, RcsSettingsData.TRACE_ACTIVATED,                 true);
-            addParameter(db, RcsSettingsData.TRACE_LEVEL,                     Logger.DEBUG_LEVEL);
-            addParameter(db, RcsSettingsData.SIP_TRACE_ACTIVATED,             false);
-            addParameter(db, RcsSettingsData.SIP_TRACE_FILE,                  Environment.getExternalStorageDirectory() + "/sip.txt");
-            addParameter(db, RcsSettingsData.MEDIA_TRACE_ACTIVATED,           false);
-            addParameter(db, RcsSettingsData.CAPABILITY_REFRESH_TIMEOUT,      1);
-            addParameter(db, RcsSettingsData.CAPABILITY_EXPIRY_TIMEOUT,       86400);
-            addParameter(db, RcsSettingsData.CAPABILITY_POLLING_PERIOD,       3600);
-            addParameter(db, RcsSettingsData.IM_CAPABILITY_ALWAYS_ON,         true);
-            addParameter(db, RcsSettingsData.FT_CAPABILITY_ALWAYS_ON,         false);
-            addParameter(db, RcsSettingsData.IM_USE_REPORTS,                  true);
-            addParameter(db, RcsSettingsData.NETWORK_ACCESS,                  RcsSettingsData.ANY_ACCESS);
-            addParameter(db, RcsSettingsData.SIP_TIMER_T1,                    2000);
-            addParameter(db, RcsSettingsData.SIP_TIMER_T2,                    16000);
-            addParameter(db, RcsSettingsData.SIP_TIMER_T4,                    17000);
-            addParameter(db, RcsSettingsData.SIP_KEEP_ALIVE,                  true);
-            addParameter(db, RcsSettingsData.SIP_KEEP_ALIVE_PERIOD,           60);
-            addParameter(db, RcsSettingsData.RCS_APN,                         "");
-            addParameter(db, RcsSettingsData.RCS_OPERATOR,                    "");
-            addParameter(db, RcsSettingsData.MAX_CHAT_LOG_ENTRIES,            500);
-            addParameter(db, RcsSettingsData.MAX_RICHCALL_LOG_ENTRIES,        200);
-            addParameter(db, RcsSettingsData.MAX_IPCALL_LOG_ENTRIES,          200);
-            addParameter(db, RcsSettingsData.GRUU,                            true);
-            addParameter(db, RcsSettingsData.USE_IMEI_AS_DEVICE_ID,           true);
-            addParameter(db, RcsSettingsData.CPU_ALWAYS_ON,                   false);
-            addParameter(db, RcsSettingsData.AUTO_CONFIG_MODE,                RcsSettingsData.HTTPS_AUTO_CONFIG);
-            addParameter(db, RcsSettingsData.PROVISIONING_TERMS_ACCEPTED,     false);
-            addParameter(db, RcsSettingsData.PROVISIONING_VERSION,            0);
-            addParameter(db, RcsSettingsData.PROVISIONING_TOKEN,              "");
-            addParameter(db, RcsSettingsData.SECONDARY_PROVISIONING_ADDRESS,  "");
-            addParameter(db, RcsSettingsData.SECONDARY_PROVISIONING_ADDRESS_ONLY, false);
-            addParameter(db, RcsSettingsData.DIRECTORY_PATH_PHOTOS,           Environment.getExternalStorageDirectory() + "/rcs/photos/");
-            addParameter(db, RcsSettingsData.DIRECTORY_PATH_VIDEOS,           Environment.getExternalStorageDirectory() + "/rcs/videos/");
-            addParameter(db, RcsSettingsData.DIRECTORY_PATH_FILES,            Environment.getExternalStorageDirectory() + "/rcs/files/");
-            addParameter(db, RcsSettingsData.SECURE_MSRP_OVER_WIFI,           false);
-            addParameter(db, RcsSettingsData.SECURE_RTP_OVER_WIFI,            false);
-            addParameter(db, RcsSettingsData.KEY_MESSAGING_MODE,              RcsSettingsData.VALUE_MESSAGING_MODE_NONE);
-            addParameter(db, RcsSettingsData.CAPABILITY_SIP_AUTOMATA,         false);
-            addParameter(db, RcsSettingsData.KEY_GSMA_RELEASE,                RcsSettingsData.VALUE_GSMA_REL_BLACKBIRD);
-            addParameter(db, RcsSettingsData.IPVOICECALL_BREAKOUT_AA,         false);
-            addParameter(db, RcsSettingsData.IPVOICECALL_BREAKOUT_CS,         false);
-            addParameter(db, RcsSettingsData.IPVIDEOCALL_UPGRADE_FROM_CS,     false);
-            addParameter(db, RcsSettingsData.IPVIDEOCALL_UPGRADE_ON_CAPERROR, false);
-            addParameter(db, RcsSettingsData.IPVIDEOCALL_UPGRADE_ATTEMPT_EARLY, false);
-            addParameter(db, RcsSettingsData.TCP_FALLBACK,                    false);
-            addParameter(db, RcsSettingsData.VENDOR_NAME,                     "OrangeLabs");
-            addParameter(db, RcsSettingsData.CONTROL_EXTENSIONS,              false);
-            addParameter(db, RcsSettingsData.ALLOW_EXTENSIONS,                true);
-            addParameter(db, RcsSettingsData.MAX_MSRP_SIZE_EXTENSIONS,        0);
-            addParameter(db, RcsSettingsData.CONFIGURATION_VALID,             false);
-            addParameter(db, RcsSettingsData.AUTO_ACCEPT_FT_IN_ROAMING,       false);
-            addParameter(db, RcsSettingsData.AUTO_ACCEPT_FT_CHANGEABLE,       RcsSettingsData.VALUE_IMAGE_RESIZE_ASK);
-            addParameter(db, RcsSettingsData.KEY_DEFAULT_MESSAGING_METHOD,    RcsSettingsData.VALUE_DEF_MSG_METHOD_AUTOMATIC);
-            addParameter(db, RcsSettingsData.KEY_IMAGE_RESIZE_OPTION,         RcsSettingsData.VALUE_IMAGE_RESIZE_ONLY_ABOVE_MAX_SIZE);
-        }
-
-        @Override
+        }
+
+        @Override
         public void onUpgrade(SQLiteDatabase db, int oldVersion, int currentVersion) {
             /* Get old data before deleting the table */
             Cursor oldDataCursor = db.query(TABLE, null, null, null, null, null, null);
@@ -894,10 +439,10 @@
                 cursor.close();
             }
             throw e;
-        }
-    }
-
-    @Override
+        }
+    }
+
+    @Override
     public int update(Uri uri, ContentValues values, String selection, String[] selectionArgs) {
         Uri notificationUri = RcsServiceConfiguration.Settings.CONTENT_URI;
         switch (sUriMatcher.match(uri)) {
@@ -929,13 +474,13 @@
                     getContext().getContentResolver().notifyChange(uri, null);
                 }
                 return count;
-
+
             default:
                 throw new IllegalArgumentException(new StringBuilder("Unsupported URI ")
                         .append(uri).append("!").toString());
         }
     }
-
+
     @Override
     public Uri insert(Uri uri, ContentValues initialValues) {
         throw new UnsupportedOperationException(new StringBuilder("Cannot insert URI ").append(uri)
@@ -947,5 +492,4 @@
         throw new UnsupportedOperationException(new StringBuilder("Cannot delete URI ").append(uri)
                 .append("!").toString());
     }
-}
->>>>>>> 49e77f67
+}