--- conflicted
+++ resolved
@@ -18,19 +18,6 @@
  *
  * NOTE: This file has been modified by Sony Mobile Communications Inc.
  * Modifications are licensed under the License.
-<<<<<<< HEAD
- ******************************************************************************/
-
-package com.orangelabs.rcs.service.api;
-
-import java.util.ArrayList;
-import java.util.Hashtable;
-import java.util.List;
-
-import android.content.Intent;
-import android.os.IBinder;
-
-=======
  ******************************************************************************/
 
 package com.orangelabs.rcs.service.api;
@@ -43,7 +30,6 @@
 import android.content.Intent;
 import android.os.IBinder;
 
->>>>>>> df3ac423
 import com.gsma.services.rcs.IRcsServiceRegistrationListener;
 import com.gsma.services.rcs.RcsService;
 import com.gsma.services.rcs.contacts.ContactId;
@@ -54,12 +40,12 @@
 import com.gsma.services.rcs.extension.IMultimediaStreamingSessionListener;
 import com.gsma.services.rcs.extension.MultimediaSession;
 import com.gsma.services.rcs.extension.MultimediaSession.ReasonCode;
-<<<<<<< HEAD
 import com.gsma.services.rcs.extension.MultimediaSessionServiceConfiguration;
 import com.gsma.services.rcs.extension.MultimediaStreamingSessionIntent;
 import com.orangelabs.rcs.core.Core;
 import com.orangelabs.rcs.core.ims.network.sip.FeatureTags;
 import com.orangelabs.rcs.core.ims.service.extension.ExtensionManager;
+import com.orangelabs.rcs.core.ims.service.sip.SipService;
 import com.orangelabs.rcs.core.ims.service.sip.messaging.GenericSipMsrpSession;
 import com.orangelabs.rcs.core.ims.service.sip.streaming.GenericSipRtpSession;
 import com.orangelabs.rcs.platform.AndroidFactory;
@@ -67,21 +53,8 @@
 import com.orangelabs.rcs.provider.settings.RcsSettings;
 import com.orangelabs.rcs.service.broadcaster.MultimediaMessagingSessionEventBroadcaster;
 import com.orangelabs.rcs.service.broadcaster.MultimediaStreamingSessionEventBroadcaster;
-=======
-import com.gsma.services.rcs.extension.MultimediaSessionServiceConfiguration;
-import com.gsma.services.rcs.extension.MultimediaStreamingSessionIntent;
-import com.orangelabs.rcs.core.Core;
-import com.orangelabs.rcs.core.ims.network.sip.FeatureTags;
-import com.orangelabs.rcs.core.ims.service.sip.SipService;
-import com.orangelabs.rcs.core.ims.service.sip.messaging.GenericSipMsrpSession;
-import com.orangelabs.rcs.core.ims.service.sip.streaming.GenericSipRtpSession;
-import com.orangelabs.rcs.platform.AndroidFactory;
-import com.orangelabs.rcs.provider.eab.ContactsManager;
-import com.orangelabs.rcs.provider.settings.RcsSettings;
->>>>>>> df3ac423
 import com.orangelabs.rcs.service.broadcaster.RcsServiceRegistrationEventBroadcaster;
 import com.orangelabs.rcs.utils.IntentUtils;
-<<<<<<< HEAD
 import com.orangelabs.rcs.utils.logger.Logger;
 
 /**
@@ -91,70 +64,50 @@
  */
 public class MultimediaSessionServiceImpl extends IMultimediaSessionService.Stub {
 
-	/**
-	 * List of messaging sessions
-	 */
-	private static Hashtable<String, IMultimediaMessagingSession> messagingSessions = new Hashtable<String, IMultimediaMessagingSession>();  
-
-	/**
-	 * List of streaming sessions
-	 */
-	private static Hashtable<String, IMultimediaStreamingSession> streamingSessions = new Hashtable<String, IMultimediaStreamingSession>();  
-
-=======
-import com.orangelabs.rcs.utils.logger.Logger;
-
-/**
- * Multimedia session API service
- * 
- * @author Jean-Marc AUFFRET
- */
-public class MultimediaSessionServiceImpl extends IMultimediaSessionService.Stub {
-
->>>>>>> df3ac423
 	private final MultimediaMessagingSessionEventBroadcaster mMultimediaMessagingSessionEventBroadcaster = new MultimediaMessagingSessionEventBroadcaster();
 
 	private final MultimediaStreamingSessionEventBroadcaster mMultimediaStreamingSessionEventBroadcaster = new MultimediaStreamingSessionEventBroadcaster();
 
 	private final RcsServiceRegistrationEventBroadcaster mRcsServiceRegistrationEventBroadcaster = new RcsServiceRegistrationEventBroadcaster();
 
-<<<<<<< HEAD
+	private final SipService mSipService;
+
+	private final RcsSettings mRcsSettings;
+
+	private final ContactsManager mContactsManager;
+
+	private final Map<String, IMultimediaMessagingSession> mMultimediaMessagingCache = new HashMap<String, IMultimediaMessagingSession>();
+
+	private final Map<String, IMultimediaStreamingSession> mMultimediaStreamingCache = new HashMap<String, IMultimediaStreamingSession>();
+
 	/**
 	 * Lock used for synchronization
 	 */
-=======
-	private final SipService mSipService;
-
-	private final RcsSettings mRcsSettings;
-
-	private final ContactsManager mContactsManager;
-
-	private final Map<String, IMultimediaMessagingSession> mMultimediaMessagingCache = new HashMap<String, IMultimediaMessagingSession>();
-
-	private final Map<String, IMultimediaStreamingSession> mMultimediaStreamingCache = new HashMap<String, IMultimediaStreamingSession>();
-
-	/**
-	 * Lock used for synchronization
-	 */
->>>>>>> df3ac423
 	private final Object lock = new Object();
 	
 	/**
 	 * The logger
 	 */
 	private static final Logger logger = Logger.getLogger(MultimediaSessionServiceImpl.class.getSimpleName());
-<<<<<<< HEAD
 	
 	private ExtensionManager mServiceExtensionManager;
 
 	/**
 	 * Constructor
-	 */
-	public MultimediaSessionServiceImpl() {
+	 * 
+	 * @param sipService SipService
+	 * @param rcsSettings RcsSettings
+	 * @param contactsManager ContactsManager
+	 */
+	public MultimediaSessionServiceImpl(SipService sipService, RcsSettings rcsSettings,
+			ContactsManager contactsManager) {
 		if (logger.isActivated()) {
 			logger.info("Multimedia session API is loaded");
 		}
 		mServiceExtensionManager = ExtensionManager.getInstance();
+		mSipService = sipService;
+		mRcsSettings = rcsSettings;
+		mContactsManager = contactsManager;
 	}
 
 	/**
@@ -162,7 +115,7 @@
 	 */
 	public void close() {
 		// Clear list of sessions
-		messagingSessions.clear();
+		mMultimediaMessagingCache.clear();
 		
 		if (logger.isActivated()) {
 			logger.info("Multimedia session service API is closed");
@@ -170,55 +123,55 @@
 	}
 	
 	/**
-	 * Add a messaging session in the list
-	 * 
-	 * @param session SIP session
-	 */
-	private static void addMessagingSipSession(MultimediaMessagingSessionImpl session) {
-		if (logger.isActivated()) {
-			logger.debug("Add a messaging session in the list (size=" + messagingSessions.size() + ")");
-		}
-		
-		messagingSessions.put(session.getSessionId(), session);
-	}
-
-	/**
-	 * Remove a messaging session from the list
+	 * Add a multimedia messaging in the list
+	 * 
+	 * @param multimediaMessaging
+	 */
+	private void addMultimediaMessaging(MultimediaMessagingSessionImpl multimediaMessaging) {
+		if (logger.isActivated()) {
+			logger.debug("Add a MultimediaMessaging in the list (size=" + mMultimediaMessagingCache.size() + ")");
+		}
+		
+		mMultimediaMessagingCache.put(multimediaMessaging.getSessionId(), multimediaMessaging);
+	}
+
+	/**
+	 * Remove a multimedia messaging from the list
 	 * 
 	 * @param sessionId Session ID
 	 */
-	/* package private */ static void removeMessagingSipSession(String sessionId) {
-		if (logger.isActivated()) {
-			logger.debug("Remove a messaging session from the list (size=" + messagingSessions.size() + ")");
-		}
-		
-		messagingSessions.remove(sessionId);
+	/* package private */ void removeMultimediaMessaging(String sessionId) {
+		if (logger.isActivated()) {
+			logger.debug("Remove a MultimediaMessaging from the list (size=" + mMultimediaMessagingCache.size() + ")");
+		}
+		
+		mMultimediaMessagingCache.remove(sessionId);
 	}	
 	
 	/**
-	 * Add a streaming session in the list
-	 * 
-	 * @param session SIP session
-	 */
-	private static void addStreamingSipSession(MultimediaStreamingSessionImpl session) {
-		if (logger.isActivated()) {
-			logger.debug("Add a streaming session in the list (size=" + messagingSessions.size() + ")");
-		}
-		
-		streamingSessions.put(session.getSessionId(), session);
-	}
-
-	/**
-	 * Remove a streaming session from the list
+	 * Add a multimedia streaming in the list
+	 * 
+	 * @param multimediaStreaming
+	 */
+	private void addMultimediaStreaming(MultimediaStreamingSessionImpl multimediaStreaming) {
+		if (logger.isActivated()) {
+			logger.debug("Add a MultimediaStreaming in the list (size=" + mMultimediaMessagingCache.size() + ")");
+		}
+		
+		mMultimediaStreamingCache.put(multimediaStreaming.getSessionId(), multimediaStreaming);
+	}
+
+	/**
+	 * Remove a multimedia streaming from the list
 	 * 
 	 * @param sessionId Session ID
 	 */
-	/* package private */ static void removeStreamingSipSession(String sessionId) {
-		if (logger.isActivated()) {
-			logger.debug("Remove a streaming session from the list (size=" + messagingSessions.size() + ")");
-		}
-		
-		streamingSessions.remove(sessionId);
+	/* package private */ void removeMultimediaStreaming(String sessionId) {
+		if (logger.isActivated()) {
+			logger.debug("Remove a MultimediaStreaming from the list (size=" + mMultimediaMessagingCache.size() + ")");
+		}
+		
+		mMultimediaStreamingCache.remove(sessionId);
 	}	
 
 	/**
@@ -232,101 +185,6 @@
 
 	/**
 	 * Registers a listener on service registration events
-=======
-
-	/**
-	 * Constructor
-	 * 
-	 * @param sipService SipService
-	 * @param rcsSettings RcsSettings
-	 * @param contactsManager ContactsManager
-	 */
-	public MultimediaSessionServiceImpl(SipService sipService, RcsSettings rcsSettings,
-			ContactsManager contactsManager) {
-		if (logger.isActivated()) {
-			logger.info("Multimedia session API is loaded");
-		}
-		mSipService = sipService;
-		mRcsSettings = rcsSettings;
-		mContactsManager = contactsManager;
-	}
-
-	/**
-	 * Close API
-	 */
-	public void close() {
-		// Clear list of sessions
-		mMultimediaMessagingCache.clear();
-		
-		if (logger.isActivated()) {
-			logger.info("Multimedia session service API is closed");
-		}
-	}
-	
-	/**
-	 * Add a multimedia messaging in the list
-	 * 
-	 * @param multimediaMessaging
-	 */
-	private void addMultimediaMessaging(MultimediaMessagingSessionImpl multimediaMessaging) {
-		if (logger.isActivated()) {
-			logger.debug("Add a MultimediaMessaging in the list (size=" + mMultimediaMessagingCache.size() + ")");
-		}
-		
-		mMultimediaMessagingCache.put(multimediaMessaging.getSessionId(), multimediaMessaging);
-	}
-
-	/**
-	 * Remove a multimedia messaging from the list
-	 * 
-	 * @param sessionId Session ID
-	 */
-	/* package private */ void removeMultimediaMessaging(String sessionId) {
-		if (logger.isActivated()) {
-			logger.debug("Remove a MultimediaMessaging from the list (size=" + mMultimediaMessagingCache.size() + ")");
-		}
-		
-		mMultimediaMessagingCache.remove(sessionId);
-	}	
-	
-	/**
-	 * Add a multimedia streaming in the list
-	 * 
-	 * @param multimediaStreaming
-	 */
-	private void addMultimediaStreaming(MultimediaStreamingSessionImpl multimediaStreaming) {
-		if (logger.isActivated()) {
-			logger.debug("Add a MultimediaStreaming in the list (size=" + mMultimediaMessagingCache.size() + ")");
-		}
-		
-		mMultimediaStreamingCache.put(multimediaStreaming.getSessionId(), multimediaStreaming);
-	}
-
-	/**
-	 * Remove a multimedia streaming from the list
-	 * 
-	 * @param sessionId Session ID
-	 */
-	/* package private */ void removeMultimediaStreaming(String sessionId) {
-		if (logger.isActivated()) {
-			logger.debug("Remove a MultimediaStreaming from the list (size=" + mMultimediaMessagingCache.size() + ")");
-		}
-		
-		mMultimediaStreamingCache.remove(sessionId);
-	}	
-
-	/**
-     * Returns true if the service is registered to the platform, else returns false
-     * 
-	 * @return Returns true if registered else returns false
-     */
-    public boolean isServiceRegistered() {
-    	return ServerApiUtils.isImsConnected();
-    }
-
-	/**
-	 * Registers a listener on service registration events
->>>>>>> df3ac423
 	 *
 	 * @param listener Service registration listener
 	 */
@@ -376,31 +234,6 @@
      * @param session SIP session
 	 */
 	public void receiveSipMsrpSessionInvitation(Intent msrpSessionInvite, GenericSipMsrpSession session) {
-<<<<<<< HEAD
-		// Add session in the list
-		MultimediaMessagingSessionImpl sessionApi = new MultimediaMessagingSessionImpl(session,
-				mMultimediaMessagingSessionEventBroadcaster);
-		MultimediaSessionServiceImpl.addMessagingSipSession(sessionApi);
-		
-		// Update displayName of remote contact
-		ContactsManager.getInstance().setContactDisplayName(session.getRemoteContact(), session.getRemoteDisplayName());
-	}
-	
-	/**
-	 * Receive a new SIP session invitation with RTP media
-	 * 
-     * @param intent Resolved intent
-     * @param session SIP session
-	 */
-	public void receiveSipRtpSessionInvitation(Intent rtpSessionInvite, GenericSipRtpSession session) {
-		// Add session in the list
-		MultimediaStreamingSessionImpl sessionApi = new MultimediaStreamingSessionImpl(session,
-				mMultimediaStreamingSessionEventBroadcaster);
-		MultimediaSessionServiceImpl.addStreamingSipSession(sessionApi);
-		
-		// Update displayName of remote contact
-		ContactsManager.getInstance().setContactDisplayName(session.getRemoteContact(), session.getRemoteDisplayName());
-=======
 		// Add session in the list
 		MultimediaMessagingSessionImpl multimediaMessaging = new MultimediaMessagingSessionImpl(
 				session.getSessionID(), mMultimediaMessagingSessionEventBroadcaster,
@@ -427,7 +260,6 @@
 		
 		// Update displayName of remote contact
 		mContactsManager.setContactDisplayName(session.getRemoteContact(), session.getRemoteDisplayName());
->>>>>>> df3ac423
 
 		// Broadcast intent related to the received invitation
 		IntentUtils.tryToSetExcludeStoppedPackagesFlag(rtpSessionInvite);
@@ -437,7 +269,6 @@
 		
 		// Broadcast intent related to the received invitation
 		AndroidFactory.getApplicationContext().sendBroadcast(rtpSessionInvite);
-<<<<<<< HEAD
 	}
 
     /**
@@ -445,9 +276,9 @@
      * 
      * @return Configuration
      */
-    public MultimediaSessionServiceConfiguration getConfiguration() {
-    	return new MultimediaSessionServiceConfiguration(
-    			RcsSettings.getInstance().getMaxMsrpLengthForExtensions());
+	public MultimediaSessionServiceConfiguration getConfiguration() {
+		return new MultimediaSessionServiceConfiguration(
+				mRcsSettings.getMaxMsrpLengthForExtensions());
 	}  
     
 	/**
@@ -472,215 +303,6 @@
 
 		// Test security extension
 		ServerApiUtils.assertExtensionIsAuthorized(mServiceExtensionManager, serviceId);
-
-		try {
-			// Initiate a new session
-			String featureTag = FeatureTags.FEATURE_RCSE + "=\"" + FeatureTags.FEATURE_RCSE_EXTENSION + "." + serviceId + "\"";
-			final GenericSipMsrpSession session = Core.getInstance().getSipService().initiateMsrpSession(contact, featureTag);
-			
-			// Add session listener
-			MultimediaMessagingSessionImpl sessionApi = new MultimediaMessagingSessionImpl(session,
-					mMultimediaMessagingSessionEventBroadcaster);
-			mMultimediaMessagingSessionEventBroadcaster.broadcastStateChanged(
-					contact, session.getSessionID(), MultimediaSession.State.INITIATED,
-					ReasonCode.UNSPECIFIED);
-
-			MultimediaSessionServiceImpl.addMessagingSipSession(sessionApi);
-
-			// Start the session
-	        new Thread() {
-	    		public void run() {
-	    			session.startSession();
-	    		}
-	    	}.start();
-			return sessionApi;
-		} catch(Exception e) {
-			if (logger.isActivated()) {
-				logger.error("Unexpected error", e);
-			}
-			throw new ServerApiException(e.getMessage());
-		}
-	}
-
-    /**
-     * Returns a current messaging session from its unique session ID
-     * 
-     * @return Multimedia messaging session or null if not found
-     * @throws ServerApiException
-     */
-    public IMultimediaMessagingSession getMessagingSession(String sessionId) throws ServerApiException {
-		if (logger.isActivated()) {
-			logger.info("Get multimedia messaging session " + sessionId);
-		}
-
-		return messagingSessions.get(sessionId);
-	}
-
-
-    /**
-     * Returns the list of messaging sessions associated to a given service ID
-     * 
-     * @param serviceId Service ID
-     * @return List of sessions
-     * @throws ServerApiException
-     */
-    public List<IBinder> getMessagingSessions(String serviceId) throws ServerApiException {
-		if (logger.isActivated()) {
-			logger.info("Get multimedia messaging sessions for service " + serviceId);
-		}
-
-		try {
-			ArrayList<IBinder> result = new ArrayList<IBinder>();
-			for (IMultimediaMessagingSession sessionApi : messagingSessions.values()) {
-				// Filter on the service ID
-				if (sessionApi.getServiceId().contains(serviceId)) {
-					result.add(sessionApi.asBinder());
-				}
-			}
-			return result;
-		} catch(Exception e) {
-			if (logger.isActivated()) {
-				logger.error("Unexpected error", e);
-			}
-			throw new ServerApiException(e.getMessage());
-		}
-	}
-
-    /**
-     * Initiates a new session for real time streaming with a remote contact and for a given
-     * service extension. The payload are exchanged in real time during the session and may be
-     * from any type. The parameter contact supports the following formats: MSISDN in national or
-     * international format, SIP address, SIP-URI or Tel-URI. If the format of the contact is
-     * not supported an exception is thrown.
-     * 
-     * @param serviceId Service ID
-     * @param contact Contact ID
-     * @return Multimedia streaming session
-	 * @throws ServerApiException
-     */
-    public IMultimediaStreamingSession initiateStreamingSession(String serviceId, ContactId contact) throws ServerApiException {
-		if (logger.isActivated()) {
-			logger.info("Initiate a multimedia streaming session with " + contact);
-		}
-
-		// Test IMS connection
-		ServerApiUtils.testIms();
-		
-		// Test security extension
-		ServerApiUtils.assertExtensionIsAuthorized(mServiceExtensionManager, serviceId);
-
-		try {
-			// Initiate a new session
-			String featureTag = FeatureTags.FEATURE_RCSE + "=\"" + FeatureTags.FEATURE_RCSE_EXTENSION + "." + serviceId + "\"";
-			final GenericSipRtpSession session = Core.getInstance().getSipService().initiateRtpSession(contact, featureTag);
-			
-			// Add session listener
-			MultimediaStreamingSessionImpl sessionApi = new MultimediaStreamingSessionImpl(session,
-					mMultimediaStreamingSessionEventBroadcaster);
-			mMultimediaStreamingSessionEventBroadcaster.broadcastStateChanged(
-					contact, session.getSessionID(), MultimediaSession.State.INITIATED,
-					ReasonCode.UNSPECIFIED);
-
-			MultimediaSessionServiceImpl.addStreamingSipSession(sessionApi);
-
-			// Start the session
-	        new Thread() {
-	    		public void run() {
-	    			session.startSession();
-	    		}
-	    	}.start();
-			return sessionApi;
-		} catch(Exception e) {
-			if (logger.isActivated()) {
-				logger.error("Unexpected error", e);
-			}
-			throw new ServerApiException(e.getMessage());
-		}
-
-	}
-
-    /**
-     * Returns a current streaming session from its unique session ID
-     * 
-     * @return Multimedia streaming session or null if not found
-     * @throws ServerApiException
-     */
-    public IMultimediaStreamingSession getStreamingSession(String sessionId) throws ServerApiException {
-		if (logger.isActivated()) {
-			logger.info("Get multimedia streaming session " + sessionId);
-		}
-
-		return streamingSessions.get(sessionId);
-	}
-
-    /**
-     * Returns the list of streaming sessions associated to a given service ID
-     * 
-     * @param serviceId Service ID
-     * @return List of sessions
-     * @throws ServerApiException
-     */
-    public List<IBinder> getStreamingSessions(String serviceId) throws ServerApiException {
-		if (logger.isActivated()) {
-			logger.info("Get multimedia streaming sessions for service " + serviceId);
-		}
-
-		try {
-			ArrayList<IBinder> result = new ArrayList<IBinder>();
-			for (IMultimediaStreamingSession sessionApi : streamingSessions.values()) {
-				// Filter on the service ID
-				if (sessionApi.getServiceId().contains(serviceId)) {
-					result.add(sessionApi.asBinder());
-				}
-			}
-			return result;
-		} catch(Exception e) {
-			if (logger.isActivated()) {
-				logger.error("Unexpected error", e);
-			}
-			throw new ServerApiException(e.getMessage());
-		}
-	}
-
-    /**
-	 * Returns service version
-	 * 
-	 * @return Version
-=======
-	}
-
-    /**
-     * Returns the configuration of the multimedia session service
-     * 
-     * @return Configuration
-     */
-	public MultimediaSessionServiceConfiguration getConfiguration() {
-		return new MultimediaSessionServiceConfiguration(
-				mRcsSettings.getMaxMsrpLengthForExtensions());
-	}  
-    
-	/**
-     * Initiates a new session for real time messaging with a remote contact and for a given
-     * service extension. The messages are exchanged in real time during the session and may
-     * be from any type. The parameter contact supports the following formats: MSISDN in
-     * national or international format, SIP address, SIP-URI or Tel-URI. If the format of the
-     * contact is not supported an exception is thrown.
-     * 
-     * @param serviceId Service ID
-     * @param contact Contact ID
-     * @return Multimedia messaging session
-	 * @throws ServerApiException
-     */
-    public IMultimediaMessagingSession initiateMessagingSession(String serviceId, ContactId contact) throws ServerApiException {
-		if (logger.isActivated()) {
-			logger.info("Initiate a multimedia messaging session with " + contact);
-		}
-
-		// Test IMS connection
-		ServerApiUtils.testIms();
-
-		// Test security extension
-		ServerApiUtils.testApiExtensionPermission(serviceId);
 
 		try {
 			// Initiate a new session
@@ -787,7 +409,7 @@
 		ServerApiUtils.testIms();
 		
 		// Test security extension
-		ServerApiUtils.testApiExtensionPermission(serviceId);
+		ServerApiUtils.assertExtensionIsAuthorized(mServiceExtensionManager, serviceId);
 
 		try {
 			// Initiate a new session
@@ -875,7 +497,6 @@
 	 * Returns service version
 	 * 
 	 * @return Version
->>>>>>> df3ac423
 	 * @see RcsService.Build.VERSION_CODES
 	 * @throws ServerApiException
 	 */
