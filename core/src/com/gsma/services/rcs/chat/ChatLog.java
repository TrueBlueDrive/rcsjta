/*******************************************************************************
 * Software Name : RCS IMS Stack
 *
 * Copyright (C) 2010 France Telecom S.A.
 * Copyright (C) 2014 Sony Mobile Communications Inc.
 *
 * Licensed under the Apache License, Version 2.0 (the "License");
 * you may not use this file except in compliance with the License.
 * You may obtain a copy of the License at
 *
 *      http://www.apache.org/licenses/LICENSE-2.0
 *
 * Unless required by applicable law or agreed to in writing, software
 * distributed under the License is distributed on an "AS IS" BASIS,
 * WITHOUT WARRANTIES OR CONDITIONS OF ANY KIND, either express or implied.
 * See the License for the specific language governing permissions and
 * limitations under the License.
 *
 * NOTE: This file has been modified by Sony Mobile Communications Inc.
<<<<<<< HEAD
 * Modifications are licensed under the License.
 ******************************************************************************/
package com.gsma.services.rcs.chat;

import java.util.HashSet;
import java.util.NoSuchElementException;
import java.util.Set;
import java.util.StringTokenizer;

import android.content.Context;
import android.net.Uri;

import com.gsma.services.rcs.contacts.ContactUtils;

/**
 * Content provider for chat history
 *  
 * @author Jean-Marc AUFFRET
 * @author YPLO6403
 *
 */
public class ChatLog {
    /**
     * Group chat
     */
    public static class GroupChat {
        /**
         * Content provider URI for chat conversations
         */
=======
 * Modifications are licensed under the License.
 ******************************************************************************/
package com.gsma.services.rcs.chat;

import java.util.HashSet;
import java.util.NoSuchElementException;
import java.util.Set;
import java.util.StringTokenizer;

import android.content.Context;
import android.net.Uri;

import com.gsma.services.rcs.Geoloc;
import com.gsma.services.rcs.contacts.ContactUtils;

/**
 * Content provider for chat history
 *  
 * @author Jean-Marc AUFFRET
 * @author YPLO6403
 *
 */
public class ChatLog {
    /**
     * Group chat
     */
    public static class GroupChat {
        /**
         * Content provider URI for chat conversations
         */
>>>>>>> df3ac423
        public static final Uri CONTENT_URI = Uri.parse("content://com.gsma.services.rcs.provider.chat/groupchat");

        /**
         * The name of the column containing the unique ID of the group chat.
         * <P>Type: TEXT</P>
         */
        public static final String CHAT_ID = "chat_id";
        
        /**
         * The name of the column containing the state of the group chat.
         * <P>Type: INTEGER</P>
         * @see GroupChat.State
         */
        public static final String STATE = "state";

        /**
         * The name of the column containing the reason code of the state of the group chat.
         * <P>Type: INTEGER</P>
         * @see ChatLog.Message.ReasonCode
         */
        public static final String REASON_CODE = "reason_code";

        /**
         * The name of the column containing the subject of the group chat.
         * <P>Type: TEXT</P>
         */
        public static final String SUBJECT = "subject";
        
        /**
         * The name of the column containing the direction of the group chat.
         * <P>Type: INTEGER</P>
         * @see com.gsma.services.rcs.RcsCommon.Direction
         */
        public static final String DIRECTION = "direction";

        /**
         * The name of the column containing the time when group chat is created.
         * <P>Type: LONG</P>
         */
        public static final String TIMESTAMP = "timestamp";
        
        /**
         * The name of the column containing the list of participants and associated status.
         * <P>Type: TEXT</P>
         * @see ParticipantInfo
         */
        public static final String PARTICIPANTS = "participants";
        
        /**
         * ContactId formatted number of the inviter of the group chat or null
         * if this is a group chat initiated by the local user (ie outgoing
         * group chat).
         * <P>Type: TEXT</P>
         */
        public static final String CONTACT = "contact";

		/**
         * Utility method to get the set of ParticipantInfo objects from its string representation in the ChatLog provider.
         *
         * @param participants
         *            the SET of participant information from the ChatLog provider
         * @return the SET of participant information
         */
		public static Set<ParticipantInfo> getParticipantInfo(Context context, String participants) {
			if (participants == null) {
				return null;
			}
			ContactUtils contactUtils = ContactUtils.getInstance(context);
			if (contactUtils == null) {
				throw new IllegalStateException("Cannot read contact from provider");
			}
			String[] tokens = participants.split(",");
			Set<ParticipantInfo> result = new HashSet<ParticipantInfo>();
			for (String participant : tokens) {
				String[] keyValue = participant.split("=");
				if (keyValue.length == 2) {
					String contact = keyValue[0];
					int status = ParticipantInfo.Status.UNKNOWN;
					try {
						status = Integer.parseInt(keyValue[1]) % 9;
					} catch (NumberFormatException e) {
					}
					result.add(new ParticipantInfo(contactUtils.formatContact(contact), status));
				}
			}
			return result;
		}
	}


    /**
     * Chat message from a single chat or group chat
     */
    public static class Message {
        /**
         * Content provider URI for chat messages
         */
        public static final Uri CONTENT_URI = Uri.parse("content://com.gsma.services.rcs.provider.chat/chatmessage");

        /**
         * The name of the column containing the chat ID.
         * <P>Type: TEXT</P>
         */
        public static final String CHAT_ID = "chat_id";

        /**
         * The name of the column containing the message ID.
         * <P>Type: TEXT</P>
         */
        public static final String MESSAGE_ID = "msg_id";
        
        /**
         * The name of the column containing the message status.
         * <P>Type: INTEGER</P>
         */
        public static final String STATUS = "status";

        /**
         * The name of the column containing the message status reason code.
         * <P>Type: INTEGER</P>
         * @see ChatLog.Message.ReasonCode
         */
        public static final String REASON_CODE = "reason_code";

        /**
         * The name of the column containing the message read status.
         * <P>Type: INTEGER</P>
         */
        public static final String READ_STATUS = "read_status";

        	
        /**
         * The name of the column containing the message direction.
         * <P>Type: INTEGER</P>
         * @see com.gsma.services.rcs.RcsCommon.Direction
         */
        public static final String DIRECTION = "direction";

        /**
         * The name of the column containing the MSISDN of the remote contact.
         * <P>Type: TEXT</P>
         */
        public static final String CONTACT = "contact";
        
        /**
         * The name of the column containing the message content.
         * <P>Type: TEXT</P>
         */
        public static final String CONTENT = "content";
     
        /**
         * The name of the column containing the time when message is created.
         * <P>Type: LONG</P>
         */
        public static final String TIMESTAMP = "timestamp";
        
        /**
         * The name of the column containing the time when message is sent. If 0 means not sent.
         * <P>Type: LONG</P>
         */
        public static final String TIMESTAMP_SENT = "timestamp_sent";
        
        /**
         * The name of the column containing the time when message is delivered. If 0 means not delivered.
         * <P>Type: LONG</P>
         */
        public static final String TIMESTAMP_DELIVERED = "timestamp_delivered";
        
        /**
         * The name of the column containing the time when message is displayed. If 0 means not displayed.
         * <P>Type: LONG</P>
         */
        public static final String TIMESTAMP_DISPLAYED = "timestamp_displayed";

        /**
         * The name of the column containing the MIME-TYPE of the message body.
         * <P>Type: TEXT</P>
         */
        public static final String MIME_TYPE = "mime_type";

        /*
         * Message MIME-types
         */
        public static class MimeType {

           /*
            * MIME-type of text messages
            */
            public static final String TEXT_MESSAGE = "text/plain";

            /*
             * MIME-type of geoloc messages
             */
            public static final String GEOLOC_MESSAGE = "application/geoloc";

            /*
             * MIME-type of group chat events
             */
            public static final String GROUPCHAT_EVENT = "rcs/groupchat-event";
        }

        /**
         * Status of the message
         */
        public static class Status {
            /**
             * Status of a content message
             */
            public static class Content {

                /**
                 * The message has been rejected
                 */
                public static final int REJECTED = 0;

                /**
                 * The message is queued to be sent by rcs service when
                 * possible
                 */
                public static final int QUEUED = 1;

                /**
                 * The message is in progress of sending
                 */
                public static final int SENDING = 2;

                /**
                 * The message has been sent
                 */
                public static final int SENT = 3;

                /**
                 * The message sending has been failed
                 */
                public static final int FAILED = 4;

                /**
                 * The message has been delivered to the remote.
                 */
                public static final int DELIVERED = 5;

                /**
                 * The message has been received and a displayed delivery report
                 * is requested
                 */
                public static final int DISPLAY_REPORT_REQUESTED = 6;

                /**
                 * The message is delivered and no display delivery report is
                 * requested.
                 */
                public static final int RECEIVED = 7;

                /**
                 * The message has been displayed
                 */
                public static final int DISPLAYED = 8;
            }

            /**
             * Status of the system message
             */
            public static class System {
                /**
                 * Invitation of a participant is pending
                 */
                public static final int PENDING = 0;

                /**
                 * Invitation accepted by a participant
                 */
                public static final int ACCEPTED = 1;

                /**
                 * Invitation declined by a participant
                 */
                public static final int DECLINED = 2;

                /**
                 * Invitation of a participant has failed
                 */
                public static final int FAILED = 3;

                /**
                 * Participant has joined the group chat
                 */
                public static final int JOINED = 4;

                /**
                 * Participant has left the group chat (i.e. departed)
                 */
                public static final int GONE = 5;

                /**
                 * Participant has been disconnected from the group chat (i.e.
                 * booted)
                 */
                public static final int DISCONNECTED = 6;

                /**
                 * Participant is busy
                 */
                public static final int BUSY = 7;
            }
        }

        /**
         * Reason code of the message status
         */
        public static class ReasonCode {

            /**
             * No specific reason code specified.
             */
            public static final int UNSPECIFIED = 0;

            /**
             * Sending of the message failed.
             */
            public static final int FAILED_SEND = 1;

            /**
             * Delivering of the message failed.
             */
            public static final int FAILED_DELIVERY = 2;

            /**
             * Displaying of the message failed.
             */
            public static final int FAILED_DISPLAY = 3;

            /**
             * Incoming one-to-one message was detected as spam.
             */
            public static final int REJECTED_SPAM = 4;
        }
    }

	/**
	 * Utility method to get a Geoloc object from its string representation in the ChatLog provider
	 * 
	 * @param body
	 *            the string representation in the ChatLog provider
	 * @return Geoloc object or null in case of error
	 * @see Geoloc
	 */
	public static Geoloc getGeoloc(String body) {
		try {
			StringTokenizer items = new StringTokenizer(body, ",");
			String label = null;
			if (items.countTokens() > 4) {
				label = items.nextToken();
			}
			double latitude = Double.valueOf(items.nextToken());
			double longitude = Double.valueOf(items.nextToken());
			long expiration = Long.valueOf(items.nextToken());
			float accuracy = Float.valueOf(items.nextToken());
			return new Geoloc(label, latitude, longitude, expiration, accuracy);
		} catch (NoSuchElementException e) {
			return null;
		} catch (NumberFormatException e) {
			return null;
		}
    }

}<|MERGE_RESOLUTION|>--- conflicted
+++ resolved
@@ -17,7 +17,6 @@
  * limitations under the License.
  *
  * NOTE: This file has been modified by Sony Mobile Communications Inc.
-<<<<<<< HEAD
  * Modifications are licensed under the License.
  ******************************************************************************/
 package com.gsma.services.rcs.chat;
@@ -30,6 +29,7 @@
 import android.content.Context;
 import android.net.Uri;
 
+import com.gsma.services.rcs.Geoloc;
 import com.gsma.services.rcs.contacts.ContactUtils;
 
 /**
@@ -47,38 +47,6 @@
         /**
          * Content provider URI for chat conversations
          */
-=======
- * Modifications are licensed under the License.
- ******************************************************************************/
-package com.gsma.services.rcs.chat;
-
-import java.util.HashSet;
-import java.util.NoSuchElementException;
-import java.util.Set;
-import java.util.StringTokenizer;
-
-import android.content.Context;
-import android.net.Uri;
-
-import com.gsma.services.rcs.Geoloc;
-import com.gsma.services.rcs.contacts.ContactUtils;
-
-/**
- * Content provider for chat history
- *  
- * @author Jean-Marc AUFFRET
- * @author YPLO6403
- *
- */
-public class ChatLog {
-    /**
-     * Group chat
-     */
-    public static class GroupChat {
-        /**
-         * Content provider URI for chat conversations
-         */
->>>>>>> df3ac423
         public static final Uri CONTENT_URI = Uri.parse("content://com.gsma.services.rcs.provider.chat/groupchat");
 
         /**
