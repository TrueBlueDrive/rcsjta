--- conflicted
+++ resolved
@@ -41,54 +41,6 @@
 import com.orangelabs.rcs.core.ims.service.ImsService;
 import com.orangelabs.rcs.core.ims.service.ImsServiceSession;
 import com.orangelabs.rcs.core.ims.service.ImsSessionListener;
-<<<<<<< HEAD
-import com.orangelabs.rcs.core.ims.service.SessionTimerManager;
-import com.orangelabs.rcs.core.ims.service.im.chat.ChatError;
-import com.orangelabs.rcs.core.ims.service.im.chat.ChatSessionListener;
-import com.orangelabs.rcs.core.ims.service.im.chat.ChatUtils;
-import com.orangelabs.rcs.core.ims.service.im.chat.InstantMessage;
-import com.orangelabs.rcs.core.ims.service.im.chat.OneOneChatSession;
-import com.orangelabs.rcs.core.ims.service.im.chat.imdn.ImdnDocument;
-import com.orangelabs.rcs.core.ims.service.im.filetransfer.FileTransferUtils;
-import com.orangelabs.rcs.provider.settings.RcsSettings;
-import com.orangelabs.rcs.utils.PhoneUtils;
-import com.orangelabs.rcs.utils.logger.Logger;
-
-/**
- * Terminating Store & Forward session for messages
- * 
- * @author jexa7410
- */
-public class TerminatingStoreAndForwardMsgSession extends OneOneChatSession implements MsrpEventListener {
-	/**
-     * The logger
-     */
-    private static final Logger logger = Logger.getLogger(TerminatingStoreAndForwardMsgSession.class.getSimpleName());
-
-    /**
-     * Constructor
-     * 
-	 * @param parent IMS service
-	 * @param invite Initial INVITE request
-	 * @param contact the remote ContactId
-	 */
-	public TerminatingStoreAndForwardMsgSession(ImsService parent, SipRequest invite, ContactId contact) {
-		super(parent, contact, PhoneUtils.formatContactIdToUri(contact));
-
-		// Set feature tags
-		setFeatureTags(ChatUtils.getSupportedFeatureTagsForChat());
-
-		// Set first message
-    	InstantMessage firstMsg = ChatUtils.getFirstMessage(invite);
-		setFirstMesssage(firstMsg);
-		
-		// Create dialog path
-		createTerminatingDialogPath(invite);
-
-		// Set contribution ID
-		String id = ChatUtils.getContributionId(invite);
-		setContributionID(id);
-=======
 import com.orangelabs.rcs.core.ims.service.SessionTimerManager;
 import com.orangelabs.rcs.core.ims.service.im.InstantMessagingService;
 import com.orangelabs.rcs.core.ims.service.im.chat.ChatError;
@@ -136,7 +88,6 @@
 		// Set contribution ID
 		String id = ChatUtils.getContributionId(invite);
 		setContributionID(id);
->>>>>>> df3ac423
 
 		if (shouldBeAutoAccepted()) {
 			setSessionAccepted();
@@ -260,7 +211,6 @@
 						return;
 				}
 			}
-<<<<<<< HEAD
 
         	// Parse the remote SDP part
 			String remoteSdp = getDialogPath().getInvite().getSdpContent();
@@ -302,7 +252,7 @@
 			// Build SDP part
 	    	String ipAddress = getDialogPath().getSipStack().getLocalIpAddress();
 	    	String sdp = SdpUtils.buildChatSDP(ipAddress, localMsrpPort, getMsrpMgr().getLocalSocketProtocol(),
-                    getAcceptTypes(), getWrappedTypes(), localSetup, getMsrpMgr().getLocalMsrpPath(), getDirection());
+                    getAcceptTypes(), getWrappedTypes(), localSetup, getMsrpMgr().getLocalMsrpPath(), getSdpDirection());
 
 	    	// Set the local SDP part in the dialog path
 	        getDialogPath().setLocalContent(sdp);
@@ -410,165 +360,6 @@
 	}
 	
     @Override
-    public String getDirection() {
-        return SdpUtils.DIRECTION_RECVONLY;
-    }
-
-	@Override
-	public boolean isInitiatedByRemote() {
-		return true;
-	}
-}
-=======
-
-        	// Parse the remote SDP part
-			String remoteSdp = getDialogPath().getInvite().getSdpContent();
-        	SdpParser parser = new SdpParser(remoteSdp.getBytes());
-    		Vector<MediaDescription> media = parser.getMediaDescriptions();
-			MediaDescription mediaDesc = media.elementAt(0);
-			MediaAttribute attr1 = mediaDesc.getMediaAttribute("path");
-            String remotePath = attr1.getValue();
-            String remoteHost = SdpUtils.extractRemoteHost(parser.sessionDescription, mediaDesc);
-    		int remotePort = mediaDesc.port;
-			
-    		// Changed by Deutsche Telekom
-    		String fingerprint = SdpUtils.extractFingerprint(parser, mediaDesc);
-    		
-            // Extract the "setup" parameter
-            String remoteSetup = "passive";
-			MediaAttribute attr2 = mediaDesc.getMediaAttribute("setup");
-			if (attr2 != null) {
-				remoteSetup = attr2.getValue();
-			}
-            if (logger.isActivated()){
-				logger.debug("Remote setup attribute is " + remoteSetup);
-			}
-            
-    		// Set setup mode
-            String localSetup = createSetupAnswer(remoteSetup);
-            if (logger.isActivated()){
-				logger.debug("Local setup attribute is " + localSetup);
-			}
-			
-    		// Set local port
-	    	int localMsrpPort;
-	    	if (localSetup.equals("active")) {
-		    	localMsrpPort = 9; // See RFC4145, Page 4
-	    	} else {
-	    		localMsrpPort = getMsrpMgr().getLocalMsrpPort();
-	    	}            
-            
-			// Build SDP part
-	    	String ipAddress = getDialogPath().getSipStack().getLocalIpAddress();
-	    	String sdp = SdpUtils.buildChatSDP(ipAddress, localMsrpPort, getMsrpMgr().getLocalSocketProtocol(),
-                    getAcceptTypes(), getWrappedTypes(), localSetup, getMsrpMgr().getLocalMsrpPath(), getSdpDirection());
-
-	    	// Set the local SDP part in the dialog path
-	        getDialogPath().setLocalContent(sdp);
-
-	        // Test if the session should be interrupted
-            if (isInterrupted()) {
-            	if (logger.isActivated()) {
-            		logger.debug("Session has been interrupted: end of processing");
-            	}
-            	return;
-            }
-
-            // Create the MSRP server session
-            if (localSetup.equals("passive")) {
-            	// Passive mode: client wait a connection
-            	MsrpSession session = getMsrpMgr().createMsrpServerSession(remotePath, this);
-    			session.setFailureReportOption(false);
-    			session.setSuccessReportOption(false);
-    			
-    			// Open the connection
-    			Thread thread = new Thread(){
-    				public void run(){
-    					try {
-							// Open the MSRP session
-							getMsrpMgr().openMsrpSession();
-							
-			    	        // Send an empty packet
-			            	sendEmptyDataChunk();
-						} catch (IOException e) {
-							if (logger.isActivated()) {
-				        		logger.error("Can't create the MSRP server session", e);
-				        	}
-						}		
-    				}
-    			};
-    			thread.start();
-            }
-            
-            // Create a 200 OK response
-        	if (logger.isActivated()) {
-        		logger.info("Send 200 OK");
-        	}
-            SipResponse resp = SipMessageFactory.create200OkInviteResponse(getDialogPath(),
-            		getFeatureTags(), sdp);
-
-            // The signalisation is established
-            getDialogPath().sigEstablished();
-
-            // Send response
-            SipTransactionContext ctx = getImsService().getImsModule().getSipManager().sendSipMessageAndWait(resp);
-
-            // Analyze the received response 
-            if (ctx.isSipAck()) {
-    	        // ACK received
-    			if (logger.isActivated()) {
-    				logger.info("ACK request received");
-    			}
-
-                // The session is established
-    	        getDialogPath().sessionEstablished();
-    	                        
-        		// Create the MSRP client session
-                if (localSetup.equals("active")) {
-                	// Active mode: client should connect
-                	MsrpSession session = getMsrpMgr().createMsrpClientSession(remoteHost, remotePort, remotePath, this, fingerprint);
-        			session.setFailureReportOption(false);
-        			session.setSuccessReportOption(false);
-        			
-					// Open the MSRP session
-					getMsrpMgr().openMsrpSession();
-					
-	    	        // Send an empty packet
-	            	sendEmptyDataChunk();
-                }
-
-                for (ImsSessionListener listener : listeners) {
-                        listener.handleSessionStarted();
-                }
-    	    	
-            	// Start session timer
-            	if (getSessionTimerManager().isSessionTimerActivated(resp)) {        	
-            		getSessionTimerManager().start(SessionTimerManager.UAS_ROLE, getDialogPath().getSessionExpireTime());
-            	}
-
-            	// Start the activity manager
-    			getActivityManager().start();
-    	    	
-            } else {
-        		if (logger.isActivated()) {
-            		logger.debug("No ACK received for INVITE");
-            	}
-
-        		// No response received: timeout
-            	handleError(new ChatError(ChatError.SESSION_INITIATION_FAILED));
-            }
-		} catch(Exception e) {
-        	if (logger.isActivated()) {
-        		logger.error("Session initiation has failed", e);
-        	}
-
-        	// Unexpected error
-			handleError(new ChatError(ChatError.UNEXPECTED_EXCEPTION,
-					e.getMessage()));
-		}
-	}
-	
-    @Override
     public String getSdpDirection() {
         return SdpUtils.DIRECTION_RECVONLY;
     }
@@ -632,5 +423,4 @@
 	public void removeSession() {
 		getImsService().getImsModule().getInstantMessagingService().removeSession(this);
 	}
-}
->>>>>>> df3ac423
+}