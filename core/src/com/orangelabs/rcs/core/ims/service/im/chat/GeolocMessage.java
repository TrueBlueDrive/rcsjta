<<<<<<< HEAD
/*******************************************************************************
 * Software Name : RCS IMS Stack
 *
 * Copyright (C) 2010 France Telecom S.A.
 *
 * Licensed under the Apache License, Version 2.0 (the "License");
 * you may not use this file except in compliance with the License.
 * You may obtain a copy of the License at
 *
 *      http://www.apache.org/licenses/LICENSE-2.0
 *
 * Unless required by applicable law or agreed to in writing, software
 * distributed under the License is distributed on an "AS IS" BASIS,
 * WITHOUT WARRANTIES OR CONDITIONS OF ANY KIND, either express or implied.
 * See the License for the specific language governing permissions and
 * limitations under the License.
 ******************************************************************************/
package com.orangelabs.rcs.core.ims.service.im.chat;

import java.util.Date;

import com.gsma.services.rcs.contacts.ContactId;
import com.orangelabs.rcs.core.ims.service.im.chat.geoloc.GeolocInfoDocument;

/**
 * Geoloc message
 * 
 * @author Jean-Marc AUFFRET
 */
public class GeolocMessage extends InstantMessage {
	/**
	 * MIME type
	 */
	public static final String MIME_TYPE = GeolocInfoDocument.MIME_TYPE;
	
	/**
	 * Geoloc info
	 */
	private GeolocPush geoloc = null;
		
    /**
     * Constructor for outgoing message
     * 
     * @param messageId Message Id
     * @param remote Remote user identifier
     * @param geoloc Geoloc info
     * @param imdnDisplayedRequested Flag indicating that an IMDN "displayed" is requested
     * @param displayName the display name of the remote contact
	 */
	public GeolocMessage(String messageId, ContactId remote, GeolocPush geoloc, boolean imdnDisplayedRequested, String displayName) {
		this(messageId, remote, geoloc, imdnDisplayedRequested, null, displayName);
	}
	
	/**
     * Constructor for incoming message
     * 
     * @param messageId Message Id
     * @param remote Remote user identifier
     * @param geoloc Geoloc info
     * @param imdnDisplayedRequested Flag indicating that an IMDN "displayed" is requested
	 * @param serverReceiptAt Receipt date of the message on the server
	 * @param displayName the display name of the remote contact
	 */
	public GeolocMessage(String messageId, ContactId remote, GeolocPush geoloc, boolean imdnDisplayedRequested, Date serverReceiptAt, String displayName) {
		super(messageId, remote, geoloc.getLabel(), imdnDisplayedRequested, serverReceiptAt, displayName);
		
		this.geoloc = geoloc;
	}

    /**
	 * Get geoloc info
	 * 
	 * @return Geoloc info
	 */
	public GeolocPush getGeoloc() {
		return geoloc;
	}

	@Override
	public String toString() {
		return "GeolocMessage [geoloc=" + geoloc + ", " + super.toString() + "]";
	}
	
	
}
=======
/*******************************************************************************
 * Software Name : RCS IMS Stack
 *
 * Copyright (C) 2010 France Telecom S.A.
 *
 * Licensed under the Apache License, Version 2.0 (the "License");
 * you may not use this file except in compliance with the License.
 * You may obtain a copy of the License at
 *
 *      http://www.apache.org/licenses/LICENSE-2.0
 *
 * Unless required by applicable law or agreed to in writing, software
 * distributed under the License is distributed on an "AS IS" BASIS,
 * WITHOUT WARRANTIES OR CONDITIONS OF ANY KIND, either express or implied.
 * See the License for the specific language governing permissions and
 * limitations under the License.
 ******************************************************************************/
package com.orangelabs.rcs.core.ims.service.im.chat;

import java.util.Date;

import com.gsma.services.rcs.contacts.ContactId;
import com.orangelabs.rcs.core.ims.service.im.chat.geoloc.GeolocInfoDocument;

/**
 * Geoloc message
 * 
 * @author Jean-Marc AUFFRET
 */
public class GeolocMessage extends InstantMessage {
	/**
	 * MIME type
	 */
	public static final String MIME_TYPE = GeolocInfoDocument.MIME_TYPE;
	
	/**
	 * Geoloc info
	 */
	private GeolocPush geoloc = null;
		
    /**
     * Constructor for outgoing message
     * 
     * @param messageId Message Id
     * @param remote Remote user identifier
     * @param geoloc Geoloc info
     * @param imdnDisplayedRequested Flag indicating that an IMDN "displayed" is requested
     * @param displayName the display name of the remote contact
	 */
	public GeolocMessage(String messageId, ContactId remote, GeolocPush geoloc, boolean imdnDisplayedRequested, String displayName) {
		this(messageId, remote, geoloc, imdnDisplayedRequested, null, displayName);
	}
	
	/**
     * Constructor for incoming message
     * 
     * @param messageId Message Id
     * @param remote Remote user identifier
     * @param geoloc Geoloc info
     * @param imdnDisplayedRequested Flag indicating that an IMDN "displayed" is requested
	 * @param serverReceiptAt Receipt date of the message on the server
	 * @param displayName the display name of the remote contact
	 */
	public GeolocMessage(String messageId, ContactId remote, GeolocPush geoloc, boolean imdnDisplayedRequested, Date serverReceiptAt, String displayName) {
		super(messageId, remote, geoloc.getLabel(), imdnDisplayedRequested, serverReceiptAt, displayName);
		
		this.geoloc = geoloc;
	}

    /**
	 * Get geoloc info
	 * 
	 * @return Geoloc info
	 */
	public GeolocPush getGeoloc() {
		return geoloc;
	}

	@Override
	public String toString() {
		return geoloc.toString();
	}
	
	
}
>>>>>>> df3ac423
<|MERGE_RESOLUTION|>--- conflicted
+++ resolved
@@ -1,90 +1,3 @@
-<<<<<<< HEAD
-/*******************************************************************************
- * Software Name : RCS IMS Stack
- *
- * Copyright (C) 2010 France Telecom S.A.
- *
- * Licensed under the Apache License, Version 2.0 (the "License");
- * you may not use this file except in compliance with the License.
- * You may obtain a copy of the License at
- *
- *      http://www.apache.org/licenses/LICENSE-2.0
- *
- * Unless required by applicable law or agreed to in writing, software
- * distributed under the License is distributed on an "AS IS" BASIS,
- * WITHOUT WARRANTIES OR CONDITIONS OF ANY KIND, either express or implied.
- * See the License for the specific language governing permissions and
- * limitations under the License.
- ******************************************************************************/
-package com.orangelabs.rcs.core.ims.service.im.chat;
-
-import java.util.Date;
-
-import com.gsma.services.rcs.contacts.ContactId;
-import com.orangelabs.rcs.core.ims.service.im.chat.geoloc.GeolocInfoDocument;
-
-/**
- * Geoloc message
- * 
- * @author Jean-Marc AUFFRET
- */
-public class GeolocMessage extends InstantMessage {
-	/**
-	 * MIME type
-	 */
-	public static final String MIME_TYPE = GeolocInfoDocument.MIME_TYPE;
-	
-	/**
-	 * Geoloc info
-	 */
-	private GeolocPush geoloc = null;
-		
-    /**
-     * Constructor for outgoing message
-     * 
-     * @param messageId Message Id
-     * @param remote Remote user identifier
-     * @param geoloc Geoloc info
-     * @param imdnDisplayedRequested Flag indicating that an IMDN "displayed" is requested
-     * @param displayName the display name of the remote contact
-	 */
-	public GeolocMessage(String messageId, ContactId remote, GeolocPush geoloc, boolean imdnDisplayedRequested, String displayName) {
-		this(messageId, remote, geoloc, imdnDisplayedRequested, null, displayName);
-	}
-	
-	/**
-     * Constructor for incoming message
-     * 
-     * @param messageId Message Id
-     * @param remote Remote user identifier
-     * @param geoloc Geoloc info
-     * @param imdnDisplayedRequested Flag indicating that an IMDN "displayed" is requested
-	 * @param serverReceiptAt Receipt date of the message on the server
-	 * @param displayName the display name of the remote contact
-	 */
-	public GeolocMessage(String messageId, ContactId remote, GeolocPush geoloc, boolean imdnDisplayedRequested, Date serverReceiptAt, String displayName) {
-		super(messageId, remote, geoloc.getLabel(), imdnDisplayedRequested, serverReceiptAt, displayName);
-		
-		this.geoloc = geoloc;
-	}
-
-    /**
-	 * Get geoloc info
-	 * 
-	 * @return Geoloc info
-	 */
-	public GeolocPush getGeoloc() {
-		return geoloc;
-	}
-
-	@Override
-	public String toString() {
-		return "GeolocMessage [geoloc=" + geoloc + ", " + super.toString() + "]";
-	}
-	
-	
-}
-=======
 /*******************************************************************************
  * Software Name : RCS IMS Stack
  *
@@ -169,5 +82,4 @@
 	}
 	
 	
-}
->>>>>>> df3ac423
+}