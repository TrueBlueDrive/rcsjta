--- conflicted
+++ resolved
@@ -173,16 +173,6 @@
 		//MessagingLog.getInstance().updateGroupChatStatus(getContributionID(),
 				//GroupChat.State.TERMINATED, GroupChat.ReasonCode.NONE);
 
-<<<<<<< HEAD
-        handleError(new ChatError(ChatError.SESSION_NOT_FOUND, resp.getReasonPhrase()));
-    }
-
-	@Override
-	public boolean isInitiatedByRemote() {
-		return false;
-	}
-}
-=======
         handleError(new ChatError(ChatError.SESSION_NOT_FOUND, resp.getReasonPhrase()));
     }
 
@@ -196,5 +186,4 @@
 		getImsService().getImsModule().getInstantMessagingService().addSession(this);
 		start();
 	}
-}
->>>>>>> df3ac423
+}