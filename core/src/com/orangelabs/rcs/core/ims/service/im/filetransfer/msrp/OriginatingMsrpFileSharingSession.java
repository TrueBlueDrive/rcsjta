--- conflicted
+++ resolved
@@ -45,7 +45,6 @@
 import com.orangelabs.rcs.core.ims.service.ImsServiceError;
 import com.orangelabs.rcs.core.ims.service.ImsServiceSession;
 import com.orangelabs.rcs.core.ims.service.ImsSessionListener;
-<<<<<<< HEAD
 import com.orangelabs.rcs.core.ims.service.im.InstantMessagingService;
 import com.orangelabs.rcs.core.ims.service.im.chat.ContributionIdGenerator;
 import com.orangelabs.rcs.core.ims.service.im.chat.imdn.ImdnDocument;
@@ -85,133 +84,6 @@
 	/**
 	 * Constructor
 	 * 
-	 * @param parent
-	 *            IMS service
-	 * @param content
-	 *            Content to be shared
-	 * @param contact
-	 *            Remote contact identifier
-	 * @param fileIcon
-	 *            true if the stack must try to attach file icon
-	 */
-	public OriginatingMsrpFileSharingSession(ImsService parent, MmContent content, ContactId contact, boolean fileIcon) {
-		super(parent, content, contact, null, IdGenerator.generateMessageID());
-		
-		if (logger.isActivated()) {
-			logger.debug("OriginatingFileSharingSession contact=" + contact + " filename="+content.getName()+" fileIcon="+fileIcon);
-		}
-		// Create dialog path
-		createOriginatingDialogPath();
-		
-		// Set contribution ID
-		String id = ContributionIdGenerator.getContributionId(getDialogPath().getCallId());
-		setContributionID(id);
-		
-		if (fileIcon) {
-			try {
-				// Create the file icon
-				setFileicon(FileTransferUtils.createFileicon(content.getUri(), getSessionID()));
-			} catch (SecurityException e) {
-				if (logger.isActivated()) {
-					logger.error(
-							"File icon creation has failed due to that the file is not accessible!",
-							e);
-				}
-				/*TODO: Take appropriate action in CR037.*/
-			}
-		}
-	}
-
-	/**
-	 * Background processing
-	 */
-	public void run() {
-		try {
-	    	if (logger.isActivated()) {
-	    		logger.info("Initiate a file transfer session as originating");
-	    	}
-	    	
-    		// Set setup mode
-	    	String localSetup = createSetupOffer();
-            if (logger.isActivated()){
-				logger.debug("Local setup attribute is " + localSetup);
-			}
-
-            // Set local port
-            int localMsrpPort;
-            if ("active".equals(localSetup)) {
-                localMsrpPort = 9; // See RFC4145, Page 4
-            } else {
-                localMsrpPort = NetworkRessourceManager.generateLocalMsrpPort();
-            }
-
-			// Create the MSRP manager
-			String localIpAddress = getImsService().getImsModule().getCurrentNetworkInterface().getNetworkAccess().getIpAddress();
-			msrpMgr = new MsrpManager(localIpAddress, localMsrpPort,  getImsService());
-            if (getImsService().getImsModule().isConnectedToWifiAccess()) {
-                msrpMgr.setSecured(RcsSettings.getInstance().isSecureMsrpOverWifi());
-            }
-
-			// Build SDP part
-	    	String ipAddress = getDialogPath().getSipStack().getLocalIpAddress();
-	    	String encoding = getContent().getEncoding();
-	    	int maxSize = FileSharingSession.getMaxFileSharingSize();
-	    	// Set File-selector attribute
-	    	String selector = getFileSelectorAttribute();
-	    	String sdp = SdpUtils.buildFileSDP(ipAddress, localMsrpPort,
-                    msrpMgr.getLocalSocketProtocol(), encoding, getFileTransferIdAttribute(), selector,
-                    "attachment", localSetup, msrpMgr.getLocalMsrpPath(),
-                    SdpUtils.DIRECTION_SENDONLY, maxSize);
-
-	    	// Set File-location attribute
-	    	Uri location = getFileLocationAttribute();
-	    	if (location != null) {
-	    		sdp += "a=file-location:" + location.toString() + SipUtils.CRLF;
-	    	}
-
-	    	if (getFileicon() != null) {
-	    		sdp += "a=file-icon:cid:image@joyn.com" + SipUtils.CRLF;
-
-=======
-import com.orangelabs.rcs.core.ims.service.im.InstantMessagingService;
-import com.orangelabs.rcs.core.ims.service.im.chat.ContributionIdGenerator;
-import com.orangelabs.rcs.core.ims.service.im.chat.imdn.ImdnDocument;
-import com.orangelabs.rcs.core.ims.service.im.filetransfer.FileSharingError;
-import com.orangelabs.rcs.core.ims.service.im.filetransfer.FileSharingSession;
-import com.orangelabs.rcs.core.ims.service.im.filetransfer.FileSharingSessionListener;
-import com.orangelabs.rcs.core.ims.service.im.filetransfer.FileTransferUtils;
-import com.orangelabs.rcs.core.ims.service.im.filetransfer.ImsFileSharingSession;
-import com.orangelabs.rcs.platform.AndroidFactory;
-import com.orangelabs.rcs.provider.settings.RcsSettings;
-import com.orangelabs.rcs.utils.Base64;
-import com.orangelabs.rcs.utils.IdGenerator;
-import com.orangelabs.rcs.utils.NetworkRessourceManager;
-import com.orangelabs.rcs.utils.logger.Logger;
-
-/**
- * Originating file transfer session
- * 
- * @author jexa7410
- */
-public class OriginatingMsrpFileSharingSession extends ImsFileSharingSession implements MsrpEventListener {
-	/**
-	 * Boundary tag
-	 */
-	private final static String BOUNDARY_TAG = "boundary1";
-	
-	/**
-	 * MSRP manager
-	 */
-	private MsrpManager msrpMgr;
-	
-	/**
-     * The logger
-     */
-    private static final Logger logger = Logger.getLogger(OriginatingMsrpFileSharingSession.class.getSimpleName());
-
-	/**
-	 * Constructor
-	 * 
 	 * @param fileTransferId
 	 *            File transfer Id
 	 * @param parent
@@ -289,7 +161,6 @@
 	    	if (getFileicon() != null) {
 	    		sdp += "a=file-icon:cid:image@joyn.com" + SipUtils.CRLF;
 
->>>>>>> df3ac423
 	    		// Encode the file icon file
 	    	    String imageEncoded = Base64.encodeBase64ToString(getFileicon().getData());
 
@@ -398,48 +269,6 @@
                     for (ImsSessionListener listener : listeners) {
                         ((FileSharingSessionListener)listener).handleTransferNotAllowedToSend();
                     }
-<<<<<<< HEAD
-                } catch(Exception e) {
-                    // Unexpected error
-                    if (logger.isActivated()) {
-                        logger.error("Session initiation has failed", e);
-                    }
-                    handleError(new ImsServiceError(ImsServiceError.UNEXPECTED_EXCEPTION,
-                            e.getMessage()));
-                }
-            }
-        };
-        thread.start();
-    }
-
-	/**
-	 * Data has been transfered
-	 * 
-	 * @param msgId Message ID
-	 */
-	public void msrpDataTransfered(String msgId) {
-    	if (logger.isActivated()) {
-    		logger.info("Data transfered");
-    	}
-    	
-    	// File has been transfered
-    	fileTransfered();
-    	
-        // Close the media session
-        closeMediaSession();
-		
-		// Terminate session
-		terminateSession(ImsServiceSession.TERMINATION_BY_USER);
-	   	
-    	// Remove the current session
-    	getImsService().removeSession(this);
-
-    	// Notify listeners
-    	for(int j=0; j < getListeners().size(); j++) {
-    		((FileSharingSessionListener)getListeners().get(j)).handleFileTransfered(getContent());
-        }
-    	InstantMessagingService imService = ((InstantMessagingService) getImsService());
-=======
                 } catch(Exception e) {
                     // Unexpected error
                     if (logger.isActivated()) {
@@ -480,7 +309,6 @@
     		((FileSharingSessionListener)getListeners().get(j)).handleFileTransfered(getContent());
         }
     	InstantMessagingService imService = ((InstantMessagingService) getImsService());
->>>>>>> df3ac423
     	ContactId contact = getRemoteContact();
     	String fileTransferId = getFileTransferId();
     	imService.receiveFileDeliveryStatus(contact, new ImdnDocument(fileTransferId, ImdnDocument.POSITIVE_DELIVERY,
