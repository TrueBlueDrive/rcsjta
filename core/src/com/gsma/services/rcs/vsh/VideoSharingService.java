/*******************************************************************************
 * Software Name : RCS IMS Stack
 *
 * Copyright (C) 2010 France Telecom S.A.
 * Copyright (C) 2014 Sony Mobile Communications Inc.
 *
 * Licensed under the Apache License, Version 2.0 (the "License");
 * you may not use this file except in compliance with the License.
 * You may obtain a copy of the License at
 *
 *      http://www.apache.org/licenses/LICENSE-2.0
 *
 * Unless required by applicable law or agreed to in writing, software
 * distributed under the License is distributed on an "AS IS" BASIS,
 * WITHOUT WARRANTIES OR CONDITIONS OF ANY KIND, either express or implied.
 * See the License for the specific language governing permissions and
 * limitations under the License.
 *
 * NOTE: This file has been modified by Sony Mobile Communications Inc.
 * Modifications are licensed under the License.
 ******************************************************************************/
package com.gsma.services.rcs.vsh;

import java.util.HashSet;
import java.util.List;
import java.util.Set;

import android.content.ComponentName;
import android.content.Context;
import android.content.Intent;
import android.content.ServiceConnection;
import android.os.IBinder;
import android.os.IInterface;

import com.gsma.services.rcs.RcsService;
import com.gsma.services.rcs.RcsServiceException;
import com.gsma.services.rcs.RcsServiceListener;
import com.gsma.services.rcs.RcsServiceNotAvailableException;
import com.gsma.services.rcs.contacts.ContactId;

/**
 * This class offers the main entry point to share live video during a CS call.
 * Several applications may connect/disconnect to the API.
 * 
 * The parameter contact in the API supports the following formats: MSISDN in
 * national or international format, SIP address, SIP-URI or Tel-URI.
 * 
 * @author Jean-Marc AUFFRET
 */
public class VideoSharingService extends RcsService {
	/**
	 * API
	 */
	private IVideoSharingService mApi;
<<<<<<< HEAD
=======
	
	private static final String ERROR_CNX = "VideoSharing service not connected";
>>>>>>> 4b2b4118

	/**
	 * Constructor
	 * 
	 * @param ctx
	 *            Application context
	 * @param listener
	 *            Service listener
	 */
	public VideoSharingService(Context ctx, RcsServiceListener listener) {
		super(ctx, listener);
	}

	/**
	 * Connects to the API
	 */
	public void connect() {
<<<<<<< HEAD
		ctx.bindService(new Intent(IVideoSharingService.class.getName()),
=======
		mCtx.bindService(new Intent(IVideoSharingService.class.getName()),
>>>>>>> 4b2b4118
				apiConnection, 0);
	}

	/**
	 * Disconnects from the API
	 */
	public void disconnect() {
		try {
<<<<<<< HEAD
			ctx.unbindService(apiConnection);
=======
			mCtx.unbindService(apiConnection);
>>>>>>> 4b2b4118
		} catch (IllegalArgumentException e) {
			// Nothing to do
		}
	}

	/**
	 * Set API interface
	 * 
	 * @param api API interface
	 */
    protected void setApi(IInterface api) {
    	super.setApi(api);
<<<<<<< HEAD
    	
=======
>>>>>>> 4b2b4118
        mApi = (IVideoSharingService)api;
    }
    
    /**
	 * Service connection
	 */
	private ServiceConnection apiConnection = new ServiceConnection() {
		public void onServiceConnected(ComponentName className, IBinder service) {
			setApi(IVideoSharingService.Stub.asInterface(service));
<<<<<<< HEAD
			if (serviceListener != null) {
				serviceListener.onServiceConnected();
=======
			if (mListener != null) {
				mListener.onServiceConnected();
>>>>>>> 4b2b4118
			}
		}

		public void onServiceDisconnected(ComponentName className) {
        	setApi(null);
<<<<<<< HEAD
			if (serviceListener != null) {
				serviceListener
						.onServiceDisconnected(RcsService.Error.CONNECTION_LOST);
=======
			if (mListener != null) {
				mListener.onServiceDisconnected(RcsService.Error.CONNECTION_LOST);
>>>>>>> 4b2b4118
			}
		}
	};

	/**
	 * Returns the configuration of video sharing service
	 * 
	 * @return Configuration
	 * @throws RcsServiceException
	 */
<<<<<<< HEAD
	public VideoSharingServiceConfiguration getConfiguration() throws RcsServiceException {
		if (mApi == null) {
			throw new RcsServiceNotAvailableException();
		}
		try {
			return mApi.getConfiguration();
		} catch (Exception e) {
			throw new RcsServiceException(e);
=======
	public VideoSharingServiceConfiguration getConfiguration()
			throws RcsServiceException {
		if (mApi != null) {
			try {
				return new VideoSharingServiceConfiguration(mApi.getConfiguration());
			} catch (Exception e) {
				throw new RcsServiceException(e);
			}
		} else {
			throw new RcsServiceNotAvailableException(ERROR_CNX);
>>>>>>> 4b2b4118
		}
	}

	/**
	 * Shares a live video with a contact. The parameter renderer contains the
	 * video player provided by the application. An exception if thrown if there
	 * is no ongoing CS call. The parameter contact supports the following
	 * formats: MSISDN in national or international format, SIP address, SIP-URI
	 * or Tel-URI. If the format of the contact is not supported an exception is
	 * thrown.
	 * 
	 * @param contact
	 *            Contact identifier
	 * @param player
	 *            Video player
	 * @return Video sharing
	 * @throws RcsServiceException
	 */
<<<<<<< HEAD
	public VideoSharing shareVideo(ContactId contact, VideoPlayer player)
			throws RcsServiceException {
		if (mApi == null) {
			throw new RcsServiceNotAvailableException();
		}
		try {
			IVideoSharing sharingIntf = mApi.shareVideo(contact, player);
			if (sharingIntf != null) {
				return new VideoSharing(sharingIntf);
			} else {
				return null;
			}
		} catch (Exception e) {
			throw new RcsServiceException(e);
=======
	public VideoSharing shareVideo(ContactId contact, VideoPlayer player) throws RcsServiceException {
		if (mApi != null) {
			try {
				IVideoSharing sharingIntf = mApi.shareVideo(contact, player);
				if (sharingIntf != null) {
					return new VideoSharing(sharingIntf);
				} else {
					return null;
				}
			} catch (Exception e) {
				throw new RcsServiceException(e);
			}
		} else {
			throw new RcsServiceNotAvailableException(ERROR_CNX);
>>>>>>> 4b2b4118
		}
	}

	/**
	 * Returns the list of video sharings in progress
	 * 
	 * @return List of video sharings
	 * @throws RcsServiceException
	 */
	public Set<VideoSharing> getVideoSharings() throws RcsServiceException {
<<<<<<< HEAD
		if (mApi == null) {
			throw new RcsServiceNotAvailableException();
		}
		try {
			Set<VideoSharing> result = new HashSet<VideoSharing>();
			List<IBinder> vshList = mApi.getVideoSharings();
			for (IBinder binder : vshList) {
				VideoSharing sharing = new VideoSharing(IVideoSharing.Stub.asInterface(binder));
				result.add(sharing);
			}
			return result;
		} catch (Exception e) {
			throw new RcsServiceException(e);
=======
		if (mApi != null) {
			try {
				Set<VideoSharing> result = new HashSet<VideoSharing>();
				List<IBinder> vshList = mApi.getVideoSharings();
				for (IBinder binder : vshList) {
					VideoSharing sharing = new VideoSharing(
							IVideoSharing.Stub.asInterface(binder));
					result.add(sharing);
				}
				return result;
			} catch (Exception e) {
				throw new RcsServiceException(e);
			}
		} else {
			throw new RcsServiceNotAvailableException(ERROR_CNX);
>>>>>>> 4b2b4118
		}
	}

	/**
	 * Returns a current video sharing from its unique ID
	 * 
	 * @param sharingId
	 *            Sharing ID
	 * @return Video sharing or null if not found
	 * @throws RcsServiceException
	 */
	public VideoSharing getVideoSharing(String sharingId)
			throws RcsServiceException {
<<<<<<< HEAD
		if (mApi == null) {
			throw new RcsServiceNotAvailableException();
		}
		try {
			return new VideoSharing(mApi.getVideoSharing(sharingId));
		} catch (Exception e) {
			throw new RcsServiceException(e);
=======
		if (mApi != null) {
			try {
				return new VideoSharing(mApi.getVideoSharing(sharingId));
			} catch (Exception e) {
				throw new RcsServiceException(e);
			}
		} else {
			throw new RcsServiceNotAvailableException(ERROR_CNX);
>>>>>>> 4b2b4118
		}
	}

	/**
	 * Adds a listener on video sharing events
	 * 
	 * @param listener Listener
	 * @throws RcsServiceException
	 */
	public void addEventListener(VideoSharingListener listener) throws RcsServiceException {
<<<<<<< HEAD
		if (mApi == null) {
			throw new RcsServiceNotAvailableException();
		}
		try {
			mApi.addEventListener2(listener);
		} catch (Exception e) {
			throw new RcsServiceException(e);
=======
		if (mApi != null) {
			try {
				mApi.addEventListener2(listener);
			} catch (Exception e) {
				throw new RcsServiceException(e);
			}
		} else {
			throw new RcsServiceNotAvailableException(ERROR_CNX);
>>>>>>> 4b2b4118
		}
	}

	/**
	 * Removes a listener on video sharing events
	 * 
	 * @param listener Listener
	 * @throws RcsServiceException
	 */
	public void removeEventListener(VideoSharingListener listener) throws RcsServiceException {
<<<<<<< HEAD
		if (mApi == null) {
			throw new RcsServiceNotAvailableException();
		}
		try {
			mApi.removeEventListener2(listener);
		} catch (Exception e) {
			throw new RcsServiceException(e);
=======
		if (mApi != null) {
			try {
				mApi.removeEventListener2(listener);
			} catch (Exception e) {
				throw new RcsServiceException(e);
			}
		} else {
			throw new RcsServiceNotAvailableException(ERROR_CNX);
>>>>>>> 4b2b4118
		}
	}
}<|MERGE_RESOLUTION|>--- conflicted
+++ resolved
@@ -52,11 +52,8 @@
 	 * API
 	 */
 	private IVideoSharingService mApi;
-<<<<<<< HEAD
-=======
 	
 	private static final String ERROR_CNX = "VideoSharing service not connected";
->>>>>>> 4b2b4118
 
 	/**
 	 * Constructor
@@ -74,11 +71,7 @@
 	 * Connects to the API
 	 */
 	public void connect() {
-<<<<<<< HEAD
-		ctx.bindService(new Intent(IVideoSharingService.class.getName()),
-=======
 		mCtx.bindService(new Intent(IVideoSharingService.class.getName()),
->>>>>>> 4b2b4118
 				apiConnection, 0);
 	}
 
@@ -87,11 +80,7 @@
 	 */
 	public void disconnect() {
 		try {
-<<<<<<< HEAD
-			ctx.unbindService(apiConnection);
-=======
 			mCtx.unbindService(apiConnection);
->>>>>>> 4b2b4118
 		} catch (IllegalArgumentException e) {
 			// Nothing to do
 		}
@@ -104,10 +93,6 @@
 	 */
     protected void setApi(IInterface api) {
     	super.setApi(api);
-<<<<<<< HEAD
-    	
-=======
->>>>>>> 4b2b4118
         mApi = (IVideoSharingService)api;
     }
     
@@ -117,26 +102,15 @@
 	private ServiceConnection apiConnection = new ServiceConnection() {
 		public void onServiceConnected(ComponentName className, IBinder service) {
 			setApi(IVideoSharingService.Stub.asInterface(service));
-<<<<<<< HEAD
-			if (serviceListener != null) {
-				serviceListener.onServiceConnected();
-=======
 			if (mListener != null) {
 				mListener.onServiceConnected();
->>>>>>> 4b2b4118
 			}
 		}
 
 		public void onServiceDisconnected(ComponentName className) {
         	setApi(null);
-<<<<<<< HEAD
-			if (serviceListener != null) {
-				serviceListener
-						.onServiceDisconnected(RcsService.Error.CONNECTION_LOST);
-=======
 			if (mListener != null) {
 				mListener.onServiceDisconnected(RcsService.Error.CONNECTION_LOST);
->>>>>>> 4b2b4118
 			}
 		}
 	};
@@ -147,27 +121,14 @@
 	 * @return Configuration
 	 * @throws RcsServiceException
 	 */
-<<<<<<< HEAD
 	public VideoSharingServiceConfiguration getConfiguration() throws RcsServiceException {
 		if (mApi == null) {
-			throw new RcsServiceNotAvailableException();
-		}
-		try {
-			return mApi.getConfiguration();
-		} catch (Exception e) {
-			throw new RcsServiceException(e);
-=======
-	public VideoSharingServiceConfiguration getConfiguration()
-			throws RcsServiceException {
-		if (mApi != null) {
-			try {
-				return new VideoSharingServiceConfiguration(mApi.getConfiguration());
-			} catch (Exception e) {
-				throw new RcsServiceException(e);
-			}
-		} else {
-			throw new RcsServiceNotAvailableException(ERROR_CNX);
->>>>>>> 4b2b4118
+			throw new RcsServiceNotAvailableException(ERROR_CNX);
+		}
+		try {
+			return new VideoSharingServiceConfiguration(mApi.getConfiguration());
+		} catch (Exception e) {
+			throw new RcsServiceException(e);
 		}
 	}
 
@@ -186,11 +147,10 @@
 	 * @return Video sharing
 	 * @throws RcsServiceException
 	 */
-<<<<<<< HEAD
 	public VideoSharing shareVideo(ContactId contact, VideoPlayer player)
 			throws RcsServiceException {
 		if (mApi == null) {
-			throw new RcsServiceNotAvailableException();
+			throw new RcsServiceNotAvailableException(ERROR_CNX);
 		}
 		try {
 			IVideoSharing sharingIntf = mApi.shareVideo(contact, player);
@@ -201,22 +161,6 @@
 			}
 		} catch (Exception e) {
 			throw new RcsServiceException(e);
-=======
-	public VideoSharing shareVideo(ContactId contact, VideoPlayer player) throws RcsServiceException {
-		if (mApi != null) {
-			try {
-				IVideoSharing sharingIntf = mApi.shareVideo(contact, player);
-				if (sharingIntf != null) {
-					return new VideoSharing(sharingIntf);
-				} else {
-					return null;
-				}
-			} catch (Exception e) {
-				throw new RcsServiceException(e);
-			}
-		} else {
-			throw new RcsServiceNotAvailableException(ERROR_CNX);
->>>>>>> 4b2b4118
 		}
 	}
 
@@ -227,9 +171,8 @@
 	 * @throws RcsServiceException
 	 */
 	public Set<VideoSharing> getVideoSharings() throws RcsServiceException {
-<<<<<<< HEAD
-		if (mApi == null) {
-			throw new RcsServiceNotAvailableException();
+		if (mApi == null) {
+			throw new RcsServiceNotAvailableException(ERROR_CNX);
 		}
 		try {
 			Set<VideoSharing> result = new HashSet<VideoSharing>();
@@ -241,23 +184,6 @@
 			return result;
 		} catch (Exception e) {
 			throw new RcsServiceException(e);
-=======
-		if (mApi != null) {
-			try {
-				Set<VideoSharing> result = new HashSet<VideoSharing>();
-				List<IBinder> vshList = mApi.getVideoSharings();
-				for (IBinder binder : vshList) {
-					VideoSharing sharing = new VideoSharing(
-							IVideoSharing.Stub.asInterface(binder));
-					result.add(sharing);
-				}
-				return result;
-			} catch (Exception e) {
-				throw new RcsServiceException(e);
-			}
-		} else {
-			throw new RcsServiceNotAvailableException(ERROR_CNX);
->>>>>>> 4b2b4118
 		}
 	}
 
@@ -271,24 +197,13 @@
 	 */
 	public VideoSharing getVideoSharing(String sharingId)
 			throws RcsServiceException {
-<<<<<<< HEAD
-		if (mApi == null) {
-			throw new RcsServiceNotAvailableException();
+		if (mApi == null) {
+			throw new RcsServiceNotAvailableException(ERROR_CNX);
 		}
 		try {
 			return new VideoSharing(mApi.getVideoSharing(sharingId));
 		} catch (Exception e) {
 			throw new RcsServiceException(e);
-=======
-		if (mApi != null) {
-			try {
-				return new VideoSharing(mApi.getVideoSharing(sharingId));
-			} catch (Exception e) {
-				throw new RcsServiceException(e);
-			}
-		} else {
-			throw new RcsServiceNotAvailableException(ERROR_CNX);
->>>>>>> 4b2b4118
 		}
 	}
 
@@ -299,24 +214,13 @@
 	 * @throws RcsServiceException
 	 */
 	public void addEventListener(VideoSharingListener listener) throws RcsServiceException {
-<<<<<<< HEAD
-		if (mApi == null) {
-			throw new RcsServiceNotAvailableException();
+		if (mApi == null) {
+			throw new RcsServiceNotAvailableException(ERROR_CNX);
 		}
 		try {
 			mApi.addEventListener2(listener);
 		} catch (Exception e) {
 			throw new RcsServiceException(e);
-=======
-		if (mApi != null) {
-			try {
-				mApi.addEventListener2(listener);
-			} catch (Exception e) {
-				throw new RcsServiceException(e);
-			}
-		} else {
-			throw new RcsServiceNotAvailableException(ERROR_CNX);
->>>>>>> 4b2b4118
 		}
 	}
 
@@ -327,24 +231,13 @@
 	 * @throws RcsServiceException
 	 */
 	public void removeEventListener(VideoSharingListener listener) throws RcsServiceException {
-<<<<<<< HEAD
-		if (mApi == null) {
-			throw new RcsServiceNotAvailableException();
+		if (mApi == null) {
+			throw new RcsServiceNotAvailableException(ERROR_CNX);
 		}
 		try {
 			mApi.removeEventListener2(listener);
 		} catch (Exception e) {
 			throw new RcsServiceException(e);
-=======
-		if (mApi != null) {
-			try {
-				mApi.removeEventListener2(listener);
-			} catch (Exception e) {
-				throw new RcsServiceException(e);
-			}
-		} else {
-			throw new RcsServiceNotAvailableException(ERROR_CNX);
->>>>>>> 4b2b4118
 		}
 	}
 }