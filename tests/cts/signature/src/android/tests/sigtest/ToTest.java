--- conflicted
+++ resolved
@@ -23,9 +23,5 @@
  * @author Jean-Marc AUFFRET
  */
 public class ToTest {
-<<<<<<< HEAD
-	public static int VERSION = R.xml.blackbird;
-=======
 	public static int VERSION = R.xml.blackbird_1_5;
->>>>>>> df3ac423
 }